--- conflicted
+++ resolved
@@ -1,59 +1,3 @@
-<<<<<<< HEAD
-<project xmlns="http://maven.apache.org/POM/4.0.0" xmlns:xsi="http://www.w3.org/2001/XMLSchema-instance" xsi:schemaLocation="http://maven.apache.org/POM/4.0.0 http://maven.apache.org/xsd/maven-4.0.0.xsd">
-  <modelVersion>4.0.0</modelVersion>
-  
-  <parent>
-    <groupId>org.alfasoftware</groupId>
-    <artifactId>morf-parent</artifactId>
-    <version>1.1.6-SNAPSHOT</version>
-  </parent>
-  
-  <name>Morf - Test Support</name>
-  <description>Morf is a library for cross-platform evolutionary relational database mechanics, database access and database imaging/cloning.</description>
-  <url>https://github.com/alfasoftware/morf</url>
-
-  <artifactId>morf-testsupport</artifactId>
-  
-  <build>
-    <plugins>
-      <plugin>
-        <groupId>org.apache.maven.plugins</groupId>
-        <artifactId>maven-source-plugin</artifactId>
-      </plugin>
-      <plugin>
-        <groupId>org.apache.maven.plugins</groupId>
-        <artifactId>maven-javadoc-plugin</artifactId>
-      </plugin>
-      <plugin>
-        <groupId>org.apache.maven.plugins</groupId>
-        <artifactId>maven-checkstyle-plugin</artifactId>
-      </plugin>
-    </plugins>
-  </build>
-  
-  <dependencies>
-    <dependency>
-      <groupId>org.alfasoftware</groupId>
-      <artifactId>morf-core</artifactId>
-    </dependency>
-    <dependency>
-      <groupId>org.hamcrest</groupId>
-      <artifactId>hamcrest-all</artifactId>
-    </dependency>
-    <dependency>
-      <groupId>org.mockito</groupId>
-      <artifactId>mockito-core</artifactId>
-    </dependency>
-    <dependency>
-      <groupId>junit</groupId>
-      <artifactId>junit</artifactId>
-    </dependency>
-    <dependency>
-      <groupId>com.h2database</groupId>
-      <artifactId>h2</artifactId>
-    </dependency>
-  </dependencies>
-=======
 <project xmlns="http://maven.apache.org/POM/4.0.0" xmlns:xsi="http://www.w3.org/2001/XMLSchema-instance" xsi:schemaLocation="http://maven.apache.org/POM/4.0.0 http://maven.apache.org/xsd/maven-4.0.0.xsd">
   <modelVersion>4.0.0</modelVersion>
   
@@ -116,5 +60,4 @@
       <artifactId>h2</artifactId>
     </dependency>
   </dependencies>
->>>>>>> 2236a297
 </project>