--- conflicted
+++ resolved
@@ -1,1413 +1,1410 @@
-/* Copyright 2017 Alfa Financial Software
- *
- * Licensed under the Apache License, Version 2.0 (the "License");
- * you may not use this file except in compliance with the License.
- * You may obtain a copy of the License at
- *
- *    http://www.apache.org/licenses/LICENSE-2.0
- *
- * Unless required by applicable law or agreed to in writing, software
- * distributed under the License is distributed on an "AS IS" BASIS,
- * WITHOUT WARRANTIES OR CONDITIONS OF ANY KIND, either express or implied.
- * See the License for the specific language governing permissions and
- * limitations under the License.
- */
-
-package org.alfasoftware.morf.jdbc.oracle;
-
-import static org.alfasoftware.morf.metadata.DataType.DECIMAL;
-import static org.alfasoftware.morf.metadata.SchemaUtils.namesOfColumns;
-import static org.alfasoftware.morf.metadata.SchemaUtils.primaryKeysForTable;
-import static org.alfasoftware.morf.sql.SqlUtils.parameter;
-import static org.alfasoftware.morf.sql.element.Direction.ASCENDING;
-
-import java.math.BigDecimal;
-import java.sql.Connection;
-import java.sql.SQLException;
-import java.util.ArrayList;
-import java.util.Arrays;
-import java.util.Collection;
-import java.util.Collections;
-import java.util.List;
-import java.util.Optional;
-
-import org.alfasoftware.morf.jdbc.DatabaseType;
-import org.alfasoftware.morf.jdbc.NamedParameterPreparedStatement;
-import org.alfasoftware.morf.jdbc.SqlDialect;
-import org.alfasoftware.morf.jdbc.SqlScriptExecutor;
-import org.alfasoftware.morf.metadata.Column;
-import org.alfasoftware.morf.metadata.DataType;
-import org.alfasoftware.morf.metadata.Index;
-import org.alfasoftware.morf.metadata.SchemaUtils;
-import org.alfasoftware.morf.metadata.Table;
-import org.alfasoftware.morf.metadata.View;
-import org.alfasoftware.morf.sql.DirectPathQueryHint;
-import org.alfasoftware.morf.sql.Hint;
-import org.alfasoftware.morf.sql.InsertStatement;
-import org.alfasoftware.morf.sql.OptimiseForRowCount;
-import org.alfasoftware.morf.sql.OracleCustomHint;
-import org.alfasoftware.morf.sql.ParallelQueryHint;
-import org.alfasoftware.morf.sql.SelectFirstStatement;
-import org.alfasoftware.morf.sql.SelectStatement;
-import org.alfasoftware.morf.sql.SqlUtils;
-import org.alfasoftware.morf.sql.UpdateStatement;
-import org.alfasoftware.morf.sql.UseImplicitJoinOrder;
-import org.alfasoftware.morf.sql.UseIndex;
-import org.alfasoftware.morf.sql.UseParallelDml;
-import org.alfasoftware.morf.sql.element.AliasedField;
-<<<<<<< HEAD
-import org.alfasoftware.morf.sql.element.Cast;
-=======
-import org.alfasoftware.morf.sql.element.BlobFieldLiteral;
->>>>>>> 2484d2c2
-import org.alfasoftware.morf.sql.element.ConcatenatedField;
-import org.alfasoftware.morf.sql.element.FieldReference;
-import org.alfasoftware.morf.sql.element.Function;
-import org.alfasoftware.morf.sql.element.SqlParameter;
-import org.apache.commons.lang3.StringUtils;
-import org.apache.commons.logging.Log;
-import org.apache.commons.logging.LogFactory;
-
-import com.google.common.base.Joiner;
-import com.google.common.base.Splitter;
-import com.google.common.collect.FluentIterable;
-import com.google.common.collect.ImmutableList;
-import com.google.common.collect.ImmutableList.Builder;
-import com.google.common.collect.Iterables;
-import com.google.common.collect.Lists;
-
-/**
- * Implements Oracle specific statement generation.
- *
- * @author Copyright (c) Alfa Financial Software 2010
- */
-class OracleDialect extends SqlDialect {
-
-  private static final Log log = LogFactory.getLog(OracleDialect.class);
-
-  /**
-   * Database platforms may order nulls first or last. This null first.
-   */
-  public static final String NULLS_FIRST = "NULLS FIRST";
-
-  /**
-   * Database platforms may order nulls first or last. This is null last.
-   */
-  public static final String NULLS_LAST = "NULLS LAST";
-
-  /**
-   * Database platforms may order nulls first or last. My SQL always orders nulls first, Oracle defaults to ordering nulls last.
-   * Fortunately on Oracle it is possible to specify that nulls should be ordered first.
-   */
-  public static final String DEFAULT_NULL_ORDER = NULLS_FIRST;
-
-
-  /**
-   * Creates an instance of the Oracle dialect.
-   *
-   * @param schemaName The database schema name.
-   */
-  public OracleDialect(String schemaName) {
-    super(schemaName);
-  }
-
-
-  /**
-   * @see org.alfasoftware.morf.jdbc.SqlDialect#truncateTableStatements(org.alfasoftware.morf.metadata.Table)
-   */
-  @Override
-  public Collection<String> truncateTableStatements(Table table) {
-    String mainTruncate = "TRUNCATE TABLE " + schemaNamePrefix() + table.getName();
-    if (table.isTemporary()) {
-      return Arrays.asList(mainTruncate);
-    } else {
-      return Arrays.asList(mainTruncate + " REUSE STORAGE");
-    }
-  }
-
-
-  /**
-   * @see org.alfasoftware.morf.jdbc.SqlDialect#tableDeploymentStatements(org.alfasoftware.morf.metadata.Table)
-   */
-  @Override
-  public Collection<String> internalTableDeploymentStatements(Table table) {
-    return tableDeploymentStatements(table, false);
-  }
-
-
-  private Collection<String> tableDeploymentStatements(Table table, boolean asSelect) {
-    return ImmutableList.<String>builder()
-      .add(createTableStatement(table, asSelect))
-      .addAll(buildRemainingStatementsAndComments(table))
-      .build();
-  }
-
-
-  private String createTableStatement(Table table, boolean asSelect) {
-    // Create the table deployment statement
-    StringBuilder createTableStatement = new StringBuilder();
-    createTableStatement.append("CREATE ");
-
-    if (table.isTemporary()) {
-      createTableStatement.append("GLOBAL TEMPORARY ");
-    }
-
-    createTableStatement.append("TABLE ");
-
-    String truncatedTableName = truncatedTableName(table.getName());
-
-    createTableStatement.append(schemaNamePrefix());
-    createTableStatement.append(truncatedTableName);
-    createTableStatement.append(" (");
-
-    boolean first = true;
-    for (Column column : table.columns()) {
-      if (!first) {
-        createTableStatement.append(", ");
-      }
-
-      createTableStatement.append(column.getName());
-      if (asSelect) {
-        createTableStatement.append(" " + sqlRepresentationOfColumnType(column, true, true, false));
-      } else {
-        createTableStatement.append(" " + sqlRepresentationOfColumnType(column));
-      }
-
-      first = false;
-    }
-
-    // Put on the primary key constraint
-    if (!primaryKeysForTable(table).isEmpty()) {
-      createTableStatement.append(", ");
-      createTableStatement.append(primaryKeyConstraint(table));
-    }
-
-    createTableStatement.append(")");
-
-    if (table.isTemporary()) {
-      createTableStatement.append(" ON COMMIT PRESERVE ROWS");
-    }
-
-    if (asSelect) {
-      createTableStatement.append(" PARALLEL NOLOGGING");
-    }
-
-    return createTableStatement.toString();
-  }
-
-
-  private Collection<String> createColumnComments(Table table) {
-
-    List<String> columnComments = Lists.newArrayList();
-
-    for (Column column : table.columns()) {
-      columnComments.add(columnComment(column, truncatedTableName(table.getName())));
-    }
-
-    return columnComments;
-  }
-
-
-  private Column findAutonumberedColumn(Table table) {
-    Column sequence = null;
-    for (Column column : table.columns()) {
-
-      if (column.isAutoNumbered()) {
-        sequence = column;
-        break;
-      }
-    }
-
-    return sequence;
-  }
-
-  /**
-   * Adds the table name into comments.
-   */
-  private String commentOnTable(String truncatedTableName) {
-    return "COMMENT ON TABLE " + schemaNamePrefix() + truncatedTableName + " IS '"+REAL_NAME_COMMENT_LABEL+":[" + truncatedTableName + "]'";
-  }
-
-
-  /**
-   * CONSTRAINT DEF_PK PRIMARY KEY (X, Y, Z)
-   */
-  private String primaryKeyConstraint(String tableName, List<String> newPrimaryKeyColumns) {
-    // truncate down to 27, since we add _PK to the end
-    return "CONSTRAINT "+ primaryKeyConstraintName(tableName) + " PRIMARY KEY (" + Joiner.on(", ").join(newPrimaryKeyColumns) + ")";
-  }
-
-
-  /**
-   * CONSTRAINT DEF_PK PRIMARY KEY (X, Y, Z)
-   */
-  private String primaryKeyConstraint(Table table) {
-    return primaryKeyConstraint(table.getName(), namesOfColumns(primaryKeysForTable(table)));
-  }
-
-
-  /**
-   * @see org.alfasoftware.morf.jdbc.SqlDialect#dropStatements(org.alfasoftware.morf.metadata.Table)
-   */
-  @Override
-  public Collection<String> dropStatements(Table table) {
-    for (Column column : table.columns()) {
-      if (column.isAutoNumbered()) {
-        return Arrays.asList(
-          dropTrigger(table),
-          "DROP TABLE " + schemaNamePrefix() + table.getName(),
-          dropSequence(table));
-      }
-    }
-    return Arrays.asList("DROP TABLE " + schemaNamePrefix() + table.getName());
-  }
-
-
-  /**
-   * Returns a SQL statement to safely drop a sequence, if it exists.
-   *
-   * @param table Table for which the sequence should be dropped.
-   * @return SQL string.
-   */
-  private String dropSequence(Table table) {
-    String sequenceName = sequenceName(table.getName());
-    return new StringBuilder("DECLARE \n")
-      .append("  query CHAR(255); \n")
-      .append("BEGIN \n")
-      .append("  select queryField into query from SYS.DUAL D left outer join (\n")
-      .append("    select concat('drop sequence ").append(schemaNamePrefix()).append("', sequence_name) as queryField \n")
-      .append("    from ALL_SEQUENCES S \n")
-      .append("    where S.sequence_owner='").append(getSchemaName().toUpperCase()).append("' AND S.sequence_name = '").append(sequenceName.toUpperCase()).append("' \n")
-      .append("  ) on 1 = 1; \n")
-      .append("  IF query is not null THEN \n")
-      .append("    execute immediate query; \n")
-      .append("  END IF; \n")
-      .append("END;")
-      .toString();
-  }
-
-
-  /**
-   * Returns a SQL statement to create a sequence for a table's autonumber column
-   *
-   * @param table Table for which the sequence should be created.
-   * @param onColumn The autonumber column.
-   * @return SQL string.
-   */
-  private String createNewSequence(Table table, Column onColumn) {
-    int autoNumberStart = onColumn.getAutoNumberStart() == -1 ? 1 : onColumn.getAutoNumberStart();
-    return new StringBuilder("CREATE SEQUENCE ")
-      .append(schemaNamePrefix())
-      .append(sequenceName(table.getName()))
-      .append(" START WITH ")
-      .append(autoNumberStart)
-      .append(" CACHE 2000")
-      .toString();
-  }
-
-
-  /**
-   * Returns a SQL statement to create a sequence for a table's autonumber column, where
-   * the sequence should start from the greater of either the autonumber column's start value
-   * or the maximum value for that column existing in the table.
-   *
-   * @param table Table for which the sequence should be created.
-   * @param onColumn The autonumber column.
-   * @return  SQL string.
-   */
-  private String createSequenceStartingFromExistingData(Table table, Column onColumn) {
-    String tableName = schemaNamePrefix() + truncatedTableName(table.getName());
-    String sequenceName = schemaNamePrefix() + sequenceName(table.getName());
-    return new StringBuilder("DECLARE query CHAR(255); \n")
-      .append("BEGIN \n")
-      .append("  SELECT 'CREATE SEQUENCE ").append(sequenceName).append(" START WITH ' || TO_CHAR(GREATEST(").append(onColumn.getAutoNumberStart()).append(", MAX(id)+1)) || ' CACHE 2000' INTO QUERY FROM \n")
-      .append("    (SELECT MAX(").append(onColumn.getName()).append(") AS id FROM ").append(tableName).append(" UNION SELECT 0 AS id FROM SYS.DUAL); \n")
-      .append("  EXECUTE IMMEDIATE query; \n")
-      .append("END;")
-      .toString();
-  }
-
-
-  /**
-   * Returns a list of SQL statement to create a trigger to populate a table's autonumber column
-   * from a sequence.
-   *
-   * @param table Table for which the trigger should be created.
-   * @param onColumn The autonumber column.
-   * @return SQL string list.
-   */
-  private List<String> createTrigger(Table table, Column onColumn) {
-    List<String> createTriggerStatements = new ArrayList<>();
-    createTriggerStatements.add(String.format("ALTER SESSION SET CURRENT_SCHEMA = %s", getSchemaName()));
-    String tableName = truncatedTableName(table.getName());
-    String sequenceName = sequenceName(table.getName());
-    String triggerName = schemaNamePrefix() + triggerName(table.getName());
-    createTriggerStatements.add(new StringBuilder("CREATE TRIGGER ").append(triggerName).append(" \n")
-      .append("BEFORE INSERT ON ").append(tableName).append(" FOR EACH ROW \n")
-      .append("BEGIN \n")
-      .append("  IF (:new.").append(onColumn.getName()).append(" IS NULL) THEN \n")
-      .append("    SELECT ").append(sequenceName).append(".nextval \n")
-      .append("    INTO :new.").append(onColumn.getName()).append(" \n")
-      .append("    FROM DUAL; \n")
-      .append("  END IF; \n")
-      .append("END;")
-      .toString());
-    return createTriggerStatements;
-  }
-
-
-  /**
-   * Create statements to safely drop a trigger, if it exists.
-   *
-   * @param table Table for which the trigger should be dropped.
-   * @return Query string.
-   */
-  private String dropTrigger(Table table) {
-    String triggerName =  schemaNamePrefix() + triggerName(table.getName());
-    return new StringBuilder()
-      .append("DECLARE \n")
-      .append("  e exception; \n")
-      .append("  pragma exception_init(e,-4080); \n")
-      .append("BEGIN \n")
-      .append("  EXECUTE IMMEDIATE 'DROP TRIGGER ").append(triggerName).append("'; \n")
-      .append("EXCEPTION \n")
-      .append("  WHEN e THEN \n")
-      .append("    null; \n")
-      .append("END;")
-      .toString();
-  }
-
-
-  /**
-   * @see org.alfasoftware.morf.jdbc.SqlDialect#dropStatements(org.alfasoftware.morf.metadata.View)
-   */
-  @Override
-  public Collection<String> dropStatements(View view) {
-    return Arrays.asList("BEGIN FOR i IN (SELECT null FROM all_views WHERE OWNER='" + getSchemaName().toUpperCase() + "' AND VIEW_NAME='" + view.getName().toUpperCase() + "') LOOP EXECUTE IMMEDIATE 'DROP VIEW " + schemaNamePrefix() + view.getName() + "'; END LOOP; END;");
-  }
-
-
-  /**
-   * @see org.alfasoftware.morf.jdbc.SqlDialect#viewDeploymentStatementsAsLiteral(org.alfasoftware.morf.metadata.View)
-   */
-  @Override
-  public AliasedField viewDeploymentStatementsAsLiteral(View view) {
-    final String script = viewDeploymentStatementsAsScript(view);
-
-    final int chunkSize = 512;
-    if (script.length() < chunkSize) {
-      return super.viewDeploymentStatementsAsLiteral(view);
-    }
-
-    Iterable<String> scriptChunks = Splitter.fixedLength(chunkSize).split(script);
-    FluentIterable<Cast> concatLiterals = FluentIterable.from(scriptChunks)
-      .transform(chunk -> SqlUtils.cast(SqlUtils.literal(chunk)).asType(DataType.CLOB));
-
-    return SqlUtils.concat(concatLiterals);
-  }
-
-
-  /**
-   * @see org.alfasoftware.morf.jdbc.SqlDialect#getSqlFrom(org.alfasoftware.morf.sql.element.Cast)
-   */
-  @Override
-  protected String getSqlFrom(Cast cast) {
-    // CAST does not directly support any of the LOB datatypes
-    if (DataType.CLOB.equals(cast.getDataType())) {
-      return String.format("TO_CLOB(%s)", getSqlFrom(cast.getExpression()));
-    }
-    return super.getSqlFrom(cast);
-  }
-
-
-  /**
-   * @see org.alfasoftware.morf.jdbc.SqlDialect#postInsertWithPresetAutonumStatements(org.alfasoftware.morf.metadata.Table, boolean)
-   */
-  @Override
-  public void postInsertWithPresetAutonumStatements(Table table, SqlScriptExecutor executor,Connection connection, boolean insertingUnderAutonumLimit) {
-    // When we know we're definitely under the current next sequence value, there's no need to do anything.
-    if (insertingUnderAutonumLimit) {
-      return;
-    }
-    executor.execute(rebuildSequenceAndTrigger(table,getAutoIncrementColumnForTable(table)),connection);
-  }
-
-
-  /**
-   * If the table has an auto-numbered column, rebuild its sequence and trigger.
-   *
-   * @param table The {@link Table}.
-   * @return The SQL statements to run.
-   */
-  private Collection<String> rebuildSequenceAndTrigger(Table table,Column sequence) {
-    // This requires drop/create trigger/sequence privileges so we avoid where we can.
-    if(sequence == null) {
-      return Lists.newArrayList(dropTrigger(table));
-    }
-
-    List<String> statements = new ArrayList<>();
-    statements.add(dropTrigger(table));
-    statements.add(dropSequence(table));
-    statements.add(createSequenceStartingFromExistingData(table, sequence));
-    statements.addAll(createTrigger(table, sequence));
-    return statements;
-  }
-
-
-  /**
-   * Form the standard name for a table's primary key constraint.
-   *
-   * @param tableName Name of the table for which the primary key constraint name is required.
-   * @return Name of constraint.
-   */
-  private String primaryKeyConstraintName(String tableName) {
-    return truncatedTableNameWithSuffix(tableName, "_PK");
-  }
-
-
-  /**
-   * Form the standard name for a table's autonumber sequence.
-   *
-   * @param tableName Name of the table for which the sequence name is required.
-   * @return Name of sequence.
-   */
-  private String sequenceName(String tableName) {
-    return truncatedTableNameWithSuffix(tableName, "_SQ").toUpperCase();
-  }
-
-
-  /**
-   * Form the standard name for a table's autonumber trigger.
-   *
-   * @param tableName Name of the table for which the trigger name is required.
-   * @return Name of trigger.
-   */
-  private String triggerName(String tableName) {
-    return truncatedTableNameWithSuffix(tableName, "_TG").toUpperCase();
-  }
-
-
-  /**
-   * Truncate table names to 30 characters since this is the maximum supported by Oracle.
-   */
-  private String truncatedTableName(String tableName) {
-    return StringUtils.substring(tableName, 0, 30);
-  }
-
-
-  /**
-   * Truncate table names to 27 characters, then add a 3 character suffix since 30 is the maximum supported by Oracle.
-   */
-  private String truncatedTableNameWithSuffix(String tableName, String suffix) {
-    return StringUtils.substring(tableName, 0, 27) + StringUtils.substring(suffix, 0, 3);
-  }
-
-
-  /**
-   * Turn a string value into an SQL string literal which has that value.
-   * <p>
-   * We use {@linkplain StringUtils#isEmpty(String)} because we want to
-   * differentiate between a single space and an empty string.
-   * </p>
-   * <p>
-   * This is necessary because char types cannot be null and must contain
-   * a single space.
-   * <p>
-   *
-   * @param literalValue the literal value of the string.
-   * @return SQL String Literal
-   */
-  @Override
-  protected String makeStringLiteral(String literalValue) {
-    if (StringUtils.isEmpty(literalValue)) {
-      return "NULL";
-    }
-
-    return String.format("N'%s'", super.escapeSql(literalValue));
-  }
-
-  /**
-   * @see org.alfasoftware.morf.jdbc.SqlDialect#getColumnRepresentation(org.alfasoftware.morf.metadata.DataType,
-   *      int, int)
-   */
-  @Override
-  protected String getColumnRepresentation(DataType dataType, int width, int scale) {
-    switch (dataType) {
-      case STRING:
-        // the null suffix here is potentially controversial, since oracle does
-        // not distinguish between null and blank.
-        // obey the metadata for now, since this makes the process reversible.
-        return String.format("NVARCHAR2(%d)", width);
-
-      case DECIMAL:
-        return String.format("DECIMAL(%d,%d)", width, scale);
-
-      case DATE:
-        return "DATE";
-
-      case BOOLEAN:
-        return "DECIMAL(1,0)";
-
-      case INTEGER:
-        return "INTEGER";
-
-      case BIG_INTEGER:
-        return "NUMBER(19)";
-
-      case BLOB:
-        return "BLOB";
-
-      case CLOB:
-        return  "NCLOB";
-
-      default:
-        throw new UnsupportedOperationException("Cannot map column with type [" + dataType + "]");
-    }
-  }
-
-
-  /**
-   * @see org.alfasoftware.morf.jdbc.SqlDialect#prepareBooleanParameter(org.alfasoftware.morf.jdbc.NamedParameterPreparedStatement, java.lang.Boolean, org.alfasoftware.morf.sql.element.SqlParameter)
-   */
-  @Override
-  protected void prepareBooleanParameter(NamedParameterPreparedStatement statement, Boolean boolVal, SqlParameter parameter) throws SQLException {
-    statement.setBigDecimal(
-      parameter(parameter.getImpliedName()).type(DECIMAL).width(1),
-      boolVal == null ? null : boolVal ? BigDecimal.ONE : BigDecimal.ZERO
-    );
-  }
-
-
-  /**
-   * @see org.alfasoftware.morf.jdbc.SqlDialect#connectionTestStatement()
-   */
-  @Override
-  public String connectionTestStatement() {
-    return "select 1 from dual";
-  }
-
-
-  /**
-   * @see org.alfasoftware.morf.jdbc.SqlDialect#getDatabaseType()
-   */
-  @Override
-  public DatabaseType getDatabaseType() {
-    return DatabaseType.Registry.findByIdentifier(Oracle.IDENTIFIER);
-  }
-
-
-  /**
-   * @see org.alfasoftware.morf.jdbc.SqlDialect#getSqlFrom(ConcatenatedField)
-   */
-  @Override
-  protected String getSqlFrom(ConcatenatedField concatenatedField) {
-    List<String> sql = new ArrayList<>();
-    for (AliasedField field : concatenatedField.getConcatenationFields()) {
-      sql.add(getSqlFrom(field));
-    }
-    return StringUtils.join(sql, " || ");
-  }
-
-
-  /**
-   * @see org.alfasoftware.morf.jdbc.SqlDialect#getSqlForIsNull(org.alfasoftware.morf.sql.element.Function)
-   */
-  @Override
-  protected String getSqlForIsNull(Function function) {
-    return "nvl(" + getSqlFrom(function.getArguments().get(0)) + ", " + getSqlFrom(function.getArguments().get(1)) + ") ";
-  }
-
-
-  /**
-   * @see org.alfasoftware.morf.jdbc.SqlDialect#buildSQLToStartTracing(java.lang.String)
-   */
-  @Override
-  public List<String> buildSQLToStartTracing(String identifier) {
-    return Arrays.asList("ALTER SESSION SET tracefile_identifier = '" + identifier + "'","ALTER SESSION SET EVENTS '10046 TRACE NAME CONTEXT FOREVER, LEVEL 8'");
-  }
-
-
-  /**
-   * @see org.alfasoftware.morf.jdbc.SqlDialect#buildSQLToStopTracing()
-   */
-  @Override
-  public List<String> buildSQLToStopTracing() {
-    return Arrays.asList("ALTER SESSION SET EVENTS '10046 TRACE NAME CONTEXT OFF'");
-  }
-
-
-  /**
-   * @see org.alfasoftware.morf.jdbc.SqlDialect#getSqlForOrderByFieldNullValueHandling(org.alfasoftware.morf.sql.element.FieldReference)
-   */
-  @Override
-  protected String getSqlForOrderByFieldNullValueHandling(FieldReference orderByField) {
-    if (orderByField.getNullValueHandling().isPresent()) {
-      switch (orderByField.getNullValueHandling().get()) {
-        case FIRST:
-          return " " + NULLS_FIRST;
-        case LAST:
-          return " " + NULLS_LAST;
-        case NONE:
-        default:
-          return "";
-      }
-    } else if (orderByField.getDirection() != null) {
-      return ASCENDING.equals(orderByField.getDirection()) ? " " + NULLS_FIRST : " " + NULLS_LAST;
-    } else {
-      return " " + defaultNullOrder();
-    }
-  }
-
-
-  /**
-   * {@inheritDoc}
-   * @see org.alfasoftware.morf.jdbc.SqlDialect#defaultNullOrder()
-   */
-  @Override
-  protected String defaultNullOrder() {
-    return DEFAULT_NULL_ORDER;
-  }
-
-
-  /**
-   * @see org.alfasoftware.morf.jdbc.SqlDialect#addIndexStatements(org.alfasoftware.morf.metadata.Table, org.alfasoftware.morf.metadata.Index)
-   */
-  @Override
-  public Collection<String> addIndexStatements(Table table, Index index) {
-    return ImmutableList.of(
-      // when adding indexes to existing tables, use PARALLEL NOLOGGING to efficiently build the index
-      Iterables.getOnlyElement(indexDeploymentStatements(table, index)) + " PARALLEL NOLOGGING",
-      indexPostDeploymentStatements(index)
-    );
-  }
-
-
-  /**
-   * @see org.alfasoftware.morf.jdbc.SqlDialect#indexDeploymentStatements(org.alfasoftware.morf.metadata.Table, org.alfasoftware.morf.metadata.Index)
-   */
-  @Override
-  protected Collection<String> indexDeploymentStatements(Table table, Index index) {
-    StringBuilder createIndexStatement = new StringBuilder();
-
-    // Specify the preamble
-    createIndexStatement.append("CREATE ");
-    if (index.isUnique()) {
-      createIndexStatement.append("UNIQUE ");
-    }
-
-    // Name the index
-    createIndexStatement
-      .append("INDEX ")
-      .append(schemaNamePrefix())
-      .append(index.getName())
-
-      // Specify which table the index is over
-      .append(" ON ")
-      .append(schemaNamePrefix())
-      .append(truncatedTableName(table.getName()))
-
-      // Specify the fields that are used in the index
-      .append(" (")
-      .append(Joiner.on(", ").join(index.columnNames()))
-      .append(")");
-
-    return Collections.singletonList(createIndexStatement.toString());
-  }
-
-
-  /**
-   * Generate the SQL to alter the index back to NOPARALLEL LOGGING.
-   *
-   * @param index The index we want to alter.
-   * @return The SQL to alter the index.
-   */
-  private String indexPostDeploymentStatements(Index index) {
-    return new StringBuilder()
-      .append("ALTER INDEX ")
-      .append(schemaNamePrefix())
-      .append(index.getName())
-      .append(" NOPARALLEL LOGGING")
-      .toString();
-  }
-
-
-  /**
-   * @see org.alfasoftware.morf.jdbc.SqlDialect#alterTableAddColumnStatements(org.alfasoftware.morf.metadata.Table, org.alfasoftware.morf.metadata.Column)
-   */
-  @Override
-  public Collection<String> alterTableAddColumnStatements(Table table, Column column) {
-    List<String> result = new ArrayList<>();
-
-    String truncatedTableName = truncatedTableName(table.getName());
-
-    result.add(String.format("ALTER TABLE %s%s ADD (%s %s)",
-      schemaNamePrefix(),
-      truncatedTableName,
-      column.getName(),
-      sqlRepresentationOfColumnType(column, true)
-    ));
-
-    result.add(columnComment(column, truncatedTableName));
-
-    return result;
-  }
-
-
-  /**
-   * @see org.alfasoftware.morf.jdbc.SqlDialect#changePrimaryKeyColumns(java.lang.String, java.util.List, java.util.List)
-   */
-  @Override
-  public Collection<String> changePrimaryKeyColumns(Table table, List<String> oldPrimaryKeyColumns, List<String> newPrimaryKeyColumns) {
-    List<String> result = new ArrayList<>();
-    String tableName = table.getName();
-    // Drop existing primary key and make columns not null
-    if (!oldPrimaryKeyColumns.isEmpty()) {
-      result.add(dropPrimaryKeyConstraint(tableName));
-      for (String columnName : oldPrimaryKeyColumns) {
-        result.add(makeColumnNotNull(tableName, columnName));
-      }
-    }
-
-    //Create new primary key constraint
-    if (!newPrimaryKeyColumns.isEmpty()) {
-      result.add(generatePrimaryKeyStatement(newPrimaryKeyColumns, table.getName()));
-    }
-
-    return result;
-  }
-
-
-  /**
-   * It returns the SQL statement to make the column not null. The function
-   * catches the exception with SQL error code ORA-01442: column to be modified
-   * to NOT NULL is already NOT NULL.
-   *
-   * <p>Example of the generated SQL statement:</p>
-   * <pre>
-   * DECLARE
-   *   e EXCEPTION;
-   *   pragma exception_init(e,-1442);
-   * BEGIN
-   *   EXECUTE immediate 'alter table sandbox.genericglposting modify (version not null)';
-   * EXCEPTION
-   * WHEN e THEN
-   *   NULL;
-   * END;
-   * </pre>
-   *
-   * @param tableName Table name to be altered
-   * @param columnName Column name to make it not null
-   * @return The SQL statement to make the column not null
-   */
-  private String makeColumnNotNull(String tableName, String columnName) {
-    StringBuilder statement = new StringBuilder();
-    statement.append("DECLARE \n").append("  e EXCEPTION; \n").append("  pragma exception_init(e,-1442); \n").append("BEGIN \n")
-        .append("  EXECUTE immediate 'ALTER TABLE ").append(schemaNamePrefix()).append(tableName).append(" MODIFY (")
-        .append(columnName).append(" NOT NULL)'; \n").append("EXCEPTION \n").append("WHEN e THEN \n").append("  NULL; \n")
-        .append("END;");
-    if (log.isDebugEnabled()) {
-      log.debug(statement.toString());
-    }
-    return statement.toString();
-  }
-
-
-  /**
-   * @see org.alfasoftware.morf.jdbc.SqlDialect#alterTableChangeColumnStatements(org.alfasoftware.morf.metadata.Table, org.alfasoftware.morf.metadata.Column, org.alfasoftware.morf.metadata.Column)
-   */
-  @Override
-  public Collection<String> alterTableChangeColumnStatements(Table table, Column oldColumn, Column newColumn) {
-    List<String> result = new ArrayList<>();
-
-    Table oldTable = oldTableForChangeColumn(table, oldColumn, newColumn);
-
-    String truncatedTableName = truncatedTableName(oldTable.getName());
-
-    boolean recreatePrimaryKey = oldColumn.isPrimaryKey() || newColumn.isPrimaryKey();
-
-    if (recreatePrimaryKey && !primaryKeysForTable(oldTable).isEmpty()) {
-      result.add(dropPrimaryKeyConstraint(truncatedTableName));
-    }
-
-    for (Index index : oldTable.indexes()) {
-      for (String column : index.columnNames()) {
-        if (column.equalsIgnoreCase(oldColumn.getName())) {
-          result.addAll(indexDropStatements(oldTable, index));
-        }
-      }
-    }
-
-    if (!newColumn.getName().equalsIgnoreCase(oldColumn.getName())) {
-      result.add("ALTER TABLE " + schemaNamePrefix() + truncatedTableName + " RENAME COLUMN " + oldColumn.getName() + " TO " + newColumn.getName());
-    }
-
-    boolean includeNullability = newColumn.isNullable() != oldColumn.isNullable();
-    boolean includeColumnType = newColumn.getType() != oldColumn.getType() || newColumn.getWidth() != oldColumn.getWidth() || newColumn.getScale() != oldColumn.getScale();
-    String sqlRepresentationOfColumnType = sqlRepresentationOfColumnType(newColumn, includeNullability, true, includeColumnType);
-
-    if (!StringUtils.isBlank(sqlRepresentationOfColumnType)) {
-      StringBuilder statement = new StringBuilder()
-        .append("ALTER TABLE ")
-        .append(schemaNamePrefix())
-        .append(truncatedTableName)
-        .append(" MODIFY (")
-        .append(newColumn.getName())
-        .append(' ')
-        .append(sqlRepresentationOfColumnType)
-        .append(")");
-
-      result.add(statement.toString());
-    }
-
-    if (!StringUtils.isBlank(oldColumn.getDefaultValue()) && StringUtils.isBlank(newColumn.getDefaultValue())) {
-      StringBuilder statement = new StringBuilder()
-          .append("ALTER TABLE ")
-          .append(schemaNamePrefix())
-          .append(truncatedTableName)
-          .append(" MODIFY (")
-          .append(newColumn.getName())
-          .append(" DEFAULT NULL")
-          .append(")");
-
-        result.add(statement.toString());
-    }
-
-    if (recreatePrimaryKey && !primaryKeysForTable(table).isEmpty()) {
-      result.add(generatePrimaryKeyStatement(namesOfColumns(SchemaUtils.primaryKeysForTable(table)), truncatedTableName));
-    }
-
-    for (Index index : table.indexes()) {
-      for (String column : index.columnNames()) {
-        if (column.equalsIgnoreCase(newColumn.getName())) {
-          result.addAll(addIndexStatements(table, index));
-        }
-      }
-    }
-
-    result.add(columnComment(newColumn, truncatedTableName));
-
-    return result;
-  }
-
-
-  private String generatePrimaryKeyStatement(List<String> columnNames, String tableName) {
-    StringBuilder primaryKeyStatement = new StringBuilder();
-    primaryKeyStatement.append("ALTER TABLE ")
-    .append(schemaNamePrefix())
-    .append(tableName)
-    .append(" ADD ")
-    .append(primaryKeyConstraint(tableName, columnNames));
-    return primaryKeyStatement.toString();
-  }
-
-
-  /**
-   * ALTER TABLE ABC.DEF DROP PRIMARY KEY DROP INDEX
-   */
-  private String dropPrimaryKeyConstraint(String tableName) {
-    // Drop the associated unique index at the same time
-    return "ALTER TABLE " + schemaNamePrefix() + tableName + " DROP PRIMARY KEY DROP INDEX";
-  }
-
-
-  /**
-   * Build the comment comment that allows the metadata reader to determine the correct lower case table names and types.
-   */
-  private String columnComment(Column column, String tableName) {
-    StringBuilder comment = new StringBuilder ("COMMENT ON COLUMN " + schemaNamePrefix() + tableName + "." + column.getName() + " IS '"+REAL_NAME_COMMENT_LABEL+":[" + column.getName() + "]/TYPE:[" + column.getType().toString() + "]");
-
-    if (column.isAutoNumbered()) {
-      int autoNumberStart = column.getAutoNumberStart() == -1 ? 1 : column.getAutoNumberStart();
-      comment.append("/AUTONUMSTART:[" + autoNumberStart + "]");
-    }
-
-    comment.append("'");
-
-    return comment.toString();
-  }
-
-
-  /**
-   * @see org.alfasoftware.morf.jdbc.SqlDialect#alterTableDropColumnStatements(org.alfasoftware.morf.metadata.Table, org.alfasoftware.morf.metadata.Column)
-   */
-  @Override
-  public Collection<String> alterTableDropColumnStatements(Table table, Column column) {
-    List<String> result = new ArrayList<>();
-
-    String truncatedTableName = truncatedTableName(table.getName());
-
-    StringBuilder statement = new StringBuilder()
-    .append("ALTER TABLE ")
-    .append(schemaNamePrefix())
-    .append(truncatedTableName)
-    .append(" SET UNUSED") // perform a logical (rather than physical) delete of the row for performance reasons.
-    .append(" (").append(column.getName()).append(")");
-
-    result.add(statement.toString());
-
-    return result;
-  }
-
-
-  /**
-   * @see org.alfasoftware.morf.jdbc.SqlDialect#indexDropStatements(org.alfasoftware.morf.metadata.Table, org.alfasoftware.morf.metadata.Index)
-   */
-  @Override
-  public Collection<String> indexDropStatements(Table table, Index indexToBeRemoved) {
-    StringBuilder statement = new StringBuilder();
-
-    statement.append("DROP INDEX ")
-    .append(schemaNamePrefix())
-    .append(indexToBeRemoved.getName());
-
-    return Arrays.asList(statement.toString());
-  }
-
-
-  /**
-   * @see org.alfasoftware.morf.jdbc.SqlDialect#getSqlForYYYYMMDDToDate(org.alfasoftware.morf.sql.element.Function)
-   */
-  @Override
-  protected String getSqlForYYYYMMDDToDate(Function function) {
-    return "TO_DATE(" + getSqlFrom(function.getArguments().get(0)) + ", 'yyyymmdd')";
-  }
-
-
-  /**
-   * @see org.alfasoftware.morf.jdbc.SqlDialect#getSqlForDateToYyyymmdd(org.alfasoftware.morf.sql.element.Function)
-   */
-  @Override
-  protected String getSqlForDateToYyyymmdd(Function function) {
-    return String.format("TO_NUMBER(TO_CHAR(%s, 'yyyymmdd'))",getSqlFrom(function.getArguments().get(0)));
-  }
-
-
-  /**
-   * @see org.alfasoftware.morf.jdbc.SqlDialect#getSqlForDateToYyyymmddHHmmss(org.alfasoftware.morf.sql.element.Function)
-   */
-  @Override
-  protected String getSqlForDateToYyyymmddHHmmss(Function function) {
-    return String.format("TO_NUMBER(TO_CHAR(%s, 'yyyymmddHH24MISS'))",getSqlFrom(function.getArguments().get(0)));
-  }
-
-
-  /**
-   * @see org.alfasoftware.morf.jdbc.SqlDialect#getSqlForNow(org.alfasoftware.morf.sql.element.Function)
-   */
-  @Override
-  protected String getSqlForNow(Function function) {
-    return "SYSTIMESTAMP AT TIME ZONE 'UTC'";
-  }
-
-
-  /**
-   * @see org.alfasoftware.morf.jdbc.SqlDialect#getSqlForDaysBetween(org.alfasoftware.morf.sql.element.AliasedField, org.alfasoftware.morf.sql.element.AliasedField)
-   */
-  @Override
-  protected String getSqlForDaysBetween(AliasedField toDate, AliasedField fromDate) {
-    return String.format("(%s) - (%s)", getSqlFrom(toDate), getSqlFrom(fromDate));
-  }
-
-
-  /**
-   * @see org.alfasoftware.morf.jdbc.SqlDialect#getSqlForMonthsBetween(org.alfasoftware.morf.sql.element.AliasedField, org.alfasoftware.morf.sql.element.AliasedField)
-   */
-  @Override
-  protected String getSqlForMonthsBetween(AliasedField toDate, AliasedField fromDate) {
-    String toDateStr = getSqlFrom(toDate);
-    String fromDateStr = getSqlFrom(fromDate);
-    return
-       "(EXTRACT(YEAR FROM "+toDateStr+") - EXTRACT(YEAR FROM "+fromDateStr+")) * 12"
-       + "+ (EXTRACT(MONTH FROM "+toDateStr+") - EXTRACT(MONTH FROM "+fromDateStr+"))"
-       + "+ CASE WHEN "+toDateStr+" > "+fromDateStr
-             + " THEN CASE WHEN EXTRACT(DAY FROM "+toDateStr+") >= EXTRACT(DAY FROM "+fromDateStr+") THEN 0"
-                       + " WHEN EXTRACT(MONTH FROM "+toDateStr+") <> EXTRACT(MONTH FROM "+toDateStr+" + 1) THEN 0"
-                       + " ELSE -1 END"
-             + " ELSE CASE WHEN EXTRACT(MONTH FROM "+fromDateStr+") <> EXTRACT(MONTH FROM "+fromDateStr+" + 1) THEN 0"
-                       + " WHEN EXTRACT(DAY FROM "+fromDateStr+") >= EXTRACT(DAY FROM "+toDateStr+") THEN 0"
-                       + " ELSE 1 END"
-             + " END"
-       + "\n"
-    ;
-  }
-
-
-  /**
-   * {@inheritDoc}
-   * @see org.alfasoftware.morf.jdbc.SqlDialect#getSubstringFunctionName()
-   */
-  @Override
-  protected String getSubstringFunctionName() {
-    return "SUBSTR";
-  }
-
-
-  /**
-   * @see org.alfasoftware.morf.jdbc.SqlDialect#getSqlForAddDays(org.alfasoftware.morf.sql.element.Function)
-   */
-  @Override
-  protected String getSqlForAddDays(Function function) {
-    return String.format(
-      "(%s) + (%s)",
-      getSqlFrom(function.getArguments().get(0)),
-      getSqlFrom(function.getArguments().get(1))
-    );
-  }
-
-
-  /**
-   * @see org.alfasoftware.morf.jdbc.SqlDialect#getSqlForAddMonths(org.alfasoftware.morf.sql.element.Function)
-   */
-  @Override
-  protected String getSqlForAddMonths(Function function) {
-    return "ADD_MONTHS(" +
-      getSqlFrom(function.getArguments().get(0)) + ", " +
-      getSqlFrom(function.getArguments().get(1)) + ")";
-  }
-
-
-  /**
-   * @see org.alfasoftware.morf.jdbc.SqlDialect#renameTableStatements(org.alfasoftware.morf.metadata.Table, org.alfasoftware.morf.metadata.Table)
-   */
-  @Override
-  public Collection<String> renameTableStatements(Table fromTable, Table toTable) {
-    String from = truncatedTableName(fromTable.getName());
-    String fromConstraint = primaryKeyConstraintName(fromTable.getName());
-
-    String to = truncatedTableName(toTable.getName());
-    String toConstraint = primaryKeyConstraintName(toTable.getName());
-
-    ArrayList<String> statements = new ArrayList<>();
-
-    if (!primaryKeysForTable(fromTable).isEmpty()) {
-      // Rename the PK constraint
-      statements.add("ALTER TABLE " + schemaNamePrefix() + from + " RENAME CONSTRAINT " + fromConstraint + " TO " + toConstraint);
-      // Rename the index for the PK constraint the Oracle uses to manage the PK
-      statements.add("ALTER INDEX " + schemaNamePrefix() + fromConstraint + " RENAME TO " + toConstraint);
-    }
-
-    // Rename the table itself
-    statements.add("ALTER TABLE " + schemaNamePrefix() + from + " RENAME TO " + to);
-    statements.add(commentOnTable(to));
-
-    return statements;
-  }
-
-
-  /**
-   * @see org.alfasoftware.morf.jdbc.SqlDialect#addTableFromStatements(org.alfasoftware.morf.metadata.Table, org.alfasoftware.morf.sql.SelectStatement)
-   */
-  @Override
-  public Collection<String> addTableFromStatements(Table table, SelectStatement selectStatement) {
-    Builder<String> result = ImmutableList.<String>builder();
-    result.add(new StringBuilder()
-        .append(createTableStatement(table, true))
-        .append(" AS ")
-        .append(convertStatementToSQL(selectStatement))
-        .toString()
-      );
-    result.add("ALTER TABLE " + schemaNamePrefix() + table.getName()  + " NOPARALLEL LOGGING");
-
-    if (!primaryKeysForTable(table).isEmpty()) {
-      result.add("ALTER INDEX " + schemaNamePrefix() + primaryKeyConstraintName(table.getName()) + " NOPARALLEL LOGGING");
-    }
-
-    result.addAll(buildRemainingStatementsAndComments(table));
-
-    return result.build();
-  }
-
-
-  /**
-   * Builds the remaining statements (triggers, sequences and comments).
-   *
-   * @param table The table to create the statements.
-   * @return the collection of statements.
-   */
-  private Collection<String> buildRemainingStatementsAndComments(Table table) {
-
-    List<String> statements = Lists.newArrayList();
-
-    Column sequence = findAutonumberedColumn(table);
-    if (sequence != null) {
-      statements.add(dropTrigger(table));
-      statements.add(dropSequence(table));
-      statements.add(createNewSequence(table, sequence));
-      statements.addAll(createTrigger(table, sequence));
-    }
-
-    String truncatedTableName = truncatedTableName(table.getName());
-    statements.add(commentOnTable(truncatedTableName));
-
-    statements.addAll(createColumnComments(table));
-
-    return statements;
-  }
-
-
-  /**
-   * SqlPlus requires sql statement lines to be less than 2500 characters in length.
-   * Additionally PL\SQL statements must be ended with "/".
-   *
-   * @see org.alfasoftware.morf.jdbc.SqlDialect#formatSqlStatement(java.lang.String)
-   */
-  @Override
-  public String formatSqlStatement(String sqlStatement) {
-    // format statement ending
-    StringBuilder builder = new StringBuilder(sqlStatement);
-    if (sqlStatement.endsWith("END;")) {
-      builder.append(System.getProperty("line.separator"));
-      builder.append("/");
-    } else {
-      builder.append(";");
-    }
-
-    return splitSqlStatement(builder.toString());
-  }
-
-
-  /**
-   * If the SQL statement line is greater than 2499 characters then split
-   * it into multiple lines where each line is less than 2500 characters in
-   * length. The split is done on a space character; if a space character
-   * cannot be found then a warning will be logged but the statement line
-   * will still be returned exceeding 2499 characters in length.
-   *
-   * @param sqlStatement the statement to split
-   * @return the correctly formatted statement
-   */
-  private String splitSqlStatement(String sqlStatement) {
-    StringBuilder sql = new StringBuilder();
-    if (sqlStatement.length() >= 2500) {
-      int splitAt = sqlStatement.lastIndexOf(' ', 2498);
-      if (splitAt == -1) {
-        log.warn("SQL statement greater than 2499 characters in length but unable to find white space (\" \") to split on.");
-        sql.append(sqlStatement);
-      } else {
-        sql.append(sqlStatement.substring(0, splitAt));
-        sql.append(System.getProperty("line.separator"));
-        sql.append(splitSqlStatement(sqlStatement.substring(splitAt + 1)));
-      }
-    } else {
-      sql.append(sqlStatement);
-    }
-
-    return sql.toString();
-  }
-
-
-  /**
-   * @see org.alfasoftware.morf.jdbc.SqlDialect#getSqlForRandom()
-   */
-  @Override
-  protected String getSqlForRandom() {
-    return "dbms_random.value";
-  }
-
-
-  /**
-   * @see org.alfasoftware.morf.jdbc.SqlDialect#getSqlForRandomString(org.alfasoftware.morf.sql.element.Function)
-   */
-  @Override
-  protected String getSqlForRandomString(Function function) {
-    return String.format("dbms_random.string('A', %s)",getSqlFrom(function.getArguments().get(0)));
-  }
-
-
-  @Override
-  protected String getSqlforBlobLength(Function function) {
-    return String.format("dbms_lob.getlength(%s)", getSqlFrom(function.getArguments().get(0)));
-  }
-
-  /**
-   * @see org.alfasoftware.morf.jdbc.SqlDialect#getFromDummyTable()
-   */
-  @Override
-  protected String getFromDummyTable() {
-    return " FROM dual";
-  }
-
-
-  /**
-   * @see org.alfasoftware.morf.jdbc.SqlDialect#getSqlFrom(org.alfasoftware.morf.sql.SelectFirstStatement)
-   */
-  @Override
-  protected String getSqlFrom(SelectFirstStatement stmt) {
-    StringBuilder result = new StringBuilder("SELECT MIN(");
-
-    // Start by adding the field
-    result.append(getSqlFrom(stmt.getFields().get(0))).append(") KEEP (DENSE_RANK FIRST");
-
-    appendOrderBy(result, stmt);
-    result.append(")");
-
-    appendFrom(result, stmt);
-    appendJoins(result, stmt, innerJoinKeyword(stmt));
-    appendWhere(result, stmt);
-
-    return result.toString().trim();
-  }
-
-  /**
-   * @param field the BLOB field literal
-   * @return
-   */
-  @Override
-  protected String getSqlFrom(BlobFieldLiteral field) {
-    return String.format("HEXTORAW('%s')", field.getValue());
-  }
-
-  /**
-   * @see org.alfasoftware.morf.jdbc.SqlDialect#selectStatementPreFieldDirectives(org.alfasoftware.morf.sql.SelectStatement)
-   */
-  @Override
-  protected String selectStatementPreFieldDirectives(SelectStatement selectStatement) {
-    StringBuilder builder = new StringBuilder();
-
-    for (Hint hint : selectStatement.getHints()) {
-      if (hint instanceof OptimiseForRowCount) {
-        builder.append(" FIRST_ROWS(")
-          .append(((OptimiseForRowCount)hint).getRowCount())
-          .append(")");
-      }
-      if (hint instanceof UseIndex) {
-        UseIndex useIndex = (UseIndex)hint;
-        builder.append(" INDEX(")
-          // No schema name - see http://docs.oracle.com/cd/B19306_01/server.102/b14200/sql_elements006.htm#BABIEJEB
-          .append(StringUtils.isEmpty(useIndex.getTable().getAlias()) ? useIndex.getTable().getName() : useIndex.getTable().getAlias())
-          .append(" ")
-          .append(useIndex.getIndexName())
-          .append(")");
-      }
-      if (hint instanceof UseImplicitJoinOrder) {
-        builder.append(" ORDERED");
-      }
-      if (hint instanceof ParallelQueryHint) {
-        builder.append(" PARALLEL");
-        ParallelQueryHint parallelQueryHint = (ParallelQueryHint) hint;
-        builder.append(parallelQueryHint.getDegreeOfParallelism().map(d -> " " + d).orElse(""));
-      }
-      if (hint instanceof OracleCustomHint) {
-        builder.append(" ")
-        .append(((OracleCustomHint)hint).getCustomHint());
-      }
-    }
-
-    if (builder.length() == 0) {
-      return super.selectStatementPreFieldDirectives(selectStatement);
-    }
-
-    return "/*+" + builder.append(" */ ").toString();
-  };
-
-
-  /**
-   * @see org.alfasoftware.morf.jdbc.SqlDialect#updateStatementPreTableDirectives(org.alfasoftware.morf.sql.UpdateStatement)
-   */
-  @Override
-  protected String updateStatementPreTableDirectives(UpdateStatement updateStatement) {
-    for (Hint hint : updateStatement.getHints()) {
-      if (hint instanceof UseParallelDml) {
-        return "/*+ ENABLE_PARALLEL_DML PARALLEL */ "; // only the single hint supported so return immediately
-      }
-    }
-    return "";
-  }
-
-
-  /**
-   * @see org.alfasoftware.morf.jdbc.SqlDialect#rebuildTriggers(org.alfasoftware.morf.metadata.Table)
-   */
-  @Override
-  public Collection<String> rebuildTriggers(Table table) {
-    return rebuildSequenceAndTrigger(table,getAutoIncrementColumnForTable(table));
-  }
-
-
-  /**
-   * Fetch rows in blocks of 200, rather than the default of 1.
-   */
-  @Override
-  public int fetchSizeForBulkSelects() {
-    return 200;
-  }
-
-
-  /**
-   * We do use NVARCHAR for strings on Oracle.
-   *
-   * @see org.alfasoftware.morf.jdbc.SqlDialect#usesNVARCHARforStrings()
-   */
-  @Override
-  public boolean usesNVARCHARforStrings() {
-    return true;
-  }
-
-
-  /**
-   * @see org.alfasoftware.morf.jdbc.SqlDialect#supportsWindowFunctions()
-   */
-  @Override
-  public boolean supportsWindowFunctions() {
-    return true;
-  }
-
-
-  /**
-   * @see org.alfasoftware.morf.jdbc.SqlDialect#getSqlForLastDayOfMonth
-   */
-  @Override
-  protected String getSqlForLastDayOfMonth(AliasedField date) {
-    return "LAST_DAY(" + getSqlFrom(date) + ")";
-  }
-
-
-  /**
-   * @see org.alfasoftware.morf.jdbc.SqlDialect.getSqlForAnalyseTable(Table)
-   */
-  @Override
-  public Collection<String> getSqlForAnalyseTable(Table table) {
-    return ImmutableList.of(
-                     "BEGIN \n" +
-                       "DBMS_STATS.GATHER_TABLE_STATS(ownname=> '" + getSchemaName() + "', "
-                          + "tabname=>'" + table.getName() + "', "
-                          + "cascade=>true, degree=>DBMS_STATS.AUTO_DEGREE, no_invalidate=>false); \n"
-                   + "END;");
-  }
-
-
-  /**
-   * @see SqlDialect#getDeleteLimitWhereClause(int)
-   */
-  @Override
-  protected Optional<String> getDeleteLimitWhereClause(int limit) {
-    return Optional.of("ROWNUM <= " + limit);
-  }
-
-
-  /**
-   * @see org.alfasoftware.morf.jdbc.SqlDialect#getSqlForInsertInto(org.alfasoftware.morf.sql.InsertStatement)
-   */
-  @Override
-  protected String getSqlForInsertInto(InsertStatement insertStatement) {
-    return "INSERT " + insertStatementPreIntoDirectives(insertStatement) + "INTO ";
-  }
-
-
-  private String insertStatementPreIntoDirectives(InsertStatement insertStatement) {
-
-    if (insertStatement.getHints().isEmpty()) {
-      return "";
-    }
-
-    StringBuilder builder = new StringBuilder().append("/*+");
-
-    for (Hint hint : insertStatement.getHints()) {
-      if (hint instanceof DirectPathQueryHint) {
-        builder.append(" APPEND");
-      }
-    }
-
-    return builder.append(" */ ").toString();
-  }
+/* Copyright 2017 Alfa Financial Software
+ *
+ * Licensed under the Apache License, Version 2.0 (the "License");
+ * you may not use this file except in compliance with the License.
+ * You may obtain a copy of the License at
+ *
+ *    http://www.apache.org/licenses/LICENSE-2.0
+ *
+ * Unless required by applicable law or agreed to in writing, software
+ * distributed under the License is distributed on an "AS IS" BASIS,
+ * WITHOUT WARRANTIES OR CONDITIONS OF ANY KIND, either express or implied.
+ * See the License for the specific language governing permissions and
+ * limitations under the License.
+ */
+
+package org.alfasoftware.morf.jdbc.oracle;
+
+import static org.alfasoftware.morf.metadata.DataType.DECIMAL;
+import static org.alfasoftware.morf.metadata.SchemaUtils.namesOfColumns;
+import static org.alfasoftware.morf.metadata.SchemaUtils.primaryKeysForTable;
+import static org.alfasoftware.morf.sql.SqlUtils.parameter;
+import static org.alfasoftware.morf.sql.element.Direction.ASCENDING;
+
+import java.math.BigDecimal;
+import java.sql.Connection;
+import java.sql.SQLException;
+import java.util.ArrayList;
+import java.util.Arrays;
+import java.util.Collection;
+import java.util.Collections;
+import java.util.List;
+import java.util.Optional;
+
+import org.alfasoftware.morf.jdbc.DatabaseType;
+import org.alfasoftware.morf.jdbc.NamedParameterPreparedStatement;
+import org.alfasoftware.morf.jdbc.SqlDialect;
+import org.alfasoftware.morf.jdbc.SqlScriptExecutor;
+import org.alfasoftware.morf.metadata.Column;
+import org.alfasoftware.morf.metadata.DataType;
+import org.alfasoftware.morf.metadata.Index;
+import org.alfasoftware.morf.metadata.SchemaUtils;
+import org.alfasoftware.morf.metadata.Table;
+import org.alfasoftware.morf.metadata.View;
+import org.alfasoftware.morf.sql.DirectPathQueryHint;
+import org.alfasoftware.morf.sql.Hint;
+import org.alfasoftware.morf.sql.InsertStatement;
+import org.alfasoftware.morf.sql.OptimiseForRowCount;
+import org.alfasoftware.morf.sql.OracleCustomHint;
+import org.alfasoftware.morf.sql.ParallelQueryHint;
+import org.alfasoftware.morf.sql.SelectFirstStatement;
+import org.alfasoftware.morf.sql.SelectStatement;
+import org.alfasoftware.morf.sql.SqlUtils;
+import org.alfasoftware.morf.sql.UpdateStatement;
+import org.alfasoftware.morf.sql.UseImplicitJoinOrder;
+import org.alfasoftware.morf.sql.UseIndex;
+import org.alfasoftware.morf.sql.UseParallelDml;
+import org.alfasoftware.morf.sql.element.AliasedField;
+import org.alfasoftware.morf.sql.element.Cast;
+import org.alfasoftware.morf.sql.element.BlobFieldLiteral;
+import org.alfasoftware.morf.sql.element.ConcatenatedField;
+import org.alfasoftware.morf.sql.element.FieldReference;
+import org.alfasoftware.morf.sql.element.Function;
+import org.alfasoftware.morf.sql.element.SqlParameter;
+import org.apache.commons.lang3.StringUtils;
+import org.apache.commons.logging.Log;
+import org.apache.commons.logging.LogFactory;
+
+import com.google.common.base.Joiner;
+import com.google.common.base.Splitter;
+import com.google.common.collect.FluentIterable;
+import com.google.common.collect.ImmutableList;
+import com.google.common.collect.ImmutableList.Builder;
+import com.google.common.collect.Iterables;
+import com.google.common.collect.Lists;
+
+/**
+ * Implements Oracle specific statement generation.
+ *
+ * @author Copyright (c) Alfa Financial Software 2010
+ */
+class OracleDialect extends SqlDialect {
+
+  private static final Log log = LogFactory.getLog(OracleDialect.class);
+
+  /**
+   * Database platforms may order nulls first or last. This null first.
+   */
+  public static final String NULLS_FIRST = "NULLS FIRST";
+
+  /**
+   * Database platforms may order nulls first or last. This is null last.
+   */
+  public static final String NULLS_LAST = "NULLS LAST";
+
+  /**
+   * Database platforms may order nulls first or last. My SQL always orders nulls first, Oracle defaults to ordering nulls last.
+   * Fortunately on Oracle it is possible to specify that nulls should be ordered first.
+   */
+  public static final String DEFAULT_NULL_ORDER = NULLS_FIRST;
+
+
+  /**
+   * Creates an instance of the Oracle dialect.
+   *
+   * @param schemaName The database schema name.
+   */
+  public OracleDialect(String schemaName) {
+    super(schemaName);
+  }
+
+
+  /**
+   * @see org.alfasoftware.morf.jdbc.SqlDialect#truncateTableStatements(org.alfasoftware.morf.metadata.Table)
+   */
+  @Override
+  public Collection<String> truncateTableStatements(Table table) {
+    String mainTruncate = "TRUNCATE TABLE " + schemaNamePrefix() + table.getName();
+    if (table.isTemporary()) {
+      return Arrays.asList(mainTruncate);
+    } else {
+      return Arrays.asList(mainTruncate + " REUSE STORAGE");
+    }
+  }
+
+
+  /**
+   * @see org.alfasoftware.morf.jdbc.SqlDialect#tableDeploymentStatements(org.alfasoftware.morf.metadata.Table)
+   */
+  @Override
+  public Collection<String> internalTableDeploymentStatements(Table table) {
+    return tableDeploymentStatements(table, false);
+  }
+
+
+  private Collection<String> tableDeploymentStatements(Table table, boolean asSelect) {
+    return ImmutableList.<String>builder()
+      .add(createTableStatement(table, asSelect))
+      .addAll(buildRemainingStatementsAndComments(table))
+      .build();
+  }
+
+
+  private String createTableStatement(Table table, boolean asSelect) {
+    // Create the table deployment statement
+    StringBuilder createTableStatement = new StringBuilder();
+    createTableStatement.append("CREATE ");
+
+    if (table.isTemporary()) {
+      createTableStatement.append("GLOBAL TEMPORARY ");
+    }
+
+    createTableStatement.append("TABLE ");
+
+    String truncatedTableName = truncatedTableName(table.getName());
+
+    createTableStatement.append(schemaNamePrefix());
+    createTableStatement.append(truncatedTableName);
+    createTableStatement.append(" (");
+
+    boolean first = true;
+    for (Column column : table.columns()) {
+      if (!first) {
+        createTableStatement.append(", ");
+      }
+
+      createTableStatement.append(column.getName());
+      if (asSelect) {
+        createTableStatement.append(" " + sqlRepresentationOfColumnType(column, true, true, false));
+      } else {
+        createTableStatement.append(" " + sqlRepresentationOfColumnType(column));
+      }
+
+      first = false;
+    }
+
+    // Put on the primary key constraint
+    if (!primaryKeysForTable(table).isEmpty()) {
+      createTableStatement.append(", ");
+      createTableStatement.append(primaryKeyConstraint(table));
+    }
+
+    createTableStatement.append(")");
+
+    if (table.isTemporary()) {
+      createTableStatement.append(" ON COMMIT PRESERVE ROWS");
+    }
+
+    if (asSelect) {
+      createTableStatement.append(" PARALLEL NOLOGGING");
+    }
+
+    return createTableStatement.toString();
+  }
+
+
+  private Collection<String> createColumnComments(Table table) {
+
+    List<String> columnComments = Lists.newArrayList();
+
+    for (Column column : table.columns()) {
+      columnComments.add(columnComment(column, truncatedTableName(table.getName())));
+    }
+
+    return columnComments;
+  }
+
+
+  private Column findAutonumberedColumn(Table table) {
+    Column sequence = null;
+    for (Column column : table.columns()) {
+
+      if (column.isAutoNumbered()) {
+        sequence = column;
+        break;
+      }
+    }
+
+    return sequence;
+  }
+
+  /**
+   * Adds the table name into comments.
+   */
+  private String commentOnTable(String truncatedTableName) {
+    return "COMMENT ON TABLE " + schemaNamePrefix() + truncatedTableName + " IS '"+REAL_NAME_COMMENT_LABEL+":[" + truncatedTableName + "]'";
+  }
+
+
+  /**
+   * CONSTRAINT DEF_PK PRIMARY KEY (X, Y, Z)
+   */
+  private String primaryKeyConstraint(String tableName, List<String> newPrimaryKeyColumns) {
+    // truncate down to 27, since we add _PK to the end
+    return "CONSTRAINT "+ primaryKeyConstraintName(tableName) + " PRIMARY KEY (" + Joiner.on(", ").join(newPrimaryKeyColumns) + ")";
+  }
+
+
+  /**
+   * CONSTRAINT DEF_PK PRIMARY KEY (X, Y, Z)
+   */
+  private String primaryKeyConstraint(Table table) {
+    return primaryKeyConstraint(table.getName(), namesOfColumns(primaryKeysForTable(table)));
+  }
+
+
+  /**
+   * @see org.alfasoftware.morf.jdbc.SqlDialect#dropStatements(org.alfasoftware.morf.metadata.Table)
+   */
+  @Override
+  public Collection<String> dropStatements(Table table) {
+    for (Column column : table.columns()) {
+      if (column.isAutoNumbered()) {
+        return Arrays.asList(
+          dropTrigger(table),
+          "DROP TABLE " + schemaNamePrefix() + table.getName(),
+          dropSequence(table));
+      }
+    }
+    return Arrays.asList("DROP TABLE " + schemaNamePrefix() + table.getName());
+  }
+
+
+  /**
+   * Returns a SQL statement to safely drop a sequence, if it exists.
+   *
+   * @param table Table for which the sequence should be dropped.
+   * @return SQL string.
+   */
+  private String dropSequence(Table table) {
+    String sequenceName = sequenceName(table.getName());
+    return new StringBuilder("DECLARE \n")
+      .append("  query CHAR(255); \n")
+      .append("BEGIN \n")
+      .append("  select queryField into query from SYS.DUAL D left outer join (\n")
+      .append("    select concat('drop sequence ").append(schemaNamePrefix()).append("', sequence_name) as queryField \n")
+      .append("    from ALL_SEQUENCES S \n")
+      .append("    where S.sequence_owner='").append(getSchemaName().toUpperCase()).append("' AND S.sequence_name = '").append(sequenceName.toUpperCase()).append("' \n")
+      .append("  ) on 1 = 1; \n")
+      .append("  IF query is not null THEN \n")
+      .append("    execute immediate query; \n")
+      .append("  END IF; \n")
+      .append("END;")
+      .toString();
+  }
+
+
+  /**
+   * Returns a SQL statement to create a sequence for a table's autonumber column
+   *
+   * @param table Table for which the sequence should be created.
+   * @param onColumn The autonumber column.
+   * @return SQL string.
+   */
+  private String createNewSequence(Table table, Column onColumn) {
+    int autoNumberStart = onColumn.getAutoNumberStart() == -1 ? 1 : onColumn.getAutoNumberStart();
+    return new StringBuilder("CREATE SEQUENCE ")
+      .append(schemaNamePrefix())
+      .append(sequenceName(table.getName()))
+      .append(" START WITH ")
+      .append(autoNumberStart)
+      .append(" CACHE 2000")
+      .toString();
+  }
+
+
+  /**
+   * Returns a SQL statement to create a sequence for a table's autonumber column, where
+   * the sequence should start from the greater of either the autonumber column's start value
+   * or the maximum value for that column existing in the table.
+   *
+   * @param table Table for which the sequence should be created.
+   * @param onColumn The autonumber column.
+   * @return  SQL string.
+   */
+  private String createSequenceStartingFromExistingData(Table table, Column onColumn) {
+    String tableName = schemaNamePrefix() + truncatedTableName(table.getName());
+    String sequenceName = schemaNamePrefix() + sequenceName(table.getName());
+    return new StringBuilder("DECLARE query CHAR(255); \n")
+      .append("BEGIN \n")
+      .append("  SELECT 'CREATE SEQUENCE ").append(sequenceName).append(" START WITH ' || TO_CHAR(GREATEST(").append(onColumn.getAutoNumberStart()).append(", MAX(id)+1)) || ' CACHE 2000' INTO QUERY FROM \n")
+      .append("    (SELECT MAX(").append(onColumn.getName()).append(") AS id FROM ").append(tableName).append(" UNION SELECT 0 AS id FROM SYS.DUAL); \n")
+      .append("  EXECUTE IMMEDIATE query; \n")
+      .append("END;")
+      .toString();
+  }
+
+
+  /**
+   * Returns a list of SQL statement to create a trigger to populate a table's autonumber column
+   * from a sequence.
+   *
+   * @param table Table for which the trigger should be created.
+   * @param onColumn The autonumber column.
+   * @return SQL string list.
+   */
+  private List<String> createTrigger(Table table, Column onColumn) {
+    List<String> createTriggerStatements = new ArrayList<>();
+    createTriggerStatements.add(String.format("ALTER SESSION SET CURRENT_SCHEMA = %s", getSchemaName()));
+    String tableName = truncatedTableName(table.getName());
+    String sequenceName = sequenceName(table.getName());
+    String triggerName = schemaNamePrefix() + triggerName(table.getName());
+    createTriggerStatements.add(new StringBuilder("CREATE TRIGGER ").append(triggerName).append(" \n")
+      .append("BEFORE INSERT ON ").append(tableName).append(" FOR EACH ROW \n")
+      .append("BEGIN \n")
+      .append("  IF (:new.").append(onColumn.getName()).append(" IS NULL) THEN \n")
+      .append("    SELECT ").append(sequenceName).append(".nextval \n")
+      .append("    INTO :new.").append(onColumn.getName()).append(" \n")
+      .append("    FROM DUAL; \n")
+      .append("  END IF; \n")
+      .append("END;")
+      .toString());
+    return createTriggerStatements;
+  }
+
+
+  /**
+   * Create statements to safely drop a trigger, if it exists.
+   *
+   * @param table Table for which the trigger should be dropped.
+   * @return Query string.
+   */
+  private String dropTrigger(Table table) {
+    String triggerName =  schemaNamePrefix() + triggerName(table.getName());
+    return new StringBuilder()
+      .append("DECLARE \n")
+      .append("  e exception; \n")
+      .append("  pragma exception_init(e,-4080); \n")
+      .append("BEGIN \n")
+      .append("  EXECUTE IMMEDIATE 'DROP TRIGGER ").append(triggerName).append("'; \n")
+      .append("EXCEPTION \n")
+      .append("  WHEN e THEN \n")
+      .append("    null; \n")
+      .append("END;")
+      .toString();
+  }
+
+
+  /**
+   * @see org.alfasoftware.morf.jdbc.SqlDialect#dropStatements(org.alfasoftware.morf.metadata.View)
+   */
+  @Override
+  public Collection<String> dropStatements(View view) {
+    return Arrays.asList("BEGIN FOR i IN (SELECT null FROM all_views WHERE OWNER='" + getSchemaName().toUpperCase() + "' AND VIEW_NAME='" + view.getName().toUpperCase() + "') LOOP EXECUTE IMMEDIATE 'DROP VIEW " + schemaNamePrefix() + view.getName() + "'; END LOOP; END;");
+  }
+
+
+  /**
+   * @see org.alfasoftware.morf.jdbc.SqlDialect#viewDeploymentStatementsAsLiteral(org.alfasoftware.morf.metadata.View)
+   */
+  @Override
+  public AliasedField viewDeploymentStatementsAsLiteral(View view) {
+    final String script = viewDeploymentStatementsAsScript(view);
+
+    final int chunkSize = 512;
+    if (script.length() < chunkSize) {
+      return super.viewDeploymentStatementsAsLiteral(view);
+    }
+
+    Iterable<String> scriptChunks = Splitter.fixedLength(chunkSize).split(script);
+    FluentIterable<Cast> concatLiterals = FluentIterable.from(scriptChunks)
+      .transform(chunk -> SqlUtils.cast(SqlUtils.literal(chunk)).asType(DataType.CLOB));
+
+    return SqlUtils.concat(concatLiterals);
+  }
+
+
+  /**
+   * @see org.alfasoftware.morf.jdbc.SqlDialect#getSqlFrom(org.alfasoftware.morf.sql.element.Cast)
+   */
+  @Override
+  protected String getSqlFrom(Cast cast) {
+    // CAST does not directly support any of the LOB datatypes
+    if (DataType.CLOB.equals(cast.getDataType())) {
+      return String.format("TO_CLOB(%s)", getSqlFrom(cast.getExpression()));
+    }
+    return super.getSqlFrom(cast);
+  }
+
+
+  /**
+   * @see org.alfasoftware.morf.jdbc.SqlDialect#postInsertWithPresetAutonumStatements(org.alfasoftware.morf.metadata.Table, boolean)
+   */
+  @Override
+  public void postInsertWithPresetAutonumStatements(Table table, SqlScriptExecutor executor,Connection connection, boolean insertingUnderAutonumLimit) {
+    // When we know we're definitely under the current next sequence value, there's no need to do anything.
+    if (insertingUnderAutonumLimit) {
+      return;
+    }
+    executor.execute(rebuildSequenceAndTrigger(table,getAutoIncrementColumnForTable(table)),connection);
+  }
+
+
+  /**
+   * If the table has an auto-numbered column, rebuild its sequence and trigger.
+   *
+   * @param table The {@link Table}.
+   * @return The SQL statements to run.
+   */
+  private Collection<String> rebuildSequenceAndTrigger(Table table,Column sequence) {
+    // This requires drop/create trigger/sequence privileges so we avoid where we can.
+    if(sequence == null) {
+      return Lists.newArrayList(dropTrigger(table));
+    }
+
+    List<String> statements = new ArrayList<>();
+    statements.add(dropTrigger(table));
+    statements.add(dropSequence(table));
+    statements.add(createSequenceStartingFromExistingData(table, sequence));
+    statements.addAll(createTrigger(table, sequence));
+    return statements;
+  }
+
+
+  /**
+   * Form the standard name for a table's primary key constraint.
+   *
+   * @param tableName Name of the table for which the primary key constraint name is required.
+   * @return Name of constraint.
+   */
+  private String primaryKeyConstraintName(String tableName) {
+    return truncatedTableNameWithSuffix(tableName, "_PK");
+  }
+
+
+  /**
+   * Form the standard name for a table's autonumber sequence.
+   *
+   * @param tableName Name of the table for which the sequence name is required.
+   * @return Name of sequence.
+   */
+  private String sequenceName(String tableName) {
+    return truncatedTableNameWithSuffix(tableName, "_SQ").toUpperCase();
+  }
+
+
+  /**
+   * Form the standard name for a table's autonumber trigger.
+   *
+   * @param tableName Name of the table for which the trigger name is required.
+   * @return Name of trigger.
+   */
+  private String triggerName(String tableName) {
+    return truncatedTableNameWithSuffix(tableName, "_TG").toUpperCase();
+  }
+
+
+  /**
+   * Truncate table names to 30 characters since this is the maximum supported by Oracle.
+   */
+  private String truncatedTableName(String tableName) {
+    return StringUtils.substring(tableName, 0, 30);
+  }
+
+
+  /**
+   * Truncate table names to 27 characters, then add a 3 character suffix since 30 is the maximum supported by Oracle.
+   */
+  private String truncatedTableNameWithSuffix(String tableName, String suffix) {
+    return StringUtils.substring(tableName, 0, 27) + StringUtils.substring(suffix, 0, 3);
+  }
+
+
+  /**
+   * Turn a string value into an SQL string literal which has that value.
+   * <p>
+   * We use {@linkplain StringUtils#isEmpty(String)} because we want to
+   * differentiate between a single space and an empty string.
+   * </p>
+   * <p>
+   * This is necessary because char types cannot be null and must contain
+   * a single space.
+   * <p>
+   *
+   * @param literalValue the literal value of the string.
+   * @return SQL String Literal
+   */
+  @Override
+  protected String makeStringLiteral(String literalValue) {
+    if (StringUtils.isEmpty(literalValue)) {
+      return "NULL";
+    }
+
+    return String.format("N'%s'", super.escapeSql(literalValue));
+  }
+
+  /**
+   * @see org.alfasoftware.morf.jdbc.SqlDialect#getColumnRepresentation(org.alfasoftware.morf.metadata.DataType,
+   *      int, int)
+   */
+  @Override
+  protected String getColumnRepresentation(DataType dataType, int width, int scale) {
+    switch (dataType) {
+      case STRING:
+        // the null suffix here is potentially controversial, since oracle does
+        // not distinguish between null and blank.
+        // obey the metadata for now, since this makes the process reversible.
+        return String.format("NVARCHAR2(%d)", width);
+
+      case DECIMAL:
+        return String.format("DECIMAL(%d,%d)", width, scale);
+
+      case DATE:
+        return "DATE";
+
+      case BOOLEAN:
+        return "DECIMAL(1,0)";
+
+      case INTEGER:
+        return "INTEGER";
+
+      case BIG_INTEGER:
+        return "NUMBER(19)";
+
+      case BLOB:
+        return "BLOB";
+
+      case CLOB:
+        return  "NCLOB";
+
+      default:
+        throw new UnsupportedOperationException("Cannot map column with type [" + dataType + "]");
+    }
+  }
+
+
+  /**
+   * @see org.alfasoftware.morf.jdbc.SqlDialect#prepareBooleanParameter(org.alfasoftware.morf.jdbc.NamedParameterPreparedStatement, java.lang.Boolean, org.alfasoftware.morf.sql.element.SqlParameter)
+   */
+  @Override
+  protected void prepareBooleanParameter(NamedParameterPreparedStatement statement, Boolean boolVal, SqlParameter parameter) throws SQLException {
+    statement.setBigDecimal(
+      parameter(parameter.getImpliedName()).type(DECIMAL).width(1),
+      boolVal == null ? null : boolVal ? BigDecimal.ONE : BigDecimal.ZERO
+    );
+  }
+
+
+  /**
+   * @see org.alfasoftware.morf.jdbc.SqlDialect#connectionTestStatement()
+   */
+  @Override
+  public String connectionTestStatement() {
+    return "select 1 from dual";
+  }
+
+
+  /**
+   * @see org.alfasoftware.morf.jdbc.SqlDialect#getDatabaseType()
+   */
+  @Override
+  public DatabaseType getDatabaseType() {
+    return DatabaseType.Registry.findByIdentifier(Oracle.IDENTIFIER);
+  }
+
+
+  /**
+   * @see org.alfasoftware.morf.jdbc.SqlDialect#getSqlFrom(ConcatenatedField)
+   */
+  @Override
+  protected String getSqlFrom(ConcatenatedField concatenatedField) {
+    List<String> sql = new ArrayList<>();
+    for (AliasedField field : concatenatedField.getConcatenationFields()) {
+      sql.add(getSqlFrom(field));
+    }
+    return StringUtils.join(sql, " || ");
+  }
+
+
+  /**
+   * @see org.alfasoftware.morf.jdbc.SqlDialect#getSqlForIsNull(org.alfasoftware.morf.sql.element.Function)
+   */
+  @Override
+  protected String getSqlForIsNull(Function function) {
+    return "nvl(" + getSqlFrom(function.getArguments().get(0)) + ", " + getSqlFrom(function.getArguments().get(1)) + ") ";
+  }
+
+
+  /**
+   * @see org.alfasoftware.morf.jdbc.SqlDialect#buildSQLToStartTracing(java.lang.String)
+   */
+  @Override
+  public List<String> buildSQLToStartTracing(String identifier) {
+    return Arrays.asList("ALTER SESSION SET tracefile_identifier = '" + identifier + "'","ALTER SESSION SET EVENTS '10046 TRACE NAME CONTEXT FOREVER, LEVEL 8'");
+  }
+
+
+  /**
+   * @see org.alfasoftware.morf.jdbc.SqlDialect#buildSQLToStopTracing()
+   */
+  @Override
+  public List<String> buildSQLToStopTracing() {
+    return Arrays.asList("ALTER SESSION SET EVENTS '10046 TRACE NAME CONTEXT OFF'");
+  }
+
+
+  /**
+   * @see org.alfasoftware.morf.jdbc.SqlDialect#getSqlForOrderByFieldNullValueHandling(org.alfasoftware.morf.sql.element.FieldReference)
+   */
+  @Override
+  protected String getSqlForOrderByFieldNullValueHandling(FieldReference orderByField) {
+    if (orderByField.getNullValueHandling().isPresent()) {
+      switch (orderByField.getNullValueHandling().get()) {
+        case FIRST:
+          return " " + NULLS_FIRST;
+        case LAST:
+          return " " + NULLS_LAST;
+        case NONE:
+        default:
+          return "";
+      }
+    } else if (orderByField.getDirection() != null) {
+      return ASCENDING.equals(orderByField.getDirection()) ? " " + NULLS_FIRST : " " + NULLS_LAST;
+    } else {
+      return " " + defaultNullOrder();
+    }
+  }
+
+
+  /**
+   * {@inheritDoc}
+   * @see org.alfasoftware.morf.jdbc.SqlDialect#defaultNullOrder()
+   */
+  @Override
+  protected String defaultNullOrder() {
+    return DEFAULT_NULL_ORDER;
+  }
+
+
+  /**
+   * @see org.alfasoftware.morf.jdbc.SqlDialect#addIndexStatements(org.alfasoftware.morf.metadata.Table, org.alfasoftware.morf.metadata.Index)
+   */
+  @Override
+  public Collection<String> addIndexStatements(Table table, Index index) {
+    return ImmutableList.of(
+      // when adding indexes to existing tables, use PARALLEL NOLOGGING to efficiently build the index
+      Iterables.getOnlyElement(indexDeploymentStatements(table, index)) + " PARALLEL NOLOGGING",
+      indexPostDeploymentStatements(index)
+    );
+  }
+
+
+  /**
+   * @see org.alfasoftware.morf.jdbc.SqlDialect#indexDeploymentStatements(org.alfasoftware.morf.metadata.Table, org.alfasoftware.morf.metadata.Index)
+   */
+  @Override
+  protected Collection<String> indexDeploymentStatements(Table table, Index index) {
+    StringBuilder createIndexStatement = new StringBuilder();
+
+    // Specify the preamble
+    createIndexStatement.append("CREATE ");
+    if (index.isUnique()) {
+      createIndexStatement.append("UNIQUE ");
+    }
+
+    // Name the index
+    createIndexStatement
+      .append("INDEX ")
+      .append(schemaNamePrefix())
+      .append(index.getName())
+
+      // Specify which table the index is over
+      .append(" ON ")
+      .append(schemaNamePrefix())
+      .append(truncatedTableName(table.getName()))
+
+      // Specify the fields that are used in the index
+      .append(" (")
+      .append(Joiner.on(", ").join(index.columnNames()))
+      .append(")");
+
+    return Collections.singletonList(createIndexStatement.toString());
+  }
+
+
+  /**
+   * Generate the SQL to alter the index back to NOPARALLEL LOGGING.
+   *
+   * @param index The index we want to alter.
+   * @return The SQL to alter the index.
+   */
+  private String indexPostDeploymentStatements(Index index) {
+    return new StringBuilder()
+      .append("ALTER INDEX ")
+      .append(schemaNamePrefix())
+      .append(index.getName())
+      .append(" NOPARALLEL LOGGING")
+      .toString();
+  }
+
+
+  /**
+   * @see org.alfasoftware.morf.jdbc.SqlDialect#alterTableAddColumnStatements(org.alfasoftware.morf.metadata.Table, org.alfasoftware.morf.metadata.Column)
+   */
+  @Override
+  public Collection<String> alterTableAddColumnStatements(Table table, Column column) {
+    List<String> result = new ArrayList<>();
+
+    String truncatedTableName = truncatedTableName(table.getName());
+
+    result.add(String.format("ALTER TABLE %s%s ADD (%s %s)",
+      schemaNamePrefix(),
+      truncatedTableName,
+      column.getName(),
+      sqlRepresentationOfColumnType(column, true)
+    ));
+
+    result.add(columnComment(column, truncatedTableName));
+
+    return result;
+  }
+
+
+  /**
+   * @see org.alfasoftware.morf.jdbc.SqlDialect#changePrimaryKeyColumns(java.lang.String, java.util.List, java.util.List)
+   */
+  @Override
+  public Collection<String> changePrimaryKeyColumns(Table table, List<String> oldPrimaryKeyColumns, List<String> newPrimaryKeyColumns) {
+    List<String> result = new ArrayList<>();
+    String tableName = table.getName();
+    // Drop existing primary key and make columns not null
+    if (!oldPrimaryKeyColumns.isEmpty()) {
+      result.add(dropPrimaryKeyConstraint(tableName));
+      for (String columnName : oldPrimaryKeyColumns) {
+        result.add(makeColumnNotNull(tableName, columnName));
+      }
+    }
+
+    //Create new primary key constraint
+    if (!newPrimaryKeyColumns.isEmpty()) {
+      result.add(generatePrimaryKeyStatement(newPrimaryKeyColumns, table.getName()));
+    }
+
+    return result;
+  }
+
+
+  /**
+   * It returns the SQL statement to make the column not null. The function
+   * catches the exception with SQL error code ORA-01442: column to be modified
+   * to NOT NULL is already NOT NULL.
+   *
+   * <p>Example of the generated SQL statement:</p>
+   * <pre>
+   * DECLARE
+   *   e EXCEPTION;
+   *   pragma exception_init(e,-1442);
+   * BEGIN
+   *   EXECUTE immediate 'alter table sandbox.genericglposting modify (version not null)';
+   * EXCEPTION
+   * WHEN e THEN
+   *   NULL;
+   * END;
+   * </pre>
+   *
+   * @param tableName Table name to be altered
+   * @param columnName Column name to make it not null
+   * @return The SQL statement to make the column not null
+   */
+  private String makeColumnNotNull(String tableName, String columnName) {
+    StringBuilder statement = new StringBuilder();
+    statement.append("DECLARE \n").append("  e EXCEPTION; \n").append("  pragma exception_init(e,-1442); \n").append("BEGIN \n")
+        .append("  EXECUTE immediate 'ALTER TABLE ").append(schemaNamePrefix()).append(tableName).append(" MODIFY (")
+        .append(columnName).append(" NOT NULL)'; \n").append("EXCEPTION \n").append("WHEN e THEN \n").append("  NULL; \n")
+        .append("END;");
+    if (log.isDebugEnabled()) {
+      log.debug(statement.toString());
+    }
+    return statement.toString();
+  }
+
+
+  /**
+   * @see org.alfasoftware.morf.jdbc.SqlDialect#alterTableChangeColumnStatements(org.alfasoftware.morf.metadata.Table, org.alfasoftware.morf.metadata.Column, org.alfasoftware.morf.metadata.Column)
+   */
+  @Override
+  public Collection<String> alterTableChangeColumnStatements(Table table, Column oldColumn, Column newColumn) {
+    List<String> result = new ArrayList<>();
+
+    Table oldTable = oldTableForChangeColumn(table, oldColumn, newColumn);
+
+    String truncatedTableName = truncatedTableName(oldTable.getName());
+
+    boolean recreatePrimaryKey = oldColumn.isPrimaryKey() || newColumn.isPrimaryKey();
+
+    if (recreatePrimaryKey && !primaryKeysForTable(oldTable).isEmpty()) {
+      result.add(dropPrimaryKeyConstraint(truncatedTableName));
+    }
+
+    for (Index index : oldTable.indexes()) {
+      for (String column : index.columnNames()) {
+        if (column.equalsIgnoreCase(oldColumn.getName())) {
+          result.addAll(indexDropStatements(oldTable, index));
+        }
+      }
+    }
+
+    if (!newColumn.getName().equalsIgnoreCase(oldColumn.getName())) {
+      result.add("ALTER TABLE " + schemaNamePrefix() + truncatedTableName + " RENAME COLUMN " + oldColumn.getName() + " TO " + newColumn.getName());
+    }
+
+    boolean includeNullability = newColumn.isNullable() != oldColumn.isNullable();
+    boolean includeColumnType = newColumn.getType() != oldColumn.getType() || newColumn.getWidth() != oldColumn.getWidth() || newColumn.getScale() != oldColumn.getScale();
+    String sqlRepresentationOfColumnType = sqlRepresentationOfColumnType(newColumn, includeNullability, true, includeColumnType);
+
+    if (!StringUtils.isBlank(sqlRepresentationOfColumnType)) {
+      StringBuilder statement = new StringBuilder()
+        .append("ALTER TABLE ")
+        .append(schemaNamePrefix())
+        .append(truncatedTableName)
+        .append(" MODIFY (")
+        .append(newColumn.getName())
+        .append(' ')
+        .append(sqlRepresentationOfColumnType)
+        .append(")");
+
+      result.add(statement.toString());
+    }
+
+    if (!StringUtils.isBlank(oldColumn.getDefaultValue()) && StringUtils.isBlank(newColumn.getDefaultValue())) {
+      StringBuilder statement = new StringBuilder()
+          .append("ALTER TABLE ")
+          .append(schemaNamePrefix())
+          .append(truncatedTableName)
+          .append(" MODIFY (")
+          .append(newColumn.getName())
+          .append(" DEFAULT NULL")
+          .append(")");
+
+        result.add(statement.toString());
+    }
+
+    if (recreatePrimaryKey && !primaryKeysForTable(table).isEmpty()) {
+      result.add(generatePrimaryKeyStatement(namesOfColumns(SchemaUtils.primaryKeysForTable(table)), truncatedTableName));
+    }
+
+    for (Index index : table.indexes()) {
+      for (String column : index.columnNames()) {
+        if (column.equalsIgnoreCase(newColumn.getName())) {
+          result.addAll(addIndexStatements(table, index));
+        }
+      }
+    }
+
+    result.add(columnComment(newColumn, truncatedTableName));
+
+    return result;
+  }
+
+
+  private String generatePrimaryKeyStatement(List<String> columnNames, String tableName) {
+    StringBuilder primaryKeyStatement = new StringBuilder();
+    primaryKeyStatement.append("ALTER TABLE ")
+    .append(schemaNamePrefix())
+    .append(tableName)
+    .append(" ADD ")
+    .append(primaryKeyConstraint(tableName, columnNames));
+    return primaryKeyStatement.toString();
+  }
+
+
+  /**
+   * ALTER TABLE ABC.DEF DROP PRIMARY KEY DROP INDEX
+   */
+  private String dropPrimaryKeyConstraint(String tableName) {
+    // Drop the associated unique index at the same time
+    return "ALTER TABLE " + schemaNamePrefix() + tableName + " DROP PRIMARY KEY DROP INDEX";
+  }
+
+
+  /**
+   * Build the comment comment that allows the metadata reader to determine the correct lower case table names and types.
+   */
+  private String columnComment(Column column, String tableName) {
+    StringBuilder comment = new StringBuilder ("COMMENT ON COLUMN " + schemaNamePrefix() + tableName + "." + column.getName() + " IS '"+REAL_NAME_COMMENT_LABEL+":[" + column.getName() + "]/TYPE:[" + column.getType().toString() + "]");
+
+    if (column.isAutoNumbered()) {
+      int autoNumberStart = column.getAutoNumberStart() == -1 ? 1 : column.getAutoNumberStart();
+      comment.append("/AUTONUMSTART:[" + autoNumberStart + "]");
+    }
+
+    comment.append("'");
+
+    return comment.toString();
+  }
+
+
+  /**
+   * @see org.alfasoftware.morf.jdbc.SqlDialect#alterTableDropColumnStatements(org.alfasoftware.morf.metadata.Table, org.alfasoftware.morf.metadata.Column)
+   */
+  @Override
+  public Collection<String> alterTableDropColumnStatements(Table table, Column column) {
+    List<String> result = new ArrayList<>();
+
+    String truncatedTableName = truncatedTableName(table.getName());
+
+    StringBuilder statement = new StringBuilder()
+    .append("ALTER TABLE ")
+    .append(schemaNamePrefix())
+    .append(truncatedTableName)
+    .append(" SET UNUSED") // perform a logical (rather than physical) delete of the row for performance reasons.
+    .append(" (").append(column.getName()).append(")");
+
+    result.add(statement.toString());
+
+    return result;
+  }
+
+
+  /**
+   * @see org.alfasoftware.morf.jdbc.SqlDialect#indexDropStatements(org.alfasoftware.morf.metadata.Table, org.alfasoftware.morf.metadata.Index)
+   */
+  @Override
+  public Collection<String> indexDropStatements(Table table, Index indexToBeRemoved) {
+    StringBuilder statement = new StringBuilder();
+
+    statement.append("DROP INDEX ")
+    .append(schemaNamePrefix())
+    .append(indexToBeRemoved.getName());
+
+    return Arrays.asList(statement.toString());
+  }
+
+
+  /**
+   * @see org.alfasoftware.morf.jdbc.SqlDialect#getSqlForYYYYMMDDToDate(org.alfasoftware.morf.sql.element.Function)
+   */
+  @Override
+  protected String getSqlForYYYYMMDDToDate(Function function) {
+    return "TO_DATE(" + getSqlFrom(function.getArguments().get(0)) + ", 'yyyymmdd')";
+  }
+
+
+  /**
+   * @see org.alfasoftware.morf.jdbc.SqlDialect#getSqlForDateToYyyymmdd(org.alfasoftware.morf.sql.element.Function)
+   */
+  @Override
+  protected String getSqlForDateToYyyymmdd(Function function) {
+    return String.format("TO_NUMBER(TO_CHAR(%s, 'yyyymmdd'))",getSqlFrom(function.getArguments().get(0)));
+  }
+
+
+  /**
+   * @see org.alfasoftware.morf.jdbc.SqlDialect#getSqlForDateToYyyymmddHHmmss(org.alfasoftware.morf.sql.element.Function)
+   */
+  @Override
+  protected String getSqlForDateToYyyymmddHHmmss(Function function) {
+    return String.format("TO_NUMBER(TO_CHAR(%s, 'yyyymmddHH24MISS'))",getSqlFrom(function.getArguments().get(0)));
+  }
+
+
+  /**
+   * @see org.alfasoftware.morf.jdbc.SqlDialect#getSqlForNow(org.alfasoftware.morf.sql.element.Function)
+   */
+  @Override
+  protected String getSqlForNow(Function function) {
+    return "SYSTIMESTAMP AT TIME ZONE 'UTC'";
+  }
+
+
+  /**
+   * @see org.alfasoftware.morf.jdbc.SqlDialect#getSqlForDaysBetween(org.alfasoftware.morf.sql.element.AliasedField, org.alfasoftware.morf.sql.element.AliasedField)
+   */
+  @Override
+  protected String getSqlForDaysBetween(AliasedField toDate, AliasedField fromDate) {
+    return String.format("(%s) - (%s)", getSqlFrom(toDate), getSqlFrom(fromDate));
+  }
+
+
+  /**
+   * @see org.alfasoftware.morf.jdbc.SqlDialect#getSqlForMonthsBetween(org.alfasoftware.morf.sql.element.AliasedField, org.alfasoftware.morf.sql.element.AliasedField)
+   */
+  @Override
+  protected String getSqlForMonthsBetween(AliasedField toDate, AliasedField fromDate) {
+    String toDateStr = getSqlFrom(toDate);
+    String fromDateStr = getSqlFrom(fromDate);
+    return
+       "(EXTRACT(YEAR FROM "+toDateStr+") - EXTRACT(YEAR FROM "+fromDateStr+")) * 12"
+       + "+ (EXTRACT(MONTH FROM "+toDateStr+") - EXTRACT(MONTH FROM "+fromDateStr+"))"
+       + "+ CASE WHEN "+toDateStr+" > "+fromDateStr
+             + " THEN CASE WHEN EXTRACT(DAY FROM "+toDateStr+") >= EXTRACT(DAY FROM "+fromDateStr+") THEN 0"
+                       + " WHEN EXTRACT(MONTH FROM "+toDateStr+") <> EXTRACT(MONTH FROM "+toDateStr+" + 1) THEN 0"
+                       + " ELSE -1 END"
+             + " ELSE CASE WHEN EXTRACT(MONTH FROM "+fromDateStr+") <> EXTRACT(MONTH FROM "+fromDateStr+" + 1) THEN 0"
+                       + " WHEN EXTRACT(DAY FROM "+fromDateStr+") >= EXTRACT(DAY FROM "+toDateStr+") THEN 0"
+                       + " ELSE 1 END"
+             + " END"
+       + "\n"
+    ;
+  }
+
+
+  /**
+   * {@inheritDoc}
+   * @see org.alfasoftware.morf.jdbc.SqlDialect#getSubstringFunctionName()
+   */
+  @Override
+  protected String getSubstringFunctionName() {
+    return "SUBSTR";
+  }
+
+
+  /**
+   * @see org.alfasoftware.morf.jdbc.SqlDialect#getSqlForAddDays(org.alfasoftware.morf.sql.element.Function)
+   */
+  @Override
+  protected String getSqlForAddDays(Function function) {
+    return String.format(
+      "(%s) + (%s)",
+      getSqlFrom(function.getArguments().get(0)),
+      getSqlFrom(function.getArguments().get(1))
+    );
+  }
+
+
+  /**
+   * @see org.alfasoftware.morf.jdbc.SqlDialect#getSqlForAddMonths(org.alfasoftware.morf.sql.element.Function)
+   */
+  @Override
+  protected String getSqlForAddMonths(Function function) {
+    return "ADD_MONTHS(" +
+      getSqlFrom(function.getArguments().get(0)) + ", " +
+      getSqlFrom(function.getArguments().get(1)) + ")";
+  }
+
+
+  /**
+   * @see org.alfasoftware.morf.jdbc.SqlDialect#renameTableStatements(org.alfasoftware.morf.metadata.Table, org.alfasoftware.morf.metadata.Table)
+   */
+  @Override
+  public Collection<String> renameTableStatements(Table fromTable, Table toTable) {
+    String from = truncatedTableName(fromTable.getName());
+    String fromConstraint = primaryKeyConstraintName(fromTable.getName());
+
+    String to = truncatedTableName(toTable.getName());
+    String toConstraint = primaryKeyConstraintName(toTable.getName());
+
+    ArrayList<String> statements = new ArrayList<>();
+
+    if (!primaryKeysForTable(fromTable).isEmpty()) {
+      // Rename the PK constraint
+      statements.add("ALTER TABLE " + schemaNamePrefix() + from + " RENAME CONSTRAINT " + fromConstraint + " TO " + toConstraint);
+      // Rename the index for the PK constraint the Oracle uses to manage the PK
+      statements.add("ALTER INDEX " + schemaNamePrefix() + fromConstraint + " RENAME TO " + toConstraint);
+    }
+
+    // Rename the table itself
+    statements.add("ALTER TABLE " + schemaNamePrefix() + from + " RENAME TO " + to);
+    statements.add(commentOnTable(to));
+
+    return statements;
+  }
+
+
+  /**
+   * @see org.alfasoftware.morf.jdbc.SqlDialect#addTableFromStatements(org.alfasoftware.morf.metadata.Table, org.alfasoftware.morf.sql.SelectStatement)
+   */
+  @Override
+  public Collection<String> addTableFromStatements(Table table, SelectStatement selectStatement) {
+    Builder<String> result = ImmutableList.<String>builder();
+    result.add(new StringBuilder()
+        .append(createTableStatement(table, true))
+        .append(" AS ")
+        .append(convertStatementToSQL(selectStatement))
+        .toString()
+      );
+    result.add("ALTER TABLE " + schemaNamePrefix() + table.getName()  + " NOPARALLEL LOGGING");
+
+    if (!primaryKeysForTable(table).isEmpty()) {
+      result.add("ALTER INDEX " + schemaNamePrefix() + primaryKeyConstraintName(table.getName()) + " NOPARALLEL LOGGING");
+    }
+
+    result.addAll(buildRemainingStatementsAndComments(table));
+
+    return result.build();
+  }
+
+
+  /**
+   * Builds the remaining statements (triggers, sequences and comments).
+   *
+   * @param table The table to create the statements.
+   * @return the collection of statements.
+   */
+  private Collection<String> buildRemainingStatementsAndComments(Table table) {
+
+    List<String> statements = Lists.newArrayList();
+
+    Column sequence = findAutonumberedColumn(table);
+    if (sequence != null) {
+      statements.add(dropTrigger(table));
+      statements.add(dropSequence(table));
+      statements.add(createNewSequence(table, sequence));
+      statements.addAll(createTrigger(table, sequence));
+    }
+
+    String truncatedTableName = truncatedTableName(table.getName());
+    statements.add(commentOnTable(truncatedTableName));
+
+    statements.addAll(createColumnComments(table));
+
+    return statements;
+  }
+
+
+  /**
+   * SqlPlus requires sql statement lines to be less than 2500 characters in length.
+   * Additionally PL\SQL statements must be ended with "/".
+   *
+   * @see org.alfasoftware.morf.jdbc.SqlDialect#formatSqlStatement(java.lang.String)
+   */
+  @Override
+  public String formatSqlStatement(String sqlStatement) {
+    // format statement ending
+    StringBuilder builder = new StringBuilder(sqlStatement);
+    if (sqlStatement.endsWith("END;")) {
+      builder.append(System.getProperty("line.separator"));
+      builder.append("/");
+    } else {
+      builder.append(";");
+    }
+
+    return splitSqlStatement(builder.toString());
+  }
+
+
+  /**
+   * If the SQL statement line is greater than 2499 characters then split
+   * it into multiple lines where each line is less than 2500 characters in
+   * length. The split is done on a space character; if a space character
+   * cannot be found then a warning will be logged but the statement line
+   * will still be returned exceeding 2499 characters in length.
+   *
+   * @param sqlStatement the statement to split
+   * @return the correctly formatted statement
+   */
+  private String splitSqlStatement(String sqlStatement) {
+    StringBuilder sql = new StringBuilder();
+    if (sqlStatement.length() >= 2500) {
+      int splitAt = sqlStatement.lastIndexOf(' ', 2498);
+      if (splitAt == -1) {
+        log.warn("SQL statement greater than 2499 characters in length but unable to find white space (\" \") to split on.");
+        sql.append(sqlStatement);
+      } else {
+        sql.append(sqlStatement.substring(0, splitAt));
+        sql.append(System.getProperty("line.separator"));
+        sql.append(splitSqlStatement(sqlStatement.substring(splitAt + 1)));
+      }
+    } else {
+      sql.append(sqlStatement);
+    }
+
+    return sql.toString();
+  }
+
+
+  /**
+   * @see org.alfasoftware.morf.jdbc.SqlDialect#getSqlForRandom()
+   */
+  @Override
+  protected String getSqlForRandom() {
+    return "dbms_random.value";
+  }
+
+
+  /**
+   * @see org.alfasoftware.morf.jdbc.SqlDialect#getSqlForRandomString(org.alfasoftware.morf.sql.element.Function)
+   */
+  @Override
+  protected String getSqlForRandomString(Function function) {
+    return String.format("dbms_random.string('A', %s)",getSqlFrom(function.getArguments().get(0)));
+  }
+
+
+  @Override
+  protected String getSqlforBlobLength(Function function) {
+    return String.format("dbms_lob.getlength(%s)", getSqlFrom(function.getArguments().get(0)));
+  }
+
+  /**
+   * @see org.alfasoftware.morf.jdbc.SqlDialect#getFromDummyTable()
+   */
+  @Override
+  protected String getFromDummyTable() {
+    return " FROM dual";
+  }
+
+
+  /**
+   * @see org.alfasoftware.morf.jdbc.SqlDialect#getSqlFrom(org.alfasoftware.morf.sql.SelectFirstStatement)
+   */
+  @Override
+  protected String getSqlFrom(SelectFirstStatement stmt) {
+    StringBuilder result = new StringBuilder("SELECT MIN(");
+
+    // Start by adding the field
+    result.append(getSqlFrom(stmt.getFields().get(0))).append(") KEEP (DENSE_RANK FIRST");
+
+    appendOrderBy(result, stmt);
+    result.append(")");
+
+    appendFrom(result, stmt);
+    appendJoins(result, stmt, innerJoinKeyword(stmt));
+    appendWhere(result, stmt);
+
+    return result.toString().trim();
+  }
+
+  /**
+   * @param field the BLOB field literal
+   * @return
+   */
+  @Override
+  protected String getSqlFrom(BlobFieldLiteral field) {
+    return String.format("HEXTORAW('%s')", field.getValue());
+  }
+
+  /**
+   * @see org.alfasoftware.morf.jdbc.SqlDialect#selectStatementPreFieldDirectives(org.alfasoftware.morf.sql.SelectStatement)
+   */
+  @Override
+  protected String selectStatementPreFieldDirectives(SelectStatement selectStatement) {
+    StringBuilder builder = new StringBuilder();
+
+    for (Hint hint : selectStatement.getHints()) {
+      if (hint instanceof OptimiseForRowCount) {
+        builder.append(" FIRST_ROWS(")
+          .append(((OptimiseForRowCount)hint).getRowCount())
+          .append(")");
+      }
+      if (hint instanceof UseIndex) {
+        UseIndex useIndex = (UseIndex)hint;
+        builder.append(" INDEX(")
+          // No schema name - see http://docs.oracle.com/cd/B19306_01/server.102/b14200/sql_elements006.htm#BABIEJEB
+          .append(StringUtils.isEmpty(useIndex.getTable().getAlias()) ? useIndex.getTable().getName() : useIndex.getTable().getAlias())
+          .append(" ")
+          .append(useIndex.getIndexName())
+          .append(")");
+      }
+      if (hint instanceof UseImplicitJoinOrder) {
+        builder.append(" ORDERED");
+      }
+      if (hint instanceof ParallelQueryHint) {
+        builder.append(" PARALLEL");
+        ParallelQueryHint parallelQueryHint = (ParallelQueryHint) hint;
+        builder.append(parallelQueryHint.getDegreeOfParallelism().map(d -> " " + d).orElse(""));
+      }
+      if (hint instanceof OracleCustomHint) {
+        builder.append(" ")
+        .append(((OracleCustomHint)hint).getCustomHint());
+      }
+    }
+
+    if (builder.length() == 0) {
+      return super.selectStatementPreFieldDirectives(selectStatement);
+    }
+
+    return "/*+" + builder.append(" */ ").toString();
+  };
+
+
+  /**
+   * @see org.alfasoftware.morf.jdbc.SqlDialect#updateStatementPreTableDirectives(org.alfasoftware.morf.sql.UpdateStatement)
+   */
+  @Override
+  protected String updateStatementPreTableDirectives(UpdateStatement updateStatement) {
+    for (Hint hint : updateStatement.getHints()) {
+      if (hint instanceof UseParallelDml) {
+        return "/*+ ENABLE_PARALLEL_DML PARALLEL */ "; // only the single hint supported so return immediately
+      }
+    }
+    return "";
+  }
+
+
+  /**
+   * @see org.alfasoftware.morf.jdbc.SqlDialect#rebuildTriggers(org.alfasoftware.morf.metadata.Table)
+   */
+  @Override
+  public Collection<String> rebuildTriggers(Table table) {
+    return rebuildSequenceAndTrigger(table,getAutoIncrementColumnForTable(table));
+  }
+
+
+  /**
+   * Fetch rows in blocks of 200, rather than the default of 1.
+   */
+  @Override
+  public int fetchSizeForBulkSelects() {
+    return 200;
+  }
+
+
+  /**
+   * We do use NVARCHAR for strings on Oracle.
+   *
+   * @see org.alfasoftware.morf.jdbc.SqlDialect#usesNVARCHARforStrings()
+   */
+  @Override
+  public boolean usesNVARCHARforStrings() {
+    return true;
+  }
+
+
+  /**
+   * @see org.alfasoftware.morf.jdbc.SqlDialect#supportsWindowFunctions()
+   */
+  @Override
+  public boolean supportsWindowFunctions() {
+    return true;
+  }
+
+
+  /**
+   * @see org.alfasoftware.morf.jdbc.SqlDialect#getSqlForLastDayOfMonth
+   */
+  @Override
+  protected String getSqlForLastDayOfMonth(AliasedField date) {
+    return "LAST_DAY(" + getSqlFrom(date) + ")";
+  }
+
+
+  /**
+   * @see org.alfasoftware.morf.jdbc.SqlDialect.getSqlForAnalyseTable(Table)
+   */
+  @Override
+  public Collection<String> getSqlForAnalyseTable(Table table) {
+    return ImmutableList.of(
+                     "BEGIN \n" +
+                       "DBMS_STATS.GATHER_TABLE_STATS(ownname=> '" + getSchemaName() + "', "
+                          + "tabname=>'" + table.getName() + "', "
+                          + "cascade=>true, degree=>DBMS_STATS.AUTO_DEGREE, no_invalidate=>false); \n"
+                   + "END;");
+  }
+
+
+  /**
+   * @see SqlDialect#getDeleteLimitWhereClause(int)
+   */
+  @Override
+  protected Optional<String> getDeleteLimitWhereClause(int limit) {
+    return Optional.of("ROWNUM <= " + limit);
+  }
+
+
+  /**
+   * @see org.alfasoftware.morf.jdbc.SqlDialect#getSqlForInsertInto(org.alfasoftware.morf.sql.InsertStatement)
+   */
+  @Override
+  protected String getSqlForInsertInto(InsertStatement insertStatement) {
+    return "INSERT " + insertStatementPreIntoDirectives(insertStatement) + "INTO ";
+  }
+
+
+  private String insertStatementPreIntoDirectives(InsertStatement insertStatement) {
+
+    if (insertStatement.getHints().isEmpty()) {
+      return "";
+    }
+
+    StringBuilder builder = new StringBuilder().append("/*+");
+
+    for (Hint hint : insertStatement.getHints()) {
+      if (hint instanceof DirectPathQueryHint) {
+        builder.append(" APPEND");
+      }
+    }
+
+    return builder.append(" */ ").toString();
+  }
 }