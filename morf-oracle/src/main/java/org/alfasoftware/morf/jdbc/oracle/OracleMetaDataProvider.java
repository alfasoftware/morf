/* Copyright 2017 Alfa Financial Software
 *
 * Licensed under the Apache License, Version 2.0 (the "License");
 * you may not use this file except in compliance with the License.
 * You may obtain a copy of the License at
 *
 *    http://www.apache.org/licenses/LICENSE-2.0
 *
 * Unless required by applicable law or agreed to in writing, software
 * distributed under the License is distributed on an "AS IS" BASIS,
 * WITHOUT WARRANTIES OR CONDITIONS OF ANY KIND, either express or implied.
 * See the License for the specific language governing permissions and
 * limitations under the License.
 */

package org.alfasoftware.morf.jdbc.oracle;

import static java.util.Collections.sort;
import static org.alfasoftware.morf.jdbc.DatabaseMetaDataProviderUtils.getAutoIncrementStartValue;
import static org.alfasoftware.morf.metadata.SchemaUtils.table;

import java.sql.Connection;
import java.sql.PreparedStatement;
import java.sql.ResultSet;
import java.sql.SQLException;
import java.util.ArrayList;
import java.util.Collection;
import java.util.Comparator;
import java.util.HashMap;
import java.util.HashSet;
import java.util.List;
import java.util.Map;
import java.util.Map.Entry;
import java.util.Set;
import java.util.TreeMap;
import java.util.function.Supplier;
import java.util.regex.Matcher;
import java.util.regex.Pattern;

import org.alfasoftware.morf.jdbc.DatabaseMetaDataProvider;
import org.alfasoftware.morf.jdbc.DatabaseMetaDataProvider.UnexpectedDataTypeException;
import org.alfasoftware.morf.jdbc.DatabaseMetaDataProviderUtils;
import org.alfasoftware.morf.jdbc.RuntimeSqlException;
import org.alfasoftware.morf.metadata.AdditionalMetadata;
import org.alfasoftware.morf.metadata.Column;
import org.alfasoftware.morf.metadata.ColumnType;
import org.alfasoftware.morf.metadata.DataType;
import org.alfasoftware.morf.metadata.Index;
import org.alfasoftware.morf.metadata.Schema;
import org.alfasoftware.morf.metadata.SchemaUtils;
import org.alfasoftware.morf.metadata.Sequence;
import org.alfasoftware.morf.metadata.Table;
import org.alfasoftware.morf.metadata.View;
import org.alfasoftware.morf.sql.SelectStatement;
import org.apache.commons.lang3.StringUtils;
import org.apache.commons.logging.Log;
import org.apache.commons.logging.LogFactory;

import com.google.common.base.Suppliers;
import com.google.common.collect.Maps;


/**
 * Oracle-specific meta data provision for databases.
 *
 * @author Copyright (c) Alfa Financial Software 2010
 */
public class OracleMetaDataProvider implements AdditionalMetadata {

  /**
   * Standard log line.
   */
  private static final Log log = LogFactory.getLog(OracleMetaDataProvider.class);

  /**
   * Regex pattern matcher for the real name on column/table comments
   */
  private static final Pattern realnameCommentMatcher = Pattern.compile(".*"+OracleDialect.REAL_NAME_COMMENT_LABEL+":\\[([^\\]]*)\\](/TYPE:\\[([^\\]]*)\\])?.*");

  private Map<String, List<String>> keyMap;
  private Map<String, Table> tableMap;
  private Map<String, View> viewMap;
  private Map<String, Sequence> sequenceMap;

  private final Connection connection;
  private final String schemaName;
  private Map<String, String> primaryKeyIndexNames;
  private Map<String, List<Index>> ignoredIndexes;

  /**
   * Construct a new meta data provider.
   *
   * <p>Converts the schema name to upper case, otherwise the provider cannot connect to it.</p>
   *
   * @param connection Connection details.
   * @param schemaName Schema name.
   */
  public OracleMetaDataProvider(Connection connection, String schemaName) {
    super();
    this.connection = connection;
    this.schemaName = schemaName.toUpperCase();
  }


  /**
   * Use to access the metadata for the tables in the specified connection.
   * Lazily initialises the metadata, and only loads it once.
   *
   * @return Table metadata.
   */
  private Map<String, Table> tableMap() {
    if (tableMap != null) {
      return tableMap;
    }

    tableMap = new TreeMap<>(String.CASE_INSENSITIVE_ORDER);
    expensiveReadTableNames();
    return tableMap;
  }


  /**
   * Use to access the metadata for the views in the specified connection.
   * Lazily initialises the metadata, and only loads it once.
   *
   * @return View metadata.
   */
  private Map<String, View> viewMap() {
    if (viewMap != null) {
      return viewMap;
    }

    viewMap = new TreeMap<>(String.CASE_INSENSITIVE_ORDER);
    readViewMap();
    return viewMap;
  }


  /**
   * Use to access the metadata for the views in the specified connection.
   * Lazily initialises the metadata, and only loads it once.
   *
   * @return Sequence metadata.
   */
  private Map<String, Sequence> sequenceMap() {
    if (sequenceMap != null) {
      return sequenceMap;
    }

    sequenceMap = new TreeMap<>(String.CASE_INSENSITIVE_ORDER);
    readSequenceMap();
    return sequenceMap;
  }


  @Override
  public Map<String, String> primaryKeyIndexNames() {
    if (primaryKeyIndexNames != null) {
      return primaryKeyIndexNames;
    }
    tableMap();
    return primaryKeyIndexNames;
  }

  @Override
  public Map<String, List<Index>> ignoredIndexes() {
    if (ignoredIndexes != null) {
      return ignoredIndexes;
    }
    tableMap();
    return ignoredIndexes;
  }

  /**
   * A table name reading method which is more efficient than the Oracle driver meta-data version.
   *
   * @see <a href="http://download.oracle.com/docs/cd/B19306_01/server.102/b14237/statviews_2094.htm">ALL_TAB_COLUMNS specification</a>
   */
  private void expensiveReadTableNames() {
    log.info("Starting read of table definitions");

    long start = System.currentTimeMillis();

    // -- Stage 1: identify tables & keys...
    //
    final Map<String, List<String>> primaryKeys = keyMap();

    // -- Stage 2: get column data...
    //
    // Explicitly ignore the BIN$ tables as they are in the recycle bin (for flashback)
    final String getColumnsSql = "select cols.table_name, tabcomments.comments as table_comment, cols.column_name, colcomments.COMMENTS, cols.data_type, cols.char_length, cols.data_length, cols.data_precision, cols.data_scale, cols.nullable, cols.DATA_DEFAULT "
      +
      "from ALL_TAB_COLUMNS cols JOIN ALL_TAB_COMMENTS tabcomments ON cols.OWNER = tabcomments.OWNER AND cols.table_name = tabcomments.table_name " +
      "JOIN ALL_COL_COMMENTS colcomments ON cols.OWNER = colcomments.OWNER AND cols.table_name = colcomments.table_name AND cols.column_name = colcomments.column_name " +
      "JOIN ALL_TABLES tables on cols.OWNER = tables.OWNER and cols.table_name = tables.table_name " +
      "where cols.owner=? and cols.table_name not like 'BIN$%' AND tables.TEMPORARY = 'N' order by cols.table_name, cols.column_id";
    runSQL(getColumnsSql, new ResultSetHandler() {
      @Override
      public void handle(ResultSet resultSet) throws SQLException {
        while ( resultSet.next()) {
          String tableName = resultSet.getString(1);
          String tableComment = resultSet.getString(2);
          String columnName = resultSet.getString(3);
          String columnComment = resultSet.getString(4);
          String dataTypeName = resultSet.getString(5);

          if (isSystemTable(tableName))
            continue;

          try {
            Integer dataLength;
            if (dataTypeName.contains("CHAR")) {
              dataLength = resultSet.getInt(6);
            } else {
              dataLength = resultSet.getInt(7);
            }
            Integer dataPrecision;
            if (resultSet.getString(8) == null) {
              dataPrecision = null;
            } else {
              dataPrecision = resultSet.getInt(8);
            }
            Integer dataScale = resultSet.getInt(9);
            String nullableStr = resultSet.getString(10);
            String defaultValue = determineDefaultValue(columnName);
            String actualDefaultValue = determineActualDefaultValue(resultSet.getString(11));
            if (!defaultValue.equals(actualDefaultValue)) {
                log.warn("DEFAULT value for " + tableName + "." + columnName + " expected to be [" + defaultValue + "], but was [" + actualDefaultValue + "]");
            }

            handleTableColumnRow(primaryKeys, tableName, tableComment, columnName, columnComment, dataTypeName, dataLength,
              dataPrecision, dataScale, nullableStr, defaultValue);
          } catch (Exception e) {
            throw new RuntimeException("Exception while reading metadata for table [" + tableName + "] column [" + columnName + "] datatype [" + dataTypeName + "]", e);
          }
        }
      }


      /**
       * Handle the column read from the result set.
       */
      private void handleTableColumnRow(final Map<String, List<String>> primaryKeys,
                                        String tableName, String tableComment,
                                        String columnName, String columnComment,
                                        String dataTypeName, Integer dataLength,
                                        Integer dataPrecision, Integer dataScale,
                                        String nullableStr, String defaultValue) {
        String commentType = null;

        if (tableComment != null) {
          Matcher matcher = realnameCommentMatcher.matcher(tableComment);
          if (matcher.matches()) {
            String tableNameFromComment = matcher.group(1);
            if (tableNameFromComment.toUpperCase().equals(tableName)) {
              tableName = tableNameFromComment;
            } else {
              throw new RuntimeException("Table name [" + tableNameFromComment + "] in comment does not match oracle table name [" + tableName + "]");
            }
          }
        }

        if (columnComment != null) {
          Matcher matcher = realnameCommentMatcher.matcher(columnComment);
          if (matcher.matches()) {
            columnName = matcher.group(1);
            commentType = matcher.group(3);
          }
        }

        Table currentTable = tableMap.get(tableName);

        if (currentTable == null) {
          currentTable = table(tableName);
          tableMap.put(tableName, currentTable);
        }

        boolean primaryKey = false;
        List<String> primaryKeyColumns = primaryKeys.get(tableName.toUpperCase());
        if (primaryKeyColumns != null) {
          primaryKey = primaryKeyColumns.contains(columnName.toUpperCase());
        }

        int autoIncrementFrom = getAutoIncrementStartValue(columnComment);
        boolean isAutoIncrement = autoIncrementFrom != -1;
        autoIncrementFrom = autoIncrementFrom == -1 ? 0 : autoIncrementFrom;

        // Deferred type column required as tables not yet excluded will be processed at this stage.
        currentTable.columns().add(
          new DeferredTypeColumn(
            dataTypeName,
            dataLength,
            dataPrecision == null ? 0 : dataPrecision,
            dataScale == null ? 0 : dataScale,
            commentType,
            columnName,
            "Y".equals(nullableStr), // nullable
            primaryKey, isAutoIncrement, autoIncrementFrom, defaultValue
          )
        );
      }});

    //
    // -- Stage 2b: Re-order the columns as per the primary key order...
    //
    for( Entry<String, Table> entry : tableMap.entrySet()) {
      final List<String> primaryKeysForTable = primaryKeys.get(entry.getKey().toUpperCase());
      // Table which don't have a primary key return null here
      if (primaryKeysForTable != null) {
        sort(entry.getValue().columns(), new PrimaryKeyComparator(primaryKeysForTable));
      }
    }

    long pointTwo = System.currentTimeMillis();
    if (log.isDebugEnabled()) {
      log.debug(String.format("Loaded table column list in %dms", pointTwo - start));
      log.debug("Loading indexes: [" + tableMap.size() + "]");
    }

    Supplier<Map<String, Set<String>>> indexPartitions = Suppliers.memoize(() -> {
      Map<String, Set<String>> result = new HashMap<>();
      runSQL("select index_name, status from ALL_IND_PARTITIONS where index_owner=?",
        resultSet -> {
          while(resultSet.next()) {
            result.computeIfAbsent(resultSet.getString(1), k -> new HashSet<>()).add(resultSet.getString(2));
          }
        });
      return result;
      }
    );


    // -- Stage 3: find the index names...
    //
    primaryKeyIndexNames = Maps.newHashMap();
    ignoredIndexes = Maps.newHashMap();
    final String getIndexNamesSql = "select table_name, index_name, uniqueness, status from ALL_INDEXES where owner=? order by table_name, index_name";
    runSQL(getIndexNamesSql, new ResultSetHandler() {
      @Override
      public void handle(ResultSet resultSet) throws SQLException {
        int indexCount = 0;
        while (resultSet.next()) {
          String tableName = resultSet.getString(1);
          String indexName = resultSet.getString(2);
          String uniqueness = resultSet.getString(3);
          String status = resultSet.getString(4);

          Table currentTable = tableMap.get(tableName);

          if (currentTable == null) {
            log.warn(String.format("Table [%s] was not in the table map - ignoring index [%s]", tableName, indexName));
            continue;
          }

          final boolean unique = "UNIQUE".equals(uniqueness);
          boolean isValid = isValid(status, indexName, indexPartitions);

          // don't output the primary key as an index
          if(isPrimaryKeyIndex(indexName) && isValid) {
            if (log.isDebugEnabled()) {
              log.debug(String.format("Ignoring index [%s] on table [%s] as it is a primary key index", indexName, tableName));
            }

            if (!unique) {
              log.warn("Primary Key on table [" + tableName + "] is backed by non-unique index [" + indexName + "]");
            }
            primaryKeyIndexNames.put(tableName.toUpperCase(), indexName);
            continue;
          }

          // Chop up the index name
          if (indexName.toUpperCase().startsWith(currentTable.getName().toUpperCase())) {
            indexName = currentTable.getName() + indexName.substring(currentTable.getName().length());
          }

          if (!isValid) {
            log.fatal("Index [" + indexName + "] is not in a valid state");
            indexName = indexName + "<UNUSABLE>"; // this will cause the schema checker to find a mismatch and also provide a good hint in the log messages what was wrong
          }

          final String indexNameFinal = indexName;

<<<<<<< HEAD
          currentTable.indexes().add(new Index() {
            private final List<String> columnNames = new ArrayList<>();

            @Override
            public boolean isUnique() {
              return unique;
            }

            @Override
            public boolean isGlobalPartitioned() {
              return false;
            }

            @Override
            public boolean isLocalPartitioned() {
              return false;
            }


            @Override
            public String getName() {
              return indexNameFinal;
            }


            @Override
            public List<String> columnNames() {
              return columnNames;
=======
          if (DatabaseMetaDataProviderUtils.shouldIgnoreIndex(indexName)) {
            Index ignoredIndex = getAssembledIndex(unique, indexNameFinal);
            String currentTableName = currentTable.getName().toUpperCase();
            if (ignoredIndexes.containsKey(currentTableName)) {
              ignoredIndexes.compute(currentTableName, (k, tableIgnoredIndexes) -> {
                List<Index> newList = tableIgnoredIndexes == null ? new ArrayList<>() : new ArrayList<>(tableIgnoredIndexes);
                newList.add(ignoredIndex);
                return newList;
              });
            } else {
              ignoredIndexes.put(currentTableName, List.of(ignoredIndex));
>>>>>>> fa07671c
            }
            continue;
          }

          currentTable.indexes().add(getAssembledIndex(unique, indexNameFinal));
          indexCount++;
        }

        if (log.isDebugEnabled()) {
          log.debug(String.format("Loaded %d indexes", indexCount));
        }
      }

      private Index getAssembledIndex(boolean unique, String indexNameFinal) {
        return new Index() {
          private final List<String> columnNames = new ArrayList<>();

          @Override
          public boolean isUnique() {
            return unique;
          }


          @Override
          public String getName() {
            return indexNameFinal;
          }


          @Override
          public List<String> columnNames() {
            return columnNames;
          }


          @Override
          public String toString() {
            return this.toStringHelper();
          }
        };
      }


    });

    long pointThree = System.currentTimeMillis();
    if (log.isDebugEnabled()) {
      log.debug(String.format("Loaded index list in %dms", pointThree - pointTwo));
      log.debug("Loading index columns");
    }

    // -- Stage 4: find the index columns...
    //
    final String getIndexColumnsSql = "select table_name, INDEX_NAME, COLUMN_NAME from ALL_IND_COLUMNS where INDEX_OWNER=? order by table_name, index_name, column_position";
    runSQL(getIndexColumnsSql, new ResultSetHandler() {
      @Override
      public void handle(ResultSet resultSet) throws SQLException {

        while (resultSet.next()) {
          String tableName = resultSet.getString(1);

          Table currentTable = tableMap.get(tableName);

          if (currentTable == null) {
            continue;
          }

          String indexName = resultSet.getString(2);
          String columnName = resultSet.getString(3);

          // Skip this column if the index is a primary key index
          if (isPrimaryKeyIndex(indexName)) {
            if (log.isDebugEnabled()) {
              log.debug(String.format("Ignoring index [%s] on table [%s] as it is a primary key index", indexName, tableName));
            }
            continue;
          }

          if (DatabaseMetaDataProviderUtils.shouldIgnoreIndex(indexName)) {
            Index lastIndex = null;
            for (Index currentIndex : ignoredIndexes.get(currentTable.getName().toUpperCase())) {
              if (currentIndex.getName().equalsIgnoreCase(indexName)) {
                lastIndex = currentIndex;
                break;
              }
            }

            if (lastIndex == null) {
              log.warn(String.format("Ignoring index details for index [%s] on table [%s] as no index definition exists", indexName, tableName));
              continue;
            }

            // Correct the case on the column name
            columnName = getColumnCorrectCase(currentTable, columnName);

            lastIndex.columnNames().add(columnName);

            continue;
          }

          Index lastIndex = null;
          for (Index currentIndex : currentTable.indexes()) {
            if (currentIndex.getName().equalsIgnoreCase(indexName)) {
              lastIndex = currentIndex;
              break;
            }
          }

          if (lastIndex == null) {
            log.warn(String.format("Ignoring index details for index [%s] on table [%s] as no index definition exists", indexName, tableName));
            continue;
          }

          // Correct the case on the column name
          columnName = getColumnCorrectCase(currentTable, columnName);

          lastIndex.columnNames().add(columnName);
        }
      }

      private String getColumnCorrectCase(Table currentTable, String columnName) {
        for (Column currentColumn : currentTable.columns()) {
          if (currentColumn.getName().equalsIgnoreCase(columnName)) {
            columnName = currentColumn.getName();
            break;
          }
        }
        return columnName;
      }
    });

    long end = System.currentTimeMillis();
    if (log.isDebugEnabled()) log.debug(String.format("Loaded index column list in %dms", end - pointThree));

    log.info(String.format("Read table metadata in %dms; %d tables", end - start, tableMap.size()));
  }


  private boolean isValid(String status, String indexName, Supplier<Map<String, Set<String>>> indexPartitions) {
    if ("VALID".equals(status)
        || "true".equals(System.getProperty("org.alfasoftware.morf.jdbc.oracle.OracleMetaDataProvider.disableIndexValidation"))) {
      return true;
    }

    if ("UNUSABLE".equals(status)) {
      return false;
    }

    // if we have another status (usually 'N/A') it is likely because the index is partitioned, so we have to check the status on ALL_IND_PARTITIONS
    if (indexPartitions.get().containsKey(indexName)) {
      return !indexPartitions.get().get(indexName).contains("UNUSABLE");
    }

    log.warn("Unable to determine validity of index [" + indexName + "] based on status [" + status + "]");

    return false;
  }


  /**
   * Get our {@link DataType} from the Oracle type. This serves the same purpose
   * as {@link DatabaseMetaDataProvider#dataTypeFromSqlType(int, String, int)} but is
   * entirely Oracle specific.
   *
   * @param dataTypeName The Oracle type name.
   * @param commentType the type of the column stored in a comment.
   * @return The DataType.
   * @throws UnexpectedDataTypeException If data type cannot be parsed.
   */
  private static DataType dataTypeForColumn(String columnName, String dataTypeName, String commentType) {
    /*
     * Oracle stores all numeric types as 'NUMBER', so we have no easy way of
     * identifying fields such as 'int' or 'big int'. As such, the actual data
     * type of the column is stored in a comment against that column. Hence, if
     * we're given a type from a comment then try and use that, only falling
     * back to the matching below if we don't have/find one.
     *
     * It's not possible to reverse engineer the type from the database because
     * of things such as foreign keys: although the ID column is a 'big int', the
     * actual value on a column that links to this ID will be stored as a decimal
     * in most cases.
     */
    if (StringUtils.isNotEmpty(commentType)) {
      for (DataType dataType : DataType.values()) {
        if (dataType.toString().equals(commentType)) {
          return dataType;
        }
      }
    }

    if ("NVARCHAR2".equals(dataTypeName) || "VARCHAR2".equals(dataTypeName)) {
      return DataType.STRING;
    } else if ("NUMBER".equals(dataTypeName)) {
      return DataType.DECIMAL;
    } else if ("BLOB".equals(dataTypeName)) {
      return DataType.BLOB;
    } else if ("NCLOB".equals(dataTypeName)) {
      return DataType.CLOB;
    } else if ("DATE".equals(dataTypeName)) {
      return DataType.DATE;
    }
    else {
      throw new DatabaseMetaDataProvider.UnexpectedDataTypeException("Unsupported data type [" + dataTypeName + "]" + " in [" + columnName + "]");
    }
  }


  /**
   * Populate {@link #viewMap} with information from the database. Since JDBC metadata reading
   * is slow on Oracle, this uses an optimised query.
   *
   * @see <a href="http://docs.oracle.com/cd/B19306_01/server.102/b14237/statviews_2117.htm">ALL_VIEWS specification</a>
   */
  private void readViewMap() {
    log.info("Starting read of view definitions");

    long start = System.currentTimeMillis();

    // Explicitly ignore the BIN$ tables as they are in the recycle bin (for flashback)
    final String viewsSql = "SELECT view_name FROM ALL_VIEWS WHERE owner=?";
    runSQL(viewsSql, new ResultSetHandler() {
      @Override
      public void handle(ResultSet resultSet) throws SQLException {
        while (resultSet.next()) {
          final String viewName = resultSet.getString(1);
          if (isSystemTable(viewName))
            continue;

          viewMap.put(viewName.toUpperCase(), new View() {
            @Override public String getName() { return viewName; }
            @Override public boolean knowsSelectStatement() { return false; }
            @Override public boolean knowsDependencies() { return false; }
            @Override public SelectStatement getSelectStatement() {
              throw new UnsupportedOperationException("Cannot return SelectStatement as [" + viewName + "] has been loaded from the database");
            }
            @Override public String[] getDependencies() {
              throw new UnsupportedOperationException("Cannot return dependencies as [" + viewName + "] has been loaded from the database");
            }
          });
        }
      }
    });

    long end = System.currentTimeMillis();
    log.info(String.format("Read view metadata in %dms; %d views", end - start, viewMap.size()));
  }


  /**
   * Populate {@link #sequenceMap} with information from the database. Since JDBC metadata reading
   * is slow on Oracle, this uses an optimised query.
   *
   * @see <a href="http://docs.oracle.com/cd/B19306_01/server.102/b14237/statviews_2117.htm">ALL_VIEWS specification</a>
   */
  private void readSequenceMap() {
    log.info("Starting read of sequence definitions");

    long start = System.currentTimeMillis();

    /**
     * Here we filter out any sequences which have been created to as part of a table autonumber column as we only want to consider
     * sequences that are effectively schema level as we do with other dialects.
     * @see OracleDialect#createNewSequence(Table, Column) for more context on how table level sequences are created.
     */
    final String sequencesSql = "SELECT sequence_name FROM ALL_SEQUENCES WHERE cache_size != 2000 AND sequence_owner=?";
    runSQL(sequencesSql, new ResultSetHandler() {
      @Override
      public void handle(ResultSet resultSet) throws SQLException {
        while (resultSet.next()) {
          final String sequenceName = resultSet.getString(1);
          if (isSystemSequence(sequenceName))
            continue;

          sequenceMap.put(sequenceName.toUpperCase(), new Sequence() {
            @Override public String getName() { return sequenceName; }

            @Override
            public Integer getStartsWith() {
              return null;
            }

            @Override
            public boolean isTemporary() {
              return false;
            }
          });
        }
      }
    });

    long end = System.currentTimeMillis();
    log.info(String.format("Read sequence metadata in %dms; %d sequences", end - start, sequenceMap.size()));
  }


  /**
   * Reading all the table metadata is slow on Oracle, so we can optimise the empty
   * database check by just seeing if there are any tables.
   *
   * @see org.alfasoftware.morf.jdbc.DatabaseMetaDataProvider#isEmptyDatabase()
   */
  @Override
  public boolean isEmptyDatabase() {
    return keyMap().isEmpty();
  }


  /**
   * Use to access the metadata for the primary keys in the specified connection.
   * Lazily initialises the metadata, and only loads it once.
   *
   * @return Primary keys metadata.
   */
  private Map<String, List<String>> keyMap() {
    if (keyMap != null) {
      return keyMap;
    }

    keyMap = new HashMap<>();
    expensiveReadTableKeys();
    return keyMap;
  }


  /**
   * Read the tables, and the primary keys for the database.
   *
   * @return A map of table name to primary key(s).
   */
  private Map<String, List<String>> expensiveReadTableKeys() {
    log.info("Starting read of key definitions");
    long start = System.currentTimeMillis();

    final StringBuilder primaryKeysWithWrongIndex = new StringBuilder();

    final String getConstraintSql = "SELECT A.TABLE_NAME, A.COLUMN_NAME, C.INDEX_NAME FROM ALL_CONS_COLUMNS A "
        + "JOIN ALL_CONSTRAINTS C  ON A.CONSTRAINT_NAME = C.CONSTRAINT_NAME AND A.OWNER = C.OWNER and A.TABLE_NAME = C.TABLE_NAME "
        + "WHERE C.TABLE_NAME not like 'BIN$%' AND C.OWNER=? AND C.CONSTRAINT_TYPE = 'P' ORDER BY A.TABLE_NAME, A.POSITION";

    runSQL(getConstraintSql, new ResultSetHandler() {
      @Override public void handle(ResultSet resultSet) throws SQLException {
        while (resultSet.next()) {
          String tableName = resultSet.getString(1);
          String columnName = resultSet.getString(2);
          String pkIndexName = resultSet.getString(3);

          if (pkIndexName == null || !pkIndexName.endsWith("_PK")) {
            primaryKeysWithWrongIndex.append("Primary Key on table [").append(tableName)
                    .append("] column [").append(columnName).append("] backed with an index whose name does not end in _PK [")
                    .append(pkIndexName).append("]").append(System.lineSeparator());
          }

          List<String> columns = keyMap.get(tableName);
          if (columns == null) {
            columns = new ArrayList<>();
            keyMap.put(tableName, columns);
          }

          columns.add(columnName);
        }
      }
    });

    if (primaryKeysWithWrongIndex.length() > 0) {
      throw new RuntimeException(primaryKeysWithWrongIndex.toString());
    }

    long end = System.currentTimeMillis();
    log.info(String.format("Read key metadata in %dms; %d tables", end - start, keyMap.size()));

    return keyMap;
  }


  /**
   * Handler for {@link ResultSet}s from some SQL.
   */
  private interface ResultSetHandler {
    /**
     * handle the results.
     * @param resultSet The result set to handle
     * @throws SQLException If an db exception occurs.
     */
    void handle(ResultSet resultSet) throws SQLException;
  }


  /**
   * Run some SQL, and tidy up afterwards.
   *
   * Note this assumes a predicate on the schema name will be present with a single parameter in position "1".
   *
   * @param sql The SQL to run.
   * @param handler The handler to handle the result-set.
   */
  private void runSQL(String sql, ResultSetHandler handler) {
    try {
      PreparedStatement statement = connection.prepareStatement(sql);
      try {
        // We'll inevitably need a lot of meta data so may as well get it in big chunks.
        statement.setFetchSize(100);

        // pass through the schema name
        statement.setString(1, schemaName);

        ResultSet resultSet = statement.executeQuery();
        try {
          handler.handle(resultSet);
        } finally {
          resultSet.close();
        }
      } finally {
        statement.close();
      }
    } catch (SQLException sqle) {
      throw new RuntimeSqlException("Error running SQL: " + sql, sqle);
    }
  }


  /**
   * Oracle sometimes spits back some very odd table names, something to do with the system. We don't want those.
   *
   * @see org.alfasoftware.morf.jdbc.DatabaseMetaDataProvider#isSystemTable(DatabaseMetaDataProvider.RealName)
   */
  private boolean isSystemTable(String tableName) {
    return !tableName.matches("\\w+") || tableName.matches("DBMS_\\w+") || tableName.matches("SYS_\\w+");
  }


  /**
   * Oracle sometimes spits back some very odd sequence names, something to do with the system. We don't want those.
   *
   * @see org.alfasoftware.morf.jdbc.DatabaseMetaDataProvider#isSystemSequence(DatabaseMetaDataProvider.RealName)
   */
  private boolean isSystemSequence(String sequenceName) {
    return !sequenceName.matches("\\w+") || sequenceName.matches("DBMS_\\w+") || sequenceName.matches("SYS_\\w+");
  }


  /**
   * @see org.alfasoftware.morf.jdbc.DatabaseMetaDataProvider#isPrimaryKeyIndex(DatabaseMetaDataProvider.RealName)
   */
  private boolean isPrimaryKeyIndex(String indexName) {
    return indexName.endsWith("_PK");
  }


  /**
   * @see org.alfasoftware.morf.metadata.Schema#tableExists(java.lang.String)
   */
  @Override
  public boolean tableExists(String name) {
    return tableMap().containsKey(name.toUpperCase());
  }


  /**
   * {@inheritDoc}
   *
   * <p>The {@link Table} implementation returned may contain {@link Column} implementations
   * which evaluate the metadata elements ({@link Column#getType()}, {@link Column#getWidth()}
   * etc.) lazily.  If the database column type is not supported, this may throw an
   * {@link UnexpectedDataTypeException} when evaluated.  This allows tables with unsupported
   * data types to be enumerated (and thus co-exist in the database schema) but not be supported
   * by the application.</p>
   *
   * @see org.alfasoftware.morf.metadata.Schema#getTable(java.lang.String)
   */
  @Override
  public Table getTable(String name) {
    return tableMap().get(name.toUpperCase());
  }


  /**
   * @see org.alfasoftware.morf.metadata.Schema#tableNames()
   */
  @Override
  public Collection<String> tableNames() {
    return tableMap().keySet();
  }


  /**
   * {@inheritDoc}
   *
   * <p>The {@link Table} implementation returned may contain {@link Column} implementations
   * which evaluate the metadata elements ({@link Column#getType()}, {@link Column#getWidth()}
   * etc.) lazily.  If the database column type is not supported, this may throw an
   * {@link UnexpectedDataTypeException} when evaluated.  This allows tables with unsupported
   * data types to be enumerated (and thus co-exist in the database schema) but not be supported
   * by the application.</p>
   *
   * @see org.alfasoftware.morf.metadata.Schema#tables()
   */
  @Override
  public Collection<Table> tables() {
    return tableMap().values();
  }


  /**
   * Sets the default value to an empty string for any column other than version. Database-schema level default values are
   * not supported by ALFA's domain model hence we don't want to include a default value in the xml definition of a table.
   *
   * @param columnName the name of the column
   * @return the default value
   */
  private String determineDefaultValue(String columnName) {
    if (columnName.equals("VERSION")) {
      return "0";
    }

    return "";
  }


  private String determineActualDefaultValue(final String actualDefaultValue) {
    // columns that never had DEFAULT
    if (actualDefaultValue == null)
      return "";

    final String trimedActualDefaultValue = actualDefaultValue.trim();

    // columns that previously had DEFAULT and were set to DEFAULT NULL
    if ("NULL".equalsIgnoreCase(trimedActualDefaultValue))
      return "";

    // columns that previously had DEFAULT and were set to DEFAULT ''
    if ("''".equals(trimedActualDefaultValue))
      return "";

    // other values returned with just a bit of trimming
    // - note that these are Oracle expressions, not actual default values
    // - simple decimals come back as decimals,
    // - strings come back wrapped in single quotes,
    // - functions come back as expressions,
    // - as specified in the last alter statement
    return trimedActualDefaultValue;
  }


  /**
   * @see org.alfasoftware.morf.metadata.Schema#viewExists(java.lang.String)
   */
  @Override
  public boolean viewExists(String name) {
    return viewMap().containsKey(name.toUpperCase());
  }


  /**
   * @see org.alfasoftware.morf.metadata.Schema#getView(java.lang.String)
   */
  @Override
  public View getView(String name) {
    return viewMap().get(name.toUpperCase());
  }


  /**
   * @see org.alfasoftware.morf.metadata.Schema#viewNames()
   */
  @Override
  public Collection<String> viewNames() {
    return viewMap().keySet();
  }


  /**
   * @see org.alfasoftware.morf.metadata.Schema#views()
   */
  @Override
  public Collection<View> views() {
    return viewMap().values();
  }


  /**
   * @see org.alfasoftware.morf.metadata.Schema#sequenceExists(java.lang.String)
   */
  @Override
  public boolean sequenceExists(String name) {
    return sequenceMap().containsKey(name.toUpperCase());
  }


  /**
   * @see org.alfasoftware.morf.metadata.Schema#getSequence(String)
   */
  @Override
  public Sequence getSequence(String name) {
    return sequenceMap().get(name.toUpperCase());
  }


  /**
   * @see Schema#sequenceNames()
   */
  @Override
  public Collection<String> sequenceNames() {
    return sequenceMap().keySet();
  }


  /**
   * @see Schema#sequences()
   */
  @Override
  public Collection<Sequence> sequences() {
    return sequenceMap().values();
  }


  private static final class PrimaryKeyComparator implements Comparator<Column> {

    private final List<String> primaryKeysForTable;

    PrimaryKeyComparator(final List<String> primaryKeysForTable) {
      this.primaryKeysForTable = primaryKeysForTable;
    }


    /**
     * @see java.util.Comparator#compare(java.lang.Object, java.lang.Object)
     */
    @Override
    public int compare(Column o1, Column o2) {
      String col1 = o1.getName().toUpperCase();
      String col2 = o2.getName().toUpperCase();
      if (primaryKeysForTable.contains(col1) &&
          primaryKeysForTable.contains(col2)) {
        return primaryKeysForTable.indexOf(col1) < primaryKeysForTable.indexOf(col2) ? -1 : 1; // Indexes can't be equal
      } else if (primaryKeysForTable.contains(col1)) {
        return -1;
      } else if (primaryKeysForTable.contains(col2)) {
        return 1;
      } else {
        return 0; // Neither column a primary key; no re-ordering
      }
    }
  }


  /**
   * This implementation of {@link Column} defers determining the data type of
   * the column to allow for tables which may use data types not supported by
   * Morf to be included in a schema. Exceptions regarding the incompatibility
   * will only be thrown if the data type is queried.
   */
  private static final class DeferredTypeColumn implements Column {

    private final String columnName;
    private final Supplier<String> upperCaseName;
    private final boolean nullable;
    private final boolean primaryKey;
    private final boolean autoIncrement;
    private final int autoIncrementFrom;
    private final String defaultValue;

    private final com.google.common.base.Supplier<ColumnType> columnType;

    DeferredTypeColumn(String dataTypeName, int dataLength, int precision, int scale, String commentType, String columnName,
        boolean nullable, boolean primaryKey, boolean autoIncrement, int autoIncrementFrom, String defaultValue) {
      super();
      this.columnName = columnName;
      this.upperCaseName = Suppliers.memoize(columnName::toUpperCase);
      this.nullable = nullable;
      this.primaryKey = primaryKey;
      this.autoIncrement = autoIncrement;
      this.autoIncrementFrom = autoIncrementFrom;
      this.defaultValue = defaultValue;
      this.columnType = Suppliers.memoize(() -> {
        DataType dataType = dataTypeForColumn(columnName, dataTypeName, commentType);

        if (commentType == null && dataType == DataType.DECIMAL) {
          // Oracle doesn't store the precision for integer columns - so it's the version
          if (precision == 0) {
            dataType = DataType.INTEGER;
          }
          // Only the ID column can be the BIG_INTEGER primary key
          else if (precision == 19 && columnName.equalsIgnoreCase("id")) {
            dataType = DataType.BIG_INTEGER;
          }
        }

        return SchemaUtils.type(dataType, DataType.STRING == dataType ? dataLength : precision, scale);
      });
    }


    @Override
    public boolean isNullable() {
      return nullable;
    }

    @Override
    public boolean isPrimaryKey() {
      return primaryKey;
    }

    @Override
    public boolean isAutoNumbered() {
      return autoIncrement;
    }

    @Override
    public String getName() {
      return columnName;
    }

    @Override
    public String getUpperCaseName() {
      return upperCaseName.get();
    }

    @Override
    public String getDefaultValue() {
      return defaultValue;
    }

    @Override
    public int getAutoNumberStart() {
      return autoIncrementFrom;
    }

    @Override
    public boolean isPartitioned() {
      return false;
    }

    @Override
    public DataType getType() {
      return columnType.get().getType();
    }

    @Override
    public int getWidth() {
      return columnType.get().getWidth();
    }

    @Override
    public int getScale() {
      return columnType.get().getScale();
    }

    @Override
    public String toString() {
      return this.toStringHelper();
    }
  }
}<|MERGE_RESOLUTION|>--- conflicted
+++ resolved
@@ -1,1177 +1,1156 @@
-/* Copyright 2017 Alfa Financial Software
- *
- * Licensed under the Apache License, Version 2.0 (the "License");
- * you may not use this file except in compliance with the License.
- * You may obtain a copy of the License at
- *
- *    http://www.apache.org/licenses/LICENSE-2.0
- *
- * Unless required by applicable law or agreed to in writing, software
- * distributed under the License is distributed on an "AS IS" BASIS,
- * WITHOUT WARRANTIES OR CONDITIONS OF ANY KIND, either express or implied.
- * See the License for the specific language governing permissions and
- * limitations under the License.
- */
-
-package org.alfasoftware.morf.jdbc.oracle;
-
-import static java.util.Collections.sort;
-import static org.alfasoftware.morf.jdbc.DatabaseMetaDataProviderUtils.getAutoIncrementStartValue;
-import static org.alfasoftware.morf.metadata.SchemaUtils.table;
-
-import java.sql.Connection;
-import java.sql.PreparedStatement;
-import java.sql.ResultSet;
-import java.sql.SQLException;
-import java.util.ArrayList;
-import java.util.Collection;
-import java.util.Comparator;
-import java.util.HashMap;
-import java.util.HashSet;
-import java.util.List;
-import java.util.Map;
-import java.util.Map.Entry;
-import java.util.Set;
-import java.util.TreeMap;
-import java.util.function.Supplier;
-import java.util.regex.Matcher;
-import java.util.regex.Pattern;
-
-import org.alfasoftware.morf.jdbc.DatabaseMetaDataProvider;
-import org.alfasoftware.morf.jdbc.DatabaseMetaDataProvider.UnexpectedDataTypeException;
-import org.alfasoftware.morf.jdbc.DatabaseMetaDataProviderUtils;
-import org.alfasoftware.morf.jdbc.RuntimeSqlException;
-import org.alfasoftware.morf.metadata.AdditionalMetadata;
-import org.alfasoftware.morf.metadata.Column;
-import org.alfasoftware.morf.metadata.ColumnType;
-import org.alfasoftware.morf.metadata.DataType;
-import org.alfasoftware.morf.metadata.Index;
-import org.alfasoftware.morf.metadata.Schema;
-import org.alfasoftware.morf.metadata.SchemaUtils;
-import org.alfasoftware.morf.metadata.Sequence;
-import org.alfasoftware.morf.metadata.Table;
-import org.alfasoftware.morf.metadata.View;
-import org.alfasoftware.morf.sql.SelectStatement;
-import org.apache.commons.lang3.StringUtils;
-import org.apache.commons.logging.Log;
-import org.apache.commons.logging.LogFactory;
-
-import com.google.common.base.Suppliers;
-import com.google.common.collect.Maps;
-
-
-/**
- * Oracle-specific meta data provision for databases.
- *
- * @author Copyright (c) Alfa Financial Software 2010
- */
-public class OracleMetaDataProvider implements AdditionalMetadata {
-
-  /**
-   * Standard log line.
-   */
-  private static final Log log = LogFactory.getLog(OracleMetaDataProvider.class);
-
-  /**
-   * Regex pattern matcher for the real name on column/table comments
-   */
-  private static final Pattern realnameCommentMatcher = Pattern.compile(".*"+OracleDialect.REAL_NAME_COMMENT_LABEL+":\\[([^\\]]*)\\](/TYPE:\\[([^\\]]*)\\])?.*");
-
-  private Map<String, List<String>> keyMap;
-  private Map<String, Table> tableMap;
-  private Map<String, View> viewMap;
-  private Map<String, Sequence> sequenceMap;
-
-  private final Connection connection;
-  private final String schemaName;
-  private Map<String, String> primaryKeyIndexNames;
-  private Map<String, List<Index>> ignoredIndexes;
-
-  /**
-   * Construct a new meta data provider.
-   *
-   * <p>Converts the schema name to upper case, otherwise the provider cannot connect to it.</p>
-   *
-   * @param connection Connection details.
-   * @param schemaName Schema name.
-   */
-  public OracleMetaDataProvider(Connection connection, String schemaName) {
-    super();
-    this.connection = connection;
-    this.schemaName = schemaName.toUpperCase();
-  }
-
-
-  /**
-   * Use to access the metadata for the tables in the specified connection.
-   * Lazily initialises the metadata, and only loads it once.
-   *
-   * @return Table metadata.
-   */
-  private Map<String, Table> tableMap() {
-    if (tableMap != null) {
-      return tableMap;
-    }
-
-    tableMap = new TreeMap<>(String.CASE_INSENSITIVE_ORDER);
-    expensiveReadTableNames();
-    return tableMap;
-  }
-
-
-  /**
-   * Use to access the metadata for the views in the specified connection.
-   * Lazily initialises the metadata, and only loads it once.
-   *
-   * @return View metadata.
-   */
-  private Map<String, View> viewMap() {
-    if (viewMap != null) {
-      return viewMap;
-    }
-
-    viewMap = new TreeMap<>(String.CASE_INSENSITIVE_ORDER);
-    readViewMap();
-    return viewMap;
-  }
-
-
-  /**
-   * Use to access the metadata for the views in the specified connection.
-   * Lazily initialises the metadata, and only loads it once.
-   *
-   * @return Sequence metadata.
-   */
-  private Map<String, Sequence> sequenceMap() {
-    if (sequenceMap != null) {
-      return sequenceMap;
-    }
-
-    sequenceMap = new TreeMap<>(String.CASE_INSENSITIVE_ORDER);
-    readSequenceMap();
-    return sequenceMap;
-  }
-
-
-  @Override
-  public Map<String, String> primaryKeyIndexNames() {
-    if (primaryKeyIndexNames != null) {
-      return primaryKeyIndexNames;
-    }
-    tableMap();
-    return primaryKeyIndexNames;
-  }
-
-  @Override
-  public Map<String, List<Index>> ignoredIndexes() {
-    if (ignoredIndexes != null) {
-      return ignoredIndexes;
-    }
-    tableMap();
-    return ignoredIndexes;
-  }
-
-  /**
-   * A table name reading method which is more efficient than the Oracle driver meta-data version.
-   *
-   * @see <a href="http://download.oracle.com/docs/cd/B19306_01/server.102/b14237/statviews_2094.htm">ALL_TAB_COLUMNS specification</a>
-   */
-  private void expensiveReadTableNames() {
-    log.info("Starting read of table definitions");
-
-    long start = System.currentTimeMillis();
-
-    // -- Stage 1: identify tables & keys...
-    //
-    final Map<String, List<String>> primaryKeys = keyMap();
-
-    // -- Stage 2: get column data...
-    //
-    // Explicitly ignore the BIN$ tables as they are in the recycle bin (for flashback)
-    final String getColumnsSql = "select cols.table_name, tabcomments.comments as table_comment, cols.column_name, colcomments.COMMENTS, cols.data_type, cols.char_length, cols.data_length, cols.data_precision, cols.data_scale, cols.nullable, cols.DATA_DEFAULT "
-      +
-      "from ALL_TAB_COLUMNS cols JOIN ALL_TAB_COMMENTS tabcomments ON cols.OWNER = tabcomments.OWNER AND cols.table_name = tabcomments.table_name " +
-      "JOIN ALL_COL_COMMENTS colcomments ON cols.OWNER = colcomments.OWNER AND cols.table_name = colcomments.table_name AND cols.column_name = colcomments.column_name " +
-      "JOIN ALL_TABLES tables on cols.OWNER = tables.OWNER and cols.table_name = tables.table_name " +
-      "where cols.owner=? and cols.table_name not like 'BIN$%' AND tables.TEMPORARY = 'N' order by cols.table_name, cols.column_id";
-    runSQL(getColumnsSql, new ResultSetHandler() {
-      @Override
-      public void handle(ResultSet resultSet) throws SQLException {
-        while ( resultSet.next()) {
-          String tableName = resultSet.getString(1);
-          String tableComment = resultSet.getString(2);
-          String columnName = resultSet.getString(3);
-          String columnComment = resultSet.getString(4);
-          String dataTypeName = resultSet.getString(5);
-
-          if (isSystemTable(tableName))
-            continue;
-
-          try {
-            Integer dataLength;
-            if (dataTypeName.contains("CHAR")) {
-              dataLength = resultSet.getInt(6);
-            } else {
-              dataLength = resultSet.getInt(7);
-            }
-            Integer dataPrecision;
-            if (resultSet.getString(8) == null) {
-              dataPrecision = null;
-            } else {
-              dataPrecision = resultSet.getInt(8);
-            }
-            Integer dataScale = resultSet.getInt(9);
-            String nullableStr = resultSet.getString(10);
-            String defaultValue = determineDefaultValue(columnName);
-            String actualDefaultValue = determineActualDefaultValue(resultSet.getString(11));
-            if (!defaultValue.equals(actualDefaultValue)) {
-                log.warn("DEFAULT value for " + tableName + "." + columnName + " expected to be [" + defaultValue + "], but was [" + actualDefaultValue + "]");
-            }
-
-            handleTableColumnRow(primaryKeys, tableName, tableComment, columnName, columnComment, dataTypeName, dataLength,
-              dataPrecision, dataScale, nullableStr, defaultValue);
-          } catch (Exception e) {
-            throw new RuntimeException("Exception while reading metadata for table [" + tableName + "] column [" + columnName + "] datatype [" + dataTypeName + "]", e);
-          }
-        }
-      }
-
-
-      /**
-       * Handle the column read from the result set.
-       */
-      private void handleTableColumnRow(final Map<String, List<String>> primaryKeys,
-                                        String tableName, String tableComment,
-                                        String columnName, String columnComment,
-                                        String dataTypeName, Integer dataLength,
-                                        Integer dataPrecision, Integer dataScale,
-                                        String nullableStr, String defaultValue) {
-        String commentType = null;
-
-        if (tableComment != null) {
-          Matcher matcher = realnameCommentMatcher.matcher(tableComment);
-          if (matcher.matches()) {
-            String tableNameFromComment = matcher.group(1);
-            if (tableNameFromComment.toUpperCase().equals(tableName)) {
-              tableName = tableNameFromComment;
-            } else {
-              throw new RuntimeException("Table name [" + tableNameFromComment + "] in comment does not match oracle table name [" + tableName + "]");
-            }
-          }
-        }
-
-        if (columnComment != null) {
-          Matcher matcher = realnameCommentMatcher.matcher(columnComment);
-          if (matcher.matches()) {
-            columnName = matcher.group(1);
-            commentType = matcher.group(3);
-          }
-        }
-
-        Table currentTable = tableMap.get(tableName);
-
-        if (currentTable == null) {
-          currentTable = table(tableName);
-          tableMap.put(tableName, currentTable);
-        }
-
-        boolean primaryKey = false;
-        List<String> primaryKeyColumns = primaryKeys.get(tableName.toUpperCase());
-        if (primaryKeyColumns != null) {
-          primaryKey = primaryKeyColumns.contains(columnName.toUpperCase());
-        }
-
-        int autoIncrementFrom = getAutoIncrementStartValue(columnComment);
-        boolean isAutoIncrement = autoIncrementFrom != -1;
-        autoIncrementFrom = autoIncrementFrom == -1 ? 0 : autoIncrementFrom;
-
-        // Deferred type column required as tables not yet excluded will be processed at this stage.
-        currentTable.columns().add(
-          new DeferredTypeColumn(
-            dataTypeName,
-            dataLength,
-            dataPrecision == null ? 0 : dataPrecision,
-            dataScale == null ? 0 : dataScale,
-            commentType,
-            columnName,
-            "Y".equals(nullableStr), // nullable
-            primaryKey, isAutoIncrement, autoIncrementFrom, defaultValue
-          )
-        );
-      }});
-
-    //
-    // -- Stage 2b: Re-order the columns as per the primary key order...
-    //
-    for( Entry<String, Table> entry : tableMap.entrySet()) {
-      final List<String> primaryKeysForTable = primaryKeys.get(entry.getKey().toUpperCase());
-      // Table which don't have a primary key return null here
-      if (primaryKeysForTable != null) {
-        sort(entry.getValue().columns(), new PrimaryKeyComparator(primaryKeysForTable));
-      }
-    }
-
-    long pointTwo = System.currentTimeMillis();
-    if (log.isDebugEnabled()) {
-      log.debug(String.format("Loaded table column list in %dms", pointTwo - start));
-      log.debug("Loading indexes: [" + tableMap.size() + "]");
-    }
-
-    Supplier<Map<String, Set<String>>> indexPartitions = Suppliers.memoize(() -> {
-      Map<String, Set<String>> result = new HashMap<>();
-      runSQL("select index_name, status from ALL_IND_PARTITIONS where index_owner=?",
-        resultSet -> {
-          while(resultSet.next()) {
-            result.computeIfAbsent(resultSet.getString(1), k -> new HashSet<>()).add(resultSet.getString(2));
-          }
-        });
-      return result;
-      }
-    );
-
-
-    // -- Stage 3: find the index names...
-    //
-    primaryKeyIndexNames = Maps.newHashMap();
-    ignoredIndexes = Maps.newHashMap();
-    final String getIndexNamesSql = "select table_name, index_name, uniqueness, status from ALL_INDEXES where owner=? order by table_name, index_name";
-    runSQL(getIndexNamesSql, new ResultSetHandler() {
-      @Override
-      public void handle(ResultSet resultSet) throws SQLException {
-        int indexCount = 0;
-        while (resultSet.next()) {
-          String tableName = resultSet.getString(1);
-          String indexName = resultSet.getString(2);
-          String uniqueness = resultSet.getString(3);
-          String status = resultSet.getString(4);
-
-          Table currentTable = tableMap.get(tableName);
-
-          if (currentTable == null) {
-            log.warn(String.format("Table [%s] was not in the table map - ignoring index [%s]", tableName, indexName));
-            continue;
-          }
-
-          final boolean unique = "UNIQUE".equals(uniqueness);
-          boolean isValid = isValid(status, indexName, indexPartitions);
-
-          // don't output the primary key as an index
-          if(isPrimaryKeyIndex(indexName) && isValid) {
-            if (log.isDebugEnabled()) {
-              log.debug(String.format("Ignoring index [%s] on table [%s] as it is a primary key index", indexName, tableName));
-            }
-
-            if (!unique) {
-              log.warn("Primary Key on table [" + tableName + "] is backed by non-unique index [" + indexName + "]");
-            }
-            primaryKeyIndexNames.put(tableName.toUpperCase(), indexName);
-            continue;
-          }
-
-          // Chop up the index name
-          if (indexName.toUpperCase().startsWith(currentTable.getName().toUpperCase())) {
-            indexName = currentTable.getName() + indexName.substring(currentTable.getName().length());
-          }
-
-          if (!isValid) {
-            log.fatal("Index [" + indexName + "] is not in a valid state");
-            indexName = indexName + "<UNUSABLE>"; // this will cause the schema checker to find a mismatch and also provide a good hint in the log messages what was wrong
-          }
-
-          final String indexNameFinal = indexName;
-
-<<<<<<< HEAD
-          currentTable.indexes().add(new Index() {
-            private final List<String> columnNames = new ArrayList<>();
-
-            @Override
-            public boolean isUnique() {
-              return unique;
-            }
-
-            @Override
-            public boolean isGlobalPartitioned() {
-              return false;
-            }
-
-            @Override
-            public boolean isLocalPartitioned() {
-              return false;
-            }
-
-
-            @Override
-            public String getName() {
-              return indexNameFinal;
-            }
-
-
-            @Override
-            public List<String> columnNames() {
-              return columnNames;
-=======
-          if (DatabaseMetaDataProviderUtils.shouldIgnoreIndex(indexName)) {
-            Index ignoredIndex = getAssembledIndex(unique, indexNameFinal);
-            String currentTableName = currentTable.getName().toUpperCase();
-            if (ignoredIndexes.containsKey(currentTableName)) {
-              ignoredIndexes.compute(currentTableName, (k, tableIgnoredIndexes) -> {
-                List<Index> newList = tableIgnoredIndexes == null ? new ArrayList<>() : new ArrayList<>(tableIgnoredIndexes);
-                newList.add(ignoredIndex);
-                return newList;
-              });
-            } else {
-              ignoredIndexes.put(currentTableName, List.of(ignoredIndex));
->>>>>>> fa07671c
-            }
-            continue;
-          }
-
-          currentTable.indexes().add(getAssembledIndex(unique, indexNameFinal));
-          indexCount++;
-        }
-
-        if (log.isDebugEnabled()) {
-          log.debug(String.format("Loaded %d indexes", indexCount));
-        }
-      }
-
-      private Index getAssembledIndex(boolean unique, String indexNameFinal) {
-        return new Index() {
-          private final List<String> columnNames = new ArrayList<>();
-
-          @Override
-          public boolean isUnique() {
-            return unique;
-          }
-
-
-          @Override
-          public String getName() {
-            return indexNameFinal;
-          }
-
-
-          @Override
-          public List<String> columnNames() {
-            return columnNames;
-          }
-
-
-          @Override
-          public String toString() {
-            return this.toStringHelper();
-          }
-        };
-      }
-
-
-    });
-
-    long pointThree = System.currentTimeMillis();
-    if (log.isDebugEnabled()) {
-      log.debug(String.format("Loaded index list in %dms", pointThree - pointTwo));
-      log.debug("Loading index columns");
-    }
-
-    // -- Stage 4: find the index columns...
-    //
-    final String getIndexColumnsSql = "select table_name, INDEX_NAME, COLUMN_NAME from ALL_IND_COLUMNS where INDEX_OWNER=? order by table_name, index_name, column_position";
-    runSQL(getIndexColumnsSql, new ResultSetHandler() {
-      @Override
-      public void handle(ResultSet resultSet) throws SQLException {
-
-        while (resultSet.next()) {
-          String tableName = resultSet.getString(1);
-
-          Table currentTable = tableMap.get(tableName);
-
-          if (currentTable == null) {
-            continue;
-          }
-
-          String indexName = resultSet.getString(2);
-          String columnName = resultSet.getString(3);
-
-          // Skip this column if the index is a primary key index
-          if (isPrimaryKeyIndex(indexName)) {
-            if (log.isDebugEnabled()) {
-              log.debug(String.format("Ignoring index [%s] on table [%s] as it is a primary key index", indexName, tableName));
-            }
-            continue;
-          }
-
-          if (DatabaseMetaDataProviderUtils.shouldIgnoreIndex(indexName)) {
-            Index lastIndex = null;
-            for (Index currentIndex : ignoredIndexes.get(currentTable.getName().toUpperCase())) {
-              if (currentIndex.getName().equalsIgnoreCase(indexName)) {
-                lastIndex = currentIndex;
-                break;
-              }
-            }
-
-            if (lastIndex == null) {
-              log.warn(String.format("Ignoring index details for index [%s] on table [%s] as no index definition exists", indexName, tableName));
-              continue;
-            }
-
-            // Correct the case on the column name
-            columnName = getColumnCorrectCase(currentTable, columnName);
-
-            lastIndex.columnNames().add(columnName);
-
-            continue;
-          }
-
-          Index lastIndex = null;
-          for (Index currentIndex : currentTable.indexes()) {
-            if (currentIndex.getName().equalsIgnoreCase(indexName)) {
-              lastIndex = currentIndex;
-              break;
-            }
-          }
-
-          if (lastIndex == null) {
-            log.warn(String.format("Ignoring index details for index [%s] on table [%s] as no index definition exists", indexName, tableName));
-            continue;
-          }
-
-          // Correct the case on the column name
-          columnName = getColumnCorrectCase(currentTable, columnName);
-
-          lastIndex.columnNames().add(columnName);
-        }
-      }
-
-      private String getColumnCorrectCase(Table currentTable, String columnName) {
-        for (Column currentColumn : currentTable.columns()) {
-          if (currentColumn.getName().equalsIgnoreCase(columnName)) {
-            columnName = currentColumn.getName();
-            break;
-          }
-        }
-        return columnName;
-      }
-    });
-
-    long end = System.currentTimeMillis();
-    if (log.isDebugEnabled()) log.debug(String.format("Loaded index column list in %dms", end - pointThree));
-
-    log.info(String.format("Read table metadata in %dms; %d tables", end - start, tableMap.size()));
-  }
-
-
-  private boolean isValid(String status, String indexName, Supplier<Map<String, Set<String>>> indexPartitions) {
-    if ("VALID".equals(status)
-        || "true".equals(System.getProperty("org.alfasoftware.morf.jdbc.oracle.OracleMetaDataProvider.disableIndexValidation"))) {
-      return true;
-    }
-
-    if ("UNUSABLE".equals(status)) {
-      return false;
-    }
-
-    // if we have another status (usually 'N/A') it is likely because the index is partitioned, so we have to check the status on ALL_IND_PARTITIONS
-    if (indexPartitions.get().containsKey(indexName)) {
-      return !indexPartitions.get().get(indexName).contains("UNUSABLE");
-    }
-
-    log.warn("Unable to determine validity of index [" + indexName + "] based on status [" + status + "]");
-
-    return false;
-  }
-
-
-  /**
-   * Get our {@link DataType} from the Oracle type. This serves the same purpose
-   * as {@link DatabaseMetaDataProvider#dataTypeFromSqlType(int, String, int)} but is
-   * entirely Oracle specific.
-   *
-   * @param dataTypeName The Oracle type name.
-   * @param commentType the type of the column stored in a comment.
-   * @return The DataType.
-   * @throws UnexpectedDataTypeException If data type cannot be parsed.
-   */
-  private static DataType dataTypeForColumn(String columnName, String dataTypeName, String commentType) {
-    /*
-     * Oracle stores all numeric types as 'NUMBER', so we have no easy way of
-     * identifying fields such as 'int' or 'big int'. As such, the actual data
-     * type of the column is stored in a comment against that column. Hence, if
-     * we're given a type from a comment then try and use that, only falling
-     * back to the matching below if we don't have/find one.
-     *
-     * It's not possible to reverse engineer the type from the database because
-     * of things such as foreign keys: although the ID column is a 'big int', the
-     * actual value on a column that links to this ID will be stored as a decimal
-     * in most cases.
-     */
-    if (StringUtils.isNotEmpty(commentType)) {
-      for (DataType dataType : DataType.values()) {
-        if (dataType.toString().equals(commentType)) {
-          return dataType;
-        }
-      }
-    }
-
-    if ("NVARCHAR2".equals(dataTypeName) || "VARCHAR2".equals(dataTypeName)) {
-      return DataType.STRING;
-    } else if ("NUMBER".equals(dataTypeName)) {
-      return DataType.DECIMAL;
-    } else if ("BLOB".equals(dataTypeName)) {
-      return DataType.BLOB;
-    } else if ("NCLOB".equals(dataTypeName)) {
-      return DataType.CLOB;
-    } else if ("DATE".equals(dataTypeName)) {
-      return DataType.DATE;
-    }
-    else {
-      throw new DatabaseMetaDataProvider.UnexpectedDataTypeException("Unsupported data type [" + dataTypeName + "]" + " in [" + columnName + "]");
-    }
-  }
-
-
-  /**
-   * Populate {@link #viewMap} with information from the database. Since JDBC metadata reading
-   * is slow on Oracle, this uses an optimised query.
-   *
-   * @see <a href="http://docs.oracle.com/cd/B19306_01/server.102/b14237/statviews_2117.htm">ALL_VIEWS specification</a>
-   */
-  private void readViewMap() {
-    log.info("Starting read of view definitions");
-
-    long start = System.currentTimeMillis();
-
-    // Explicitly ignore the BIN$ tables as they are in the recycle bin (for flashback)
-    final String viewsSql = "SELECT view_name FROM ALL_VIEWS WHERE owner=?";
-    runSQL(viewsSql, new ResultSetHandler() {
-      @Override
-      public void handle(ResultSet resultSet) throws SQLException {
-        while (resultSet.next()) {
-          final String viewName = resultSet.getString(1);
-          if (isSystemTable(viewName))
-            continue;
-
-          viewMap.put(viewName.toUpperCase(), new View() {
-            @Override public String getName() { return viewName; }
-            @Override public boolean knowsSelectStatement() { return false; }
-            @Override public boolean knowsDependencies() { return false; }
-            @Override public SelectStatement getSelectStatement() {
-              throw new UnsupportedOperationException("Cannot return SelectStatement as [" + viewName + "] has been loaded from the database");
-            }
-            @Override public String[] getDependencies() {
-              throw new UnsupportedOperationException("Cannot return dependencies as [" + viewName + "] has been loaded from the database");
-            }
-          });
-        }
-      }
-    });
-
-    long end = System.currentTimeMillis();
-    log.info(String.format("Read view metadata in %dms; %d views", end - start, viewMap.size()));
-  }
-
-
-  /**
-   * Populate {@link #sequenceMap} with information from the database. Since JDBC metadata reading
-   * is slow on Oracle, this uses an optimised query.
-   *
-   * @see <a href="http://docs.oracle.com/cd/B19306_01/server.102/b14237/statviews_2117.htm">ALL_VIEWS specification</a>
-   */
-  private void readSequenceMap() {
-    log.info("Starting read of sequence definitions");
-
-    long start = System.currentTimeMillis();
-
-    /**
-     * Here we filter out any sequences which have been created to as part of a table autonumber column as we only want to consider
-     * sequences that are effectively schema level as we do with other dialects.
-     * @see OracleDialect#createNewSequence(Table, Column) for more context on how table level sequences are created.
-     */
-    final String sequencesSql = "SELECT sequence_name FROM ALL_SEQUENCES WHERE cache_size != 2000 AND sequence_owner=?";
-    runSQL(sequencesSql, new ResultSetHandler() {
-      @Override
-      public void handle(ResultSet resultSet) throws SQLException {
-        while (resultSet.next()) {
-          final String sequenceName = resultSet.getString(1);
-          if (isSystemSequence(sequenceName))
-            continue;
-
-          sequenceMap.put(sequenceName.toUpperCase(), new Sequence() {
-            @Override public String getName() { return sequenceName; }
-
-            @Override
-            public Integer getStartsWith() {
-              return null;
-            }
-
-            @Override
-            public boolean isTemporary() {
-              return false;
-            }
-          });
-        }
-      }
-    });
-
-    long end = System.currentTimeMillis();
-    log.info(String.format("Read sequence metadata in %dms; %d sequences", end - start, sequenceMap.size()));
-  }
-
-
-  /**
-   * Reading all the table metadata is slow on Oracle, so we can optimise the empty
-   * database check by just seeing if there are any tables.
-   *
-   * @see org.alfasoftware.morf.jdbc.DatabaseMetaDataProvider#isEmptyDatabase()
-   */
-  @Override
-  public boolean isEmptyDatabase() {
-    return keyMap().isEmpty();
-  }
-
-
-  /**
-   * Use to access the metadata for the primary keys in the specified connection.
-   * Lazily initialises the metadata, and only loads it once.
-   *
-   * @return Primary keys metadata.
-   */
-  private Map<String, List<String>> keyMap() {
-    if (keyMap != null) {
-      return keyMap;
-    }
-
-    keyMap = new HashMap<>();
-    expensiveReadTableKeys();
-    return keyMap;
-  }
-
-
-  /**
-   * Read the tables, and the primary keys for the database.
-   *
-   * @return A map of table name to primary key(s).
-   */
-  private Map<String, List<String>> expensiveReadTableKeys() {
-    log.info("Starting read of key definitions");
-    long start = System.currentTimeMillis();
-
-    final StringBuilder primaryKeysWithWrongIndex = new StringBuilder();
-
-    final String getConstraintSql = "SELECT A.TABLE_NAME, A.COLUMN_NAME, C.INDEX_NAME FROM ALL_CONS_COLUMNS A "
-        + "JOIN ALL_CONSTRAINTS C  ON A.CONSTRAINT_NAME = C.CONSTRAINT_NAME AND A.OWNER = C.OWNER and A.TABLE_NAME = C.TABLE_NAME "
-        + "WHERE C.TABLE_NAME not like 'BIN$%' AND C.OWNER=? AND C.CONSTRAINT_TYPE = 'P' ORDER BY A.TABLE_NAME, A.POSITION";
-
-    runSQL(getConstraintSql, new ResultSetHandler() {
-      @Override public void handle(ResultSet resultSet) throws SQLException {
-        while (resultSet.next()) {
-          String tableName = resultSet.getString(1);
-          String columnName = resultSet.getString(2);
-          String pkIndexName = resultSet.getString(3);
-
-          if (pkIndexName == null || !pkIndexName.endsWith("_PK")) {
-            primaryKeysWithWrongIndex.append("Primary Key on table [").append(tableName)
-                    .append("] column [").append(columnName).append("] backed with an index whose name does not end in _PK [")
-                    .append(pkIndexName).append("]").append(System.lineSeparator());
-          }
-
-          List<String> columns = keyMap.get(tableName);
-          if (columns == null) {
-            columns = new ArrayList<>();
-            keyMap.put(tableName, columns);
-          }
-
-          columns.add(columnName);
-        }
-      }
-    });
-
-    if (primaryKeysWithWrongIndex.length() > 0) {
-      throw new RuntimeException(primaryKeysWithWrongIndex.toString());
-    }
-
-    long end = System.currentTimeMillis();
-    log.info(String.format("Read key metadata in %dms; %d tables", end - start, keyMap.size()));
-
-    return keyMap;
-  }
-
-
-  /**
-   * Handler for {@link ResultSet}s from some SQL.
-   */
-  private interface ResultSetHandler {
-    /**
-     * handle the results.
-     * @param resultSet The result set to handle
-     * @throws SQLException If an db exception occurs.
-     */
-    void handle(ResultSet resultSet) throws SQLException;
-  }
-
-
-  /**
-   * Run some SQL, and tidy up afterwards.
-   *
-   * Note this assumes a predicate on the schema name will be present with a single parameter in position "1".
-   *
-   * @param sql The SQL to run.
-   * @param handler The handler to handle the result-set.
-   */
-  private void runSQL(String sql, ResultSetHandler handler) {
-    try {
-      PreparedStatement statement = connection.prepareStatement(sql);
-      try {
-        // We'll inevitably need a lot of meta data so may as well get it in big chunks.
-        statement.setFetchSize(100);
-
-        // pass through the schema name
-        statement.setString(1, schemaName);
-
-        ResultSet resultSet = statement.executeQuery();
-        try {
-          handler.handle(resultSet);
-        } finally {
-          resultSet.close();
-        }
-      } finally {
-        statement.close();
-      }
-    } catch (SQLException sqle) {
-      throw new RuntimeSqlException("Error running SQL: " + sql, sqle);
-    }
-  }
-
-
-  /**
-   * Oracle sometimes spits back some very odd table names, something to do with the system. We don't want those.
-   *
-   * @see org.alfasoftware.morf.jdbc.DatabaseMetaDataProvider#isSystemTable(DatabaseMetaDataProvider.RealName)
-   */
-  private boolean isSystemTable(String tableName) {
-    return !tableName.matches("\\w+") || tableName.matches("DBMS_\\w+") || tableName.matches("SYS_\\w+");
-  }
-
-
-  /**
-   * Oracle sometimes spits back some very odd sequence names, something to do with the system. We don't want those.
-   *
-   * @see org.alfasoftware.morf.jdbc.DatabaseMetaDataProvider#isSystemSequence(DatabaseMetaDataProvider.RealName)
-   */
-  private boolean isSystemSequence(String sequenceName) {
-    return !sequenceName.matches("\\w+") || sequenceName.matches("DBMS_\\w+") || sequenceName.matches("SYS_\\w+");
-  }
-
-
-  /**
-   * @see org.alfasoftware.morf.jdbc.DatabaseMetaDataProvider#isPrimaryKeyIndex(DatabaseMetaDataProvider.RealName)
-   */
-  private boolean isPrimaryKeyIndex(String indexName) {
-    return indexName.endsWith("_PK");
-  }
-
-
-  /**
-   * @see org.alfasoftware.morf.metadata.Schema#tableExists(java.lang.String)
-   */
-  @Override
-  public boolean tableExists(String name) {
-    return tableMap().containsKey(name.toUpperCase());
-  }
-
-
-  /**
-   * {@inheritDoc}
-   *
-   * <p>The {@link Table} implementation returned may contain {@link Column} implementations
-   * which evaluate the metadata elements ({@link Column#getType()}, {@link Column#getWidth()}
-   * etc.) lazily.  If the database column type is not supported, this may throw an
-   * {@link UnexpectedDataTypeException} when evaluated.  This allows tables with unsupported
-   * data types to be enumerated (and thus co-exist in the database schema) but not be supported
-   * by the application.</p>
-   *
-   * @see org.alfasoftware.morf.metadata.Schema#getTable(java.lang.String)
-   */
-  @Override
-  public Table getTable(String name) {
-    return tableMap().get(name.toUpperCase());
-  }
-
-
-  /**
-   * @see org.alfasoftware.morf.metadata.Schema#tableNames()
-   */
-  @Override
-  public Collection<String> tableNames() {
-    return tableMap().keySet();
-  }
-
-
-  /**
-   * {@inheritDoc}
-   *
-   * <p>The {@link Table} implementation returned may contain {@link Column} implementations
-   * which evaluate the metadata elements ({@link Column#getType()}, {@link Column#getWidth()}
-   * etc.) lazily.  If the database column type is not supported, this may throw an
-   * {@link UnexpectedDataTypeException} when evaluated.  This allows tables with unsupported
-   * data types to be enumerated (and thus co-exist in the database schema) but not be supported
-   * by the application.</p>
-   *
-   * @see org.alfasoftware.morf.metadata.Schema#tables()
-   */
-  @Override
-  public Collection<Table> tables() {
-    return tableMap().values();
-  }
-
-
-  /**
-   * Sets the default value to an empty string for any column other than version. Database-schema level default values are
-   * not supported by ALFA's domain model hence we don't want to include a default value in the xml definition of a table.
-   *
-   * @param columnName the name of the column
-   * @return the default value
-   */
-  private String determineDefaultValue(String columnName) {
-    if (columnName.equals("VERSION")) {
-      return "0";
-    }
-
-    return "";
-  }
-
-
-  private String determineActualDefaultValue(final String actualDefaultValue) {
-    // columns that never had DEFAULT
-    if (actualDefaultValue == null)
-      return "";
-
-    final String trimedActualDefaultValue = actualDefaultValue.trim();
-
-    // columns that previously had DEFAULT and were set to DEFAULT NULL
-    if ("NULL".equalsIgnoreCase(trimedActualDefaultValue))
-      return "";
-
-    // columns that previously had DEFAULT and were set to DEFAULT ''
-    if ("''".equals(trimedActualDefaultValue))
-      return "";
-
-    // other values returned with just a bit of trimming
-    // - note that these are Oracle expressions, not actual default values
-    // - simple decimals come back as decimals,
-    // - strings come back wrapped in single quotes,
-    // - functions come back as expressions,
-    // - as specified in the last alter statement
-    return trimedActualDefaultValue;
-  }
-
-
-  /**
-   * @see org.alfasoftware.morf.metadata.Schema#viewExists(java.lang.String)
-   */
-  @Override
-  public boolean viewExists(String name) {
-    return viewMap().containsKey(name.toUpperCase());
-  }
-
-
-  /**
-   * @see org.alfasoftware.morf.metadata.Schema#getView(java.lang.String)
-   */
-  @Override
-  public View getView(String name) {
-    return viewMap().get(name.toUpperCase());
-  }
-
-
-  /**
-   * @see org.alfasoftware.morf.metadata.Schema#viewNames()
-   */
-  @Override
-  public Collection<String> viewNames() {
-    return viewMap().keySet();
-  }
-
-
-  /**
-   * @see org.alfasoftware.morf.metadata.Schema#views()
-   */
-  @Override
-  public Collection<View> views() {
-    return viewMap().values();
-  }
-
-
-  /**
-   * @see org.alfasoftware.morf.metadata.Schema#sequenceExists(java.lang.String)
-   */
-  @Override
-  public boolean sequenceExists(String name) {
-    return sequenceMap().containsKey(name.toUpperCase());
-  }
-
-
-  /**
-   * @see org.alfasoftware.morf.metadata.Schema#getSequence(String)
-   */
-  @Override
-  public Sequence getSequence(String name) {
-    return sequenceMap().get(name.toUpperCase());
-  }
-
-
-  /**
-   * @see Schema#sequenceNames()
-   */
-  @Override
-  public Collection<String> sequenceNames() {
-    return sequenceMap().keySet();
-  }
-
-
-  /**
-   * @see Schema#sequences()
-   */
-  @Override
-  public Collection<Sequence> sequences() {
-    return sequenceMap().values();
-  }
-
-
-  private static final class PrimaryKeyComparator implements Comparator<Column> {
-
-    private final List<String> primaryKeysForTable;
-
-    PrimaryKeyComparator(final List<String> primaryKeysForTable) {
-      this.primaryKeysForTable = primaryKeysForTable;
-    }
-
-
-    /**
-     * @see java.util.Comparator#compare(java.lang.Object, java.lang.Object)
-     */
-    @Override
-    public int compare(Column o1, Column o2) {
-      String col1 = o1.getName().toUpperCase();
-      String col2 = o2.getName().toUpperCase();
-      if (primaryKeysForTable.contains(col1) &&
-          primaryKeysForTable.contains(col2)) {
-        return primaryKeysForTable.indexOf(col1) < primaryKeysForTable.indexOf(col2) ? -1 : 1; // Indexes can't be equal
-      } else if (primaryKeysForTable.contains(col1)) {
-        return -1;
-      } else if (primaryKeysForTable.contains(col2)) {
-        return 1;
-      } else {
-        return 0; // Neither column a primary key; no re-ordering
-      }
-    }
-  }
-
-
-  /**
-   * This implementation of {@link Column} defers determining the data type of
-   * the column to allow for tables which may use data types not supported by
-   * Morf to be included in a schema. Exceptions regarding the incompatibility
-   * will only be thrown if the data type is queried.
-   */
-  private static final class DeferredTypeColumn implements Column {
-
-    private final String columnName;
-    private final Supplier<String> upperCaseName;
-    private final boolean nullable;
-    private final boolean primaryKey;
-    private final boolean autoIncrement;
-    private final int autoIncrementFrom;
-    private final String defaultValue;
-
-    private final com.google.common.base.Supplier<ColumnType> columnType;
-
-    DeferredTypeColumn(String dataTypeName, int dataLength, int precision, int scale, String commentType, String columnName,
-        boolean nullable, boolean primaryKey, boolean autoIncrement, int autoIncrementFrom, String defaultValue) {
-      super();
-      this.columnName = columnName;
-      this.upperCaseName = Suppliers.memoize(columnName::toUpperCase);
-      this.nullable = nullable;
-      this.primaryKey = primaryKey;
-      this.autoIncrement = autoIncrement;
-      this.autoIncrementFrom = autoIncrementFrom;
-      this.defaultValue = defaultValue;
-      this.columnType = Suppliers.memoize(() -> {
-        DataType dataType = dataTypeForColumn(columnName, dataTypeName, commentType);
-
-        if (commentType == null && dataType == DataType.DECIMAL) {
-          // Oracle doesn't store the precision for integer columns - so it's the version
-          if (precision == 0) {
-            dataType = DataType.INTEGER;
-          }
-          // Only the ID column can be the BIG_INTEGER primary key
-          else if (precision == 19 && columnName.equalsIgnoreCase("id")) {
-            dataType = DataType.BIG_INTEGER;
-          }
-        }
-
-        return SchemaUtils.type(dataType, DataType.STRING == dataType ? dataLength : precision, scale);
-      });
-    }
-
-
-    @Override
-    public boolean isNullable() {
-      return nullable;
-    }
-
-    @Override
-    public boolean isPrimaryKey() {
-      return primaryKey;
-    }
-
-    @Override
-    public boolean isAutoNumbered() {
-      return autoIncrement;
-    }
-
-    @Override
-    public String getName() {
-      return columnName;
-    }
-
-    @Override
-    public String getUpperCaseName() {
-      return upperCaseName.get();
-    }
-
-    @Override
-    public String getDefaultValue() {
-      return defaultValue;
-    }
-
-    @Override
-    public int getAutoNumberStart() {
-      return autoIncrementFrom;
-    }
-
-    @Override
-    public boolean isPartitioned() {
-      return false;
-    }
-
-    @Override
-    public DataType getType() {
-      return columnType.get().getType();
-    }
-
-    @Override
-    public int getWidth() {
-      return columnType.get().getWidth();
-    }
-
-    @Override
-    public int getScale() {
-      return columnType.get().getScale();
-    }
-
-    @Override
-    public String toString() {
-      return this.toStringHelper();
-    }
-  }
+/* Copyright 2017 Alfa Financial Software
+ *
+ * Licensed under the Apache License, Version 2.0 (the "License");
+ * you may not use this file except in compliance with the License.
+ * You may obtain a copy of the License at
+ *
+ *    http://www.apache.org/licenses/LICENSE-2.0
+ *
+ * Unless required by applicable law or agreed to in writing, software
+ * distributed under the License is distributed on an "AS IS" BASIS,
+ * WITHOUT WARRANTIES OR CONDITIONS OF ANY KIND, either express or implied.
+ * See the License for the specific language governing permissions and
+ * limitations under the License.
+ */
+
+package org.alfasoftware.morf.jdbc.oracle;
+
+import static java.util.Collections.sort;
+import static org.alfasoftware.morf.jdbc.DatabaseMetaDataProviderUtils.getAutoIncrementStartValue;
+import static org.alfasoftware.morf.metadata.SchemaUtils.table;
+
+import java.sql.Connection;
+import java.sql.PreparedStatement;
+import java.sql.ResultSet;
+import java.sql.SQLException;
+import java.util.ArrayList;
+import java.util.Collection;
+import java.util.Comparator;
+import java.util.HashMap;
+import java.util.HashSet;
+import java.util.List;
+import java.util.Map;
+import java.util.Map.Entry;
+import java.util.Set;
+import java.util.TreeMap;
+import java.util.function.Supplier;
+import java.util.regex.Matcher;
+import java.util.regex.Pattern;
+
+import org.alfasoftware.morf.jdbc.DatabaseMetaDataProvider;
+import org.alfasoftware.morf.jdbc.DatabaseMetaDataProvider.UnexpectedDataTypeException;
+import org.alfasoftware.morf.jdbc.DatabaseMetaDataProviderUtils;
+import org.alfasoftware.morf.jdbc.RuntimeSqlException;
+import org.alfasoftware.morf.metadata.AdditionalMetadata;
+import org.alfasoftware.morf.metadata.Column;
+import org.alfasoftware.morf.metadata.ColumnType;
+import org.alfasoftware.morf.metadata.DataType;
+import org.alfasoftware.morf.metadata.Index;
+import org.alfasoftware.morf.metadata.Schema;
+import org.alfasoftware.morf.metadata.SchemaUtils;
+import org.alfasoftware.morf.metadata.Sequence;
+import org.alfasoftware.morf.metadata.Table;
+import org.alfasoftware.morf.metadata.View;
+import org.alfasoftware.morf.sql.SelectStatement;
+import org.apache.commons.lang3.StringUtils;
+import org.apache.commons.logging.Log;
+import org.apache.commons.logging.LogFactory;
+
+import com.google.common.base.Suppliers;
+import com.google.common.collect.Maps;
+
+
+/**
+ * Oracle-specific meta data provision for databases.
+ *
+ * @author Copyright (c) Alfa Financial Software 2010
+ */
+public class OracleMetaDataProvider implements AdditionalMetadata {
+
+  /**
+   * Standard log line.
+   */
+  private static final Log log = LogFactory.getLog(OracleMetaDataProvider.class);
+
+  /**
+   * Regex pattern matcher for the real name on column/table comments
+   */
+  private static final Pattern realnameCommentMatcher = Pattern.compile(".*"+OracleDialect.REAL_NAME_COMMENT_LABEL+":\\[([^\\]]*)\\](/TYPE:\\[([^\\]]*)\\])?.*");
+
+  private Map<String, List<String>> keyMap;
+  private Map<String, Table> tableMap;
+  private Map<String, View> viewMap;
+  private Map<String, Sequence> sequenceMap;
+
+  private final Connection connection;
+  private final String schemaName;
+  private Map<String, String> primaryKeyIndexNames;
+  private Map<String, List<Index>> ignoredIndexes;
+
+  /**
+   * Construct a new meta data provider.
+   *
+   * <p>Converts the schema name to upper case, otherwise the provider cannot connect to it.</p>
+   *
+   * @param connection Connection details.
+   * @param schemaName Schema name.
+   */
+  public OracleMetaDataProvider(Connection connection, String schemaName) {
+    super();
+    this.connection = connection;
+    this.schemaName = schemaName.toUpperCase();
+  }
+
+
+  /**
+   * Use to access the metadata for the tables in the specified connection.
+   * Lazily initialises the metadata, and only loads it once.
+   *
+   * @return Table metadata.
+   */
+  private Map<String, Table> tableMap() {
+    if (tableMap != null) {
+      return tableMap;
+    }
+
+    tableMap = new TreeMap<>(String.CASE_INSENSITIVE_ORDER);
+    expensiveReadTableNames();
+    return tableMap;
+  }
+
+
+  /**
+   * Use to access the metadata for the views in the specified connection.
+   * Lazily initialises the metadata, and only loads it once.
+   *
+   * @return View metadata.
+   */
+  private Map<String, View> viewMap() {
+    if (viewMap != null) {
+      return viewMap;
+    }
+
+    viewMap = new TreeMap<>(String.CASE_INSENSITIVE_ORDER);
+    readViewMap();
+    return viewMap;
+  }
+
+
+  /**
+   * Use to access the metadata for the views in the specified connection.
+   * Lazily initialises the metadata, and only loads it once.
+   *
+   * @return Sequence metadata.
+   */
+  private Map<String, Sequence> sequenceMap() {
+    if (sequenceMap != null) {
+      return sequenceMap;
+    }
+
+    sequenceMap = new TreeMap<>(String.CASE_INSENSITIVE_ORDER);
+    readSequenceMap();
+    return sequenceMap;
+  }
+
+
+  @Override
+  public Map<String, String> primaryKeyIndexNames() {
+    if (primaryKeyIndexNames != null) {
+      return primaryKeyIndexNames;
+    }
+    tableMap();
+    return primaryKeyIndexNames;
+  }
+
+  @Override
+  public Map<String, List<Index>> ignoredIndexes() {
+    if (ignoredIndexes != null) {
+      return ignoredIndexes;
+    }
+    tableMap();
+    return ignoredIndexes;
+  }
+
+  /**
+   * A table name reading method which is more efficient than the Oracle driver meta-data version.
+   *
+   * @see <a href="http://download.oracle.com/docs/cd/B19306_01/server.102/b14237/statviews_2094.htm">ALL_TAB_COLUMNS specification</a>
+   */
+  private void expensiveReadTableNames() {
+    log.info("Starting read of table definitions");
+
+    long start = System.currentTimeMillis();
+
+    // -- Stage 1: identify tables & keys...
+    //
+    final Map<String, List<String>> primaryKeys = keyMap();
+
+    // -- Stage 2: get column data...
+    //
+    // Explicitly ignore the BIN$ tables as they are in the recycle bin (for flashback)
+    final String getColumnsSql = "select cols.table_name, tabcomments.comments as table_comment, cols.column_name, colcomments.COMMENTS, cols.data_type, cols.char_length, cols.data_length, cols.data_precision, cols.data_scale, cols.nullable, cols.DATA_DEFAULT "
+      +
+      "from ALL_TAB_COLUMNS cols JOIN ALL_TAB_COMMENTS tabcomments ON cols.OWNER = tabcomments.OWNER AND cols.table_name = tabcomments.table_name " +
+      "JOIN ALL_COL_COMMENTS colcomments ON cols.OWNER = colcomments.OWNER AND cols.table_name = colcomments.table_name AND cols.column_name = colcomments.column_name " +
+      "JOIN ALL_TABLES tables on cols.OWNER = tables.OWNER and cols.table_name = tables.table_name " +
+      "where cols.owner=? and cols.table_name not like 'BIN$%' AND tables.TEMPORARY = 'N' order by cols.table_name, cols.column_id";
+    runSQL(getColumnsSql, new ResultSetHandler() {
+      @Override
+      public void handle(ResultSet resultSet) throws SQLException {
+        while ( resultSet.next()) {
+          String tableName = resultSet.getString(1);
+          String tableComment = resultSet.getString(2);
+          String columnName = resultSet.getString(3);
+          String columnComment = resultSet.getString(4);
+          String dataTypeName = resultSet.getString(5);
+
+          if (isSystemTable(tableName))
+            continue;
+
+          try {
+            Integer dataLength;
+            if (dataTypeName.contains("CHAR")) {
+              dataLength = resultSet.getInt(6);
+            } else {
+              dataLength = resultSet.getInt(7);
+            }
+            Integer dataPrecision;
+            if (resultSet.getString(8) == null) {
+              dataPrecision = null;
+            } else {
+              dataPrecision = resultSet.getInt(8);
+            }
+            Integer dataScale = resultSet.getInt(9);
+            String nullableStr = resultSet.getString(10);
+            String defaultValue = determineDefaultValue(columnName);
+            String actualDefaultValue = determineActualDefaultValue(resultSet.getString(11));
+            if (!defaultValue.equals(actualDefaultValue)) {
+                log.warn("DEFAULT value for " + tableName + "." + columnName + " expected to be [" + defaultValue + "], but was [" + actualDefaultValue + "]");
+            }
+
+            handleTableColumnRow(primaryKeys, tableName, tableComment, columnName, columnComment, dataTypeName, dataLength,
+              dataPrecision, dataScale, nullableStr, defaultValue);
+          } catch (Exception e) {
+            throw new RuntimeException("Exception while reading metadata for table [" + tableName + "] column [" + columnName + "] datatype [" + dataTypeName + "]", e);
+          }
+        }
+      }
+
+
+      /**
+       * Handle the column read from the result set.
+       */
+      private void handleTableColumnRow(final Map<String, List<String>> primaryKeys,
+                                        String tableName, String tableComment,
+                                        String columnName, String columnComment,
+                                        String dataTypeName, Integer dataLength,
+                                        Integer dataPrecision, Integer dataScale,
+                                        String nullableStr, String defaultValue) {
+        String commentType = null;
+
+        if (tableComment != null) {
+          Matcher matcher = realnameCommentMatcher.matcher(tableComment);
+          if (matcher.matches()) {
+            String tableNameFromComment = matcher.group(1);
+            if (tableNameFromComment.toUpperCase().equals(tableName)) {
+              tableName = tableNameFromComment;
+            } else {
+              throw new RuntimeException("Table name [" + tableNameFromComment + "] in comment does not match oracle table name [" + tableName + "]");
+            }
+          }
+        }
+
+        if (columnComment != null) {
+          Matcher matcher = realnameCommentMatcher.matcher(columnComment);
+          if (matcher.matches()) {
+            columnName = matcher.group(1);
+            commentType = matcher.group(3);
+          }
+        }
+
+        Table currentTable = tableMap.get(tableName);
+
+        if (currentTable == null) {
+          currentTable = table(tableName);
+          tableMap.put(tableName, currentTable);
+        }
+
+        boolean primaryKey = false;
+        List<String> primaryKeyColumns = primaryKeys.get(tableName.toUpperCase());
+        if (primaryKeyColumns != null) {
+          primaryKey = primaryKeyColumns.contains(columnName.toUpperCase());
+        }
+
+        int autoIncrementFrom = getAutoIncrementStartValue(columnComment);
+        boolean isAutoIncrement = autoIncrementFrom != -1;
+        autoIncrementFrom = autoIncrementFrom == -1 ? 0 : autoIncrementFrom;
+
+        // Deferred type column required as tables not yet excluded will be processed at this stage.
+        currentTable.columns().add(
+          new DeferredTypeColumn(
+            dataTypeName,
+            dataLength,
+            dataPrecision == null ? 0 : dataPrecision,
+            dataScale == null ? 0 : dataScale,
+            commentType,
+            columnName,
+            "Y".equals(nullableStr), // nullable
+            primaryKey, isAutoIncrement, autoIncrementFrom, defaultValue
+          )
+        );
+      }});
+
+    //
+    // -- Stage 2b: Re-order the columns as per the primary key order...
+    //
+    for( Entry<String, Table> entry : tableMap.entrySet()) {
+      final List<String> primaryKeysForTable = primaryKeys.get(entry.getKey().toUpperCase());
+      // Table which don't have a primary key return null here
+      if (primaryKeysForTable != null) {
+        sort(entry.getValue().columns(), new PrimaryKeyComparator(primaryKeysForTable));
+      }
+    }
+
+    long pointTwo = System.currentTimeMillis();
+    if (log.isDebugEnabled()) {
+      log.debug(String.format("Loaded table column list in %dms", pointTwo - start));
+      log.debug("Loading indexes: [" + tableMap.size() + "]");
+    }
+
+    Supplier<Map<String, Set<String>>> indexPartitions = Suppliers.memoize(() -> {
+      Map<String, Set<String>> result = new HashMap<>();
+      runSQL("select index_name, status from ALL_IND_PARTITIONS where index_owner=?",
+        resultSet -> {
+          while(resultSet.next()) {
+            result.computeIfAbsent(resultSet.getString(1), k -> new HashSet<>()).add(resultSet.getString(2));
+          }
+        });
+      return result;
+      }
+    );
+
+
+    // -- Stage 3: find the index names...
+    //
+    primaryKeyIndexNames = Maps.newHashMap();
+    ignoredIndexes = Maps.newHashMap();
+    final String getIndexNamesSql = "select table_name, index_name, uniqueness, status from ALL_INDEXES where owner=? order by table_name, index_name";
+    runSQL(getIndexNamesSql, new ResultSetHandler() {
+      @Override
+      public void handle(ResultSet resultSet) throws SQLException {
+        int indexCount = 0;
+        while (resultSet.next()) {
+          String tableName = resultSet.getString(1);
+          String indexName = resultSet.getString(2);
+          String uniqueness = resultSet.getString(3);
+          String status = resultSet.getString(4);
+
+          Table currentTable = tableMap.get(tableName);
+
+          if (currentTable == null) {
+            log.warn(String.format("Table [%s] was not in the table map - ignoring index [%s]", tableName, indexName));
+            continue;
+          }
+
+          final boolean unique = "UNIQUE".equals(uniqueness);
+          boolean isValid = isValid(status, indexName, indexPartitions);
+
+          // don't output the primary key as an index
+          if(isPrimaryKeyIndex(indexName) && isValid) {
+            if (log.isDebugEnabled()) {
+              log.debug(String.format("Ignoring index [%s] on table [%s] as it is a primary key index", indexName, tableName));
+            }
+
+            if (!unique) {
+              log.warn("Primary Key on table [" + tableName + "] is backed by non-unique index [" + indexName + "]");
+            }
+            primaryKeyIndexNames.put(tableName.toUpperCase(), indexName);
+            continue;
+          }
+
+          // Chop up the index name
+          if (indexName.toUpperCase().startsWith(currentTable.getName().toUpperCase())) {
+            indexName = currentTable.getName() + indexName.substring(currentTable.getName().length());
+          }
+
+          if (!isValid) {
+            log.fatal("Index [" + indexName + "] is not in a valid state");
+            indexName = indexName + "<UNUSABLE>"; // this will cause the schema checker to find a mismatch and also provide a good hint in the log messages what was wrong
+          }
+
+          final String indexNameFinal = indexName;
+
+          if (DatabaseMetaDataProviderUtils.shouldIgnoreIndex(indexName)) {
+            Index ignoredIndex = getAssembledIndex(unique, indexNameFinal);
+            String currentTableName = currentTable.getName().toUpperCase();
+            if (ignoredIndexes.containsKey(currentTableName)) {
+              ignoredIndexes.compute(currentTableName, (k, tableIgnoredIndexes) -> {
+                List<Index> newList = tableIgnoredIndexes == null ? new ArrayList<>() : new ArrayList<>(tableIgnoredIndexes);
+                newList.add(ignoredIndex);
+                return newList;
+              });
+            } else {
+              ignoredIndexes.put(currentTableName, List.of(ignoredIndex));
+            }
+            continue;
+          }
+
+          currentTable.indexes().add(getAssembledIndex(unique, indexNameFinal));
+          indexCount++;
+        }
+
+        if (log.isDebugEnabled()) {
+          log.debug(String.format("Loaded %d indexes", indexCount));
+        }
+      }
+
+      private Index getAssembledIndex(boolean unique, String indexNameFinal) {
+        return new Index() {
+          private final List<String> columnNames = new ArrayList<>();
+
+          @Override
+          public boolean isUnique() {
+            return unique;
+          }
+
+            @Override
+            public boolean isGlobalPartitioned() {
+              return false;
+            }
+
+            @Override
+            public boolean isLocalPartitioned() {
+              return false;
+            }
+
+
+          @Override
+          public String getName() {
+            return indexNameFinal;
+          }
+
+
+          @Override
+          public List<String> columnNames() {
+            return columnNames;
+          }
+
+
+          @Override
+          public String toString() {
+            return this.toStringHelper();
+          }
+        };
+      }
+
+
+    });
+
+    long pointThree = System.currentTimeMillis();
+    if (log.isDebugEnabled()) {
+      log.debug(String.format("Loaded index list in %dms", pointThree - pointTwo));
+      log.debug("Loading index columns");
+    }
+
+    // -- Stage 4: find the index columns...
+    //
+    final String getIndexColumnsSql = "select table_name, INDEX_NAME, COLUMN_NAME from ALL_IND_COLUMNS where INDEX_OWNER=? order by table_name, index_name, column_position";
+    runSQL(getIndexColumnsSql, new ResultSetHandler() {
+      @Override
+      public void handle(ResultSet resultSet) throws SQLException {
+
+        while (resultSet.next()) {
+          String tableName = resultSet.getString(1);
+
+          Table currentTable = tableMap.get(tableName);
+
+          if (currentTable == null) {
+            continue;
+          }
+
+          String indexName = resultSet.getString(2);
+          String columnName = resultSet.getString(3);
+
+          // Skip this column if the index is a primary key index
+          if (isPrimaryKeyIndex(indexName)) {
+            if (log.isDebugEnabled()) {
+              log.debug(String.format("Ignoring index [%s] on table [%s] as it is a primary key index", indexName, tableName));
+            }
+            continue;
+          }
+
+          if (DatabaseMetaDataProviderUtils.shouldIgnoreIndex(indexName)) {
+            Index lastIndex = null;
+            for (Index currentIndex : ignoredIndexes.get(currentTable.getName().toUpperCase())) {
+              if (currentIndex.getName().equalsIgnoreCase(indexName)) {
+                lastIndex = currentIndex;
+                break;
+              }
+            }
+
+            if (lastIndex == null) {
+              log.warn(String.format("Ignoring index details for index [%s] on table [%s] as no index definition exists", indexName, tableName));
+              continue;
+            }
+
+            // Correct the case on the column name
+            columnName = getColumnCorrectCase(currentTable, columnName);
+
+            lastIndex.columnNames().add(columnName);
+
+            continue;
+          }
+
+          Index lastIndex = null;
+          for (Index currentIndex : currentTable.indexes()) {
+            if (currentIndex.getName().equalsIgnoreCase(indexName)) {
+              lastIndex = currentIndex;
+              break;
+            }
+          }
+
+          if (lastIndex == null) {
+            log.warn(String.format("Ignoring index details for index [%s] on table [%s] as no index definition exists", indexName, tableName));
+            continue;
+          }
+
+          // Correct the case on the column name
+          columnName = getColumnCorrectCase(currentTable, columnName);
+
+          lastIndex.columnNames().add(columnName);
+        }
+      }
+
+      private String getColumnCorrectCase(Table currentTable, String columnName) {
+        for (Column currentColumn : currentTable.columns()) {
+          if (currentColumn.getName().equalsIgnoreCase(columnName)) {
+            columnName = currentColumn.getName();
+            break;
+          }
+        }
+        return columnName;
+      }
+    });
+
+    long end = System.currentTimeMillis();
+    if (log.isDebugEnabled()) log.debug(String.format("Loaded index column list in %dms", end - pointThree));
+
+    log.info(String.format("Read table metadata in %dms; %d tables", end - start, tableMap.size()));
+  }
+
+
+  private boolean isValid(String status, String indexName, Supplier<Map<String, Set<String>>> indexPartitions) {
+    if ("VALID".equals(status)
+        || "true".equals(System.getProperty("org.alfasoftware.morf.jdbc.oracle.OracleMetaDataProvider.disableIndexValidation"))) {
+      return true;
+    }
+
+    if ("UNUSABLE".equals(status)) {
+      return false;
+    }
+
+    // if we have another status (usually 'N/A') it is likely because the index is partitioned, so we have to check the status on ALL_IND_PARTITIONS
+    if (indexPartitions.get().containsKey(indexName)) {
+      return !indexPartitions.get().get(indexName).contains("UNUSABLE");
+    }
+
+    log.warn("Unable to determine validity of index [" + indexName + "] based on status [" + status + "]");
+
+    return false;
+  }
+
+
+  /**
+   * Get our {@link DataType} from the Oracle type. This serves the same purpose
+   * as {@link DatabaseMetaDataProvider#dataTypeFromSqlType(int, String, int)} but is
+   * entirely Oracle specific.
+   *
+   * @param dataTypeName The Oracle type name.
+   * @param commentType the type of the column stored in a comment.
+   * @return The DataType.
+   * @throws UnexpectedDataTypeException If data type cannot be parsed.
+   */
+  private static DataType dataTypeForColumn(String columnName, String dataTypeName, String commentType) {
+    /*
+     * Oracle stores all numeric types as 'NUMBER', so we have no easy way of
+     * identifying fields such as 'int' or 'big int'. As such, the actual data
+     * type of the column is stored in a comment against that column. Hence, if
+     * we're given a type from a comment then try and use that, only falling
+     * back to the matching below if we don't have/find one.
+     *
+     * It's not possible to reverse engineer the type from the database because
+     * of things such as foreign keys: although the ID column is a 'big int', the
+     * actual value on a column that links to this ID will be stored as a decimal
+     * in most cases.
+     */
+    if (StringUtils.isNotEmpty(commentType)) {
+      for (DataType dataType : DataType.values()) {
+        if (dataType.toString().equals(commentType)) {
+          return dataType;
+        }
+      }
+    }
+
+    if ("NVARCHAR2".equals(dataTypeName) || "VARCHAR2".equals(dataTypeName)) {
+      return DataType.STRING;
+    } else if ("NUMBER".equals(dataTypeName)) {
+      return DataType.DECIMAL;
+    } else if ("BLOB".equals(dataTypeName)) {
+      return DataType.BLOB;
+    } else if ("NCLOB".equals(dataTypeName)) {
+      return DataType.CLOB;
+    } else if ("DATE".equals(dataTypeName)) {
+      return DataType.DATE;
+    }
+    else {
+      throw new DatabaseMetaDataProvider.UnexpectedDataTypeException("Unsupported data type [" + dataTypeName + "]" + " in [" + columnName + "]");
+    }
+  }
+
+
+  /**
+   * Populate {@link #viewMap} with information from the database. Since JDBC metadata reading
+   * is slow on Oracle, this uses an optimised query.
+   *
+   * @see <a href="http://docs.oracle.com/cd/B19306_01/server.102/b14237/statviews_2117.htm">ALL_VIEWS specification</a>
+   */
+  private void readViewMap() {
+    log.info("Starting read of view definitions");
+
+    long start = System.currentTimeMillis();
+
+    // Explicitly ignore the BIN$ tables as they are in the recycle bin (for flashback)
+    final String viewsSql = "SELECT view_name FROM ALL_VIEWS WHERE owner=?";
+    runSQL(viewsSql, new ResultSetHandler() {
+      @Override
+      public void handle(ResultSet resultSet) throws SQLException {
+        while (resultSet.next()) {
+          final String viewName = resultSet.getString(1);
+          if (isSystemTable(viewName))
+            continue;
+
+          viewMap.put(viewName.toUpperCase(), new View() {
+            @Override public String getName() { return viewName; }
+            @Override public boolean knowsSelectStatement() { return false; }
+            @Override public boolean knowsDependencies() { return false; }
+            @Override public SelectStatement getSelectStatement() {
+              throw new UnsupportedOperationException("Cannot return SelectStatement as [" + viewName + "] has been loaded from the database");
+            }
+            @Override public String[] getDependencies() {
+              throw new UnsupportedOperationException("Cannot return dependencies as [" + viewName + "] has been loaded from the database");
+            }
+          });
+        }
+      }
+    });
+
+    long end = System.currentTimeMillis();
+    log.info(String.format("Read view metadata in %dms; %d views", end - start, viewMap.size()));
+  }
+
+
+  /**
+   * Populate {@link #sequenceMap} with information from the database. Since JDBC metadata reading
+   * is slow on Oracle, this uses an optimised query.
+   *
+   * @see <a href="http://docs.oracle.com/cd/B19306_01/server.102/b14237/statviews_2117.htm">ALL_VIEWS specification</a>
+   */
+  private void readSequenceMap() {
+    log.info("Starting read of sequence definitions");
+
+    long start = System.currentTimeMillis();
+
+    /**
+     * Here we filter out any sequences which have been created to as part of a table autonumber column as we only want to consider
+     * sequences that are effectively schema level as we do with other dialects.
+     * @see OracleDialect#createNewSequence(Table, Column) for more context on how table level sequences are created.
+     */
+    final String sequencesSql = "SELECT sequence_name FROM ALL_SEQUENCES WHERE cache_size != 2000 AND sequence_owner=?";
+    runSQL(sequencesSql, new ResultSetHandler() {
+      @Override
+      public void handle(ResultSet resultSet) throws SQLException {
+        while (resultSet.next()) {
+          final String sequenceName = resultSet.getString(1);
+          if (isSystemSequence(sequenceName))
+            continue;
+
+          sequenceMap.put(sequenceName.toUpperCase(), new Sequence() {
+            @Override public String getName() { return sequenceName; }
+
+            @Override
+            public Integer getStartsWith() {
+              return null;
+            }
+
+            @Override
+            public boolean isTemporary() {
+              return false;
+            }
+          });
+        }
+      }
+    });
+
+    long end = System.currentTimeMillis();
+    log.info(String.format("Read sequence metadata in %dms; %d sequences", end - start, sequenceMap.size()));
+  }
+
+
+  /**
+   * Reading all the table metadata is slow on Oracle, so we can optimise the empty
+   * database check by just seeing if there are any tables.
+   *
+   * @see org.alfasoftware.morf.jdbc.DatabaseMetaDataProvider#isEmptyDatabase()
+   */
+  @Override
+  public boolean isEmptyDatabase() {
+    return keyMap().isEmpty();
+  }
+
+
+  /**
+   * Use to access the metadata for the primary keys in the specified connection.
+   * Lazily initialises the metadata, and only loads it once.
+   *
+   * @return Primary keys metadata.
+   */
+  private Map<String, List<String>> keyMap() {
+    if (keyMap != null) {
+      return keyMap;
+    }
+
+    keyMap = new HashMap<>();
+    expensiveReadTableKeys();
+    return keyMap;
+  }
+
+
+  /**
+   * Read the tables, and the primary keys for the database.
+   *
+   * @return A map of table name to primary key(s).
+   */
+  private Map<String, List<String>> expensiveReadTableKeys() {
+    log.info("Starting read of key definitions");
+    long start = System.currentTimeMillis();
+
+    final StringBuilder primaryKeysWithWrongIndex = new StringBuilder();
+
+    final String getConstraintSql = "SELECT A.TABLE_NAME, A.COLUMN_NAME, C.INDEX_NAME FROM ALL_CONS_COLUMNS A "
+        + "JOIN ALL_CONSTRAINTS C  ON A.CONSTRAINT_NAME = C.CONSTRAINT_NAME AND A.OWNER = C.OWNER and A.TABLE_NAME = C.TABLE_NAME "
+        + "WHERE C.TABLE_NAME not like 'BIN$%' AND C.OWNER=? AND C.CONSTRAINT_TYPE = 'P' ORDER BY A.TABLE_NAME, A.POSITION";
+
+    runSQL(getConstraintSql, new ResultSetHandler() {
+      @Override public void handle(ResultSet resultSet) throws SQLException {
+        while (resultSet.next()) {
+          String tableName = resultSet.getString(1);
+          String columnName = resultSet.getString(2);
+          String pkIndexName = resultSet.getString(3);
+
+          if (pkIndexName == null || !pkIndexName.endsWith("_PK")) {
+            primaryKeysWithWrongIndex.append("Primary Key on table [").append(tableName)
+                    .append("] column [").append(columnName).append("] backed with an index whose name does not end in _PK [")
+                    .append(pkIndexName).append("]").append(System.lineSeparator());
+          }
+
+          List<String> columns = keyMap.get(tableName);
+          if (columns == null) {
+            columns = new ArrayList<>();
+            keyMap.put(tableName, columns);
+          }
+
+          columns.add(columnName);
+        }
+      }
+    });
+
+    if (primaryKeysWithWrongIndex.length() > 0) {
+      throw new RuntimeException(primaryKeysWithWrongIndex.toString());
+    }
+
+    long end = System.currentTimeMillis();
+    log.info(String.format("Read key metadata in %dms; %d tables", end - start, keyMap.size()));
+
+    return keyMap;
+  }
+
+
+  /**
+   * Handler for {@link ResultSet}s from some SQL.
+   */
+  private interface ResultSetHandler {
+    /**
+     * handle the results.
+     * @param resultSet The result set to handle
+     * @throws SQLException If an db exception occurs.
+     */
+    void handle(ResultSet resultSet) throws SQLException;
+  }
+
+
+  /**
+   * Run some SQL, and tidy up afterwards.
+   *
+   * Note this assumes a predicate on the schema name will be present with a single parameter in position "1".
+   *
+   * @param sql The SQL to run.
+   * @param handler The handler to handle the result-set.
+   */
+  private void runSQL(String sql, ResultSetHandler handler) {
+    try {
+      PreparedStatement statement = connection.prepareStatement(sql);
+      try {
+        // We'll inevitably need a lot of meta data so may as well get it in big chunks.
+        statement.setFetchSize(100);
+
+        // pass through the schema name
+        statement.setString(1, schemaName);
+
+        ResultSet resultSet = statement.executeQuery();
+        try {
+          handler.handle(resultSet);
+        } finally {
+          resultSet.close();
+        }
+      } finally {
+        statement.close();
+      }
+    } catch (SQLException sqle) {
+      throw new RuntimeSqlException("Error running SQL: " + sql, sqle);
+    }
+  }
+
+
+  /**
+   * Oracle sometimes spits back some very odd table names, something to do with the system. We don't want those.
+   *
+   * @see org.alfasoftware.morf.jdbc.DatabaseMetaDataProvider#isSystemTable(DatabaseMetaDataProvider.RealName)
+   */
+  private boolean isSystemTable(String tableName) {
+    return !tableName.matches("\\w+") || tableName.matches("DBMS_\\w+") || tableName.matches("SYS_\\w+");
+  }
+
+
+  /**
+   * Oracle sometimes spits back some very odd sequence names, something to do with the system. We don't want those.
+   *
+   * @see org.alfasoftware.morf.jdbc.DatabaseMetaDataProvider#isSystemSequence(DatabaseMetaDataProvider.RealName)
+   */
+  private boolean isSystemSequence(String sequenceName) {
+    return !sequenceName.matches("\\w+") || sequenceName.matches("DBMS_\\w+") || sequenceName.matches("SYS_\\w+");
+  }
+
+
+  /**
+   * @see org.alfasoftware.morf.jdbc.DatabaseMetaDataProvider#isPrimaryKeyIndex(DatabaseMetaDataProvider.RealName)
+   */
+  private boolean isPrimaryKeyIndex(String indexName) {
+    return indexName.endsWith("_PK");
+  }
+
+
+  /**
+   * @see org.alfasoftware.morf.metadata.Schema#tableExists(java.lang.String)
+   */
+  @Override
+  public boolean tableExists(String name) {
+    return tableMap().containsKey(name.toUpperCase());
+  }
+
+
+  /**
+   * {@inheritDoc}
+   *
+   * <p>The {@link Table} implementation returned may contain {@link Column} implementations
+   * which evaluate the metadata elements ({@link Column#getType()}, {@link Column#getWidth()}
+   * etc.) lazily.  If the database column type is not supported, this may throw an
+   * {@link UnexpectedDataTypeException} when evaluated.  This allows tables with unsupported
+   * data types to be enumerated (and thus co-exist in the database schema) but not be supported
+   * by the application.</p>
+   *
+   * @see org.alfasoftware.morf.metadata.Schema#getTable(java.lang.String)
+   */
+  @Override
+  public Table getTable(String name) {
+    return tableMap().get(name.toUpperCase());
+  }
+
+
+  /**
+   * @see org.alfasoftware.morf.metadata.Schema#tableNames()
+   */
+  @Override
+  public Collection<String> tableNames() {
+    return tableMap().keySet();
+  }
+
+
+  /**
+   * {@inheritDoc}
+   *
+   * <p>The {@link Table} implementation returned may contain {@link Column} implementations
+   * which evaluate the metadata elements ({@link Column#getType()}, {@link Column#getWidth()}
+   * etc.) lazily.  If the database column type is not supported, this may throw an
+   * {@link UnexpectedDataTypeException} when evaluated.  This allows tables with unsupported
+   * data types to be enumerated (and thus co-exist in the database schema) but not be supported
+   * by the application.</p>
+   *
+   * @see org.alfasoftware.morf.metadata.Schema#tables()
+   */
+  @Override
+  public Collection<Table> tables() {
+    return tableMap().values();
+  }
+
+
+  /**
+   * Sets the default value to an empty string for any column other than version. Database-schema level default values are
+   * not supported by ALFA's domain model hence we don't want to include a default value in the xml definition of a table.
+   *
+   * @param columnName the name of the column
+   * @return the default value
+   */
+  private String determineDefaultValue(String columnName) {
+    if (columnName.equals("VERSION")) {
+      return "0";
+    }
+
+    return "";
+  }
+
+
+  private String determineActualDefaultValue(final String actualDefaultValue) {
+    // columns that never had DEFAULT
+    if (actualDefaultValue == null)
+      return "";
+
+    final String trimedActualDefaultValue = actualDefaultValue.trim();
+
+    // columns that previously had DEFAULT and were set to DEFAULT NULL
+    if ("NULL".equalsIgnoreCase(trimedActualDefaultValue))
+      return "";
+
+    // columns that previously had DEFAULT and were set to DEFAULT ''
+    if ("''".equals(trimedActualDefaultValue))
+      return "";
+
+    // other values returned with just a bit of trimming
+    // - note that these are Oracle expressions, not actual default values
+    // - simple decimals come back as decimals,
+    // - strings come back wrapped in single quotes,
+    // - functions come back as expressions,
+    // - as specified in the last alter statement
+    return trimedActualDefaultValue;
+  }
+
+
+  /**
+   * @see org.alfasoftware.morf.metadata.Schema#viewExists(java.lang.String)
+   */
+  @Override
+  public boolean viewExists(String name) {
+    return viewMap().containsKey(name.toUpperCase());
+  }
+
+
+  /**
+   * @see org.alfasoftware.morf.metadata.Schema#getView(java.lang.String)
+   */
+  @Override
+  public View getView(String name) {
+    return viewMap().get(name.toUpperCase());
+  }
+
+
+  /**
+   * @see org.alfasoftware.morf.metadata.Schema#viewNames()
+   */
+  @Override
+  public Collection<String> viewNames() {
+    return viewMap().keySet();
+  }
+
+
+  /**
+   * @see org.alfasoftware.morf.metadata.Schema#views()
+   */
+  @Override
+  public Collection<View> views() {
+    return viewMap().values();
+  }
+
+
+  /**
+   * @see org.alfasoftware.morf.metadata.Schema#sequenceExists(java.lang.String)
+   */
+  @Override
+  public boolean sequenceExists(String name) {
+    return sequenceMap().containsKey(name.toUpperCase());
+  }
+
+
+  /**
+   * @see org.alfasoftware.morf.metadata.Schema#getSequence(String)
+   */
+  @Override
+  public Sequence getSequence(String name) {
+    return sequenceMap().get(name.toUpperCase());
+  }
+
+
+  /**
+   * @see Schema#sequenceNames()
+   */
+  @Override
+  public Collection<String> sequenceNames() {
+    return sequenceMap().keySet();
+  }
+
+
+  /**
+   * @see Schema#sequences()
+   */
+  @Override
+  public Collection<Sequence> sequences() {
+    return sequenceMap().values();
+  }
+
+
+  private static final class PrimaryKeyComparator implements Comparator<Column> {
+
+    private final List<String> primaryKeysForTable;
+
+    PrimaryKeyComparator(final List<String> primaryKeysForTable) {
+      this.primaryKeysForTable = primaryKeysForTable;
+    }
+
+
+    /**
+     * @see java.util.Comparator#compare(java.lang.Object, java.lang.Object)
+     */
+    @Override
+    public int compare(Column o1, Column o2) {
+      String col1 = o1.getName().toUpperCase();
+      String col2 = o2.getName().toUpperCase();
+      if (primaryKeysForTable.contains(col1) &&
+          primaryKeysForTable.contains(col2)) {
+        return primaryKeysForTable.indexOf(col1) < primaryKeysForTable.indexOf(col2) ? -1 : 1; // Indexes can't be equal
+      } else if (primaryKeysForTable.contains(col1)) {
+        return -1;
+      } else if (primaryKeysForTable.contains(col2)) {
+        return 1;
+      } else {
+        return 0; // Neither column a primary key; no re-ordering
+      }
+    }
+  }
+
+
+  /**
+   * This implementation of {@link Column} defers determining the data type of
+   * the column to allow for tables which may use data types not supported by
+   * Morf to be included in a schema. Exceptions regarding the incompatibility
+   * will only be thrown if the data type is queried.
+   */
+  private static final class DeferredTypeColumn implements Column {
+
+    private final String columnName;
+    private final Supplier<String> upperCaseName;
+    private final boolean nullable;
+    private final boolean primaryKey;
+    private final boolean autoIncrement;
+    private final int autoIncrementFrom;
+    private final String defaultValue;
+
+    private final com.google.common.base.Supplier<ColumnType> columnType;
+
+    DeferredTypeColumn(String dataTypeName, int dataLength, int precision, int scale, String commentType, String columnName,
+        boolean nullable, boolean primaryKey, boolean autoIncrement, int autoIncrementFrom, String defaultValue) {
+      super();
+      this.columnName = columnName;
+      this.upperCaseName = Suppliers.memoize(columnName::toUpperCase);
+      this.nullable = nullable;
+      this.primaryKey = primaryKey;
+      this.autoIncrement = autoIncrement;
+      this.autoIncrementFrom = autoIncrementFrom;
+      this.defaultValue = defaultValue;
+      this.columnType = Suppliers.memoize(() -> {
+        DataType dataType = dataTypeForColumn(columnName, dataTypeName, commentType);
+
+        if (commentType == null && dataType == DataType.DECIMAL) {
+          // Oracle doesn't store the precision for integer columns - so it's the version
+          if (precision == 0) {
+            dataType = DataType.INTEGER;
+          }
+          // Only the ID column can be the BIG_INTEGER primary key
+          else if (precision == 19 && columnName.equalsIgnoreCase("id")) {
+            dataType = DataType.BIG_INTEGER;
+          }
+        }
+
+        return SchemaUtils.type(dataType, DataType.STRING == dataType ? dataLength : precision, scale);
+      });
+    }
+
+
+    @Override
+    public boolean isNullable() {
+      return nullable;
+    }
+
+    @Override
+    public boolean isPrimaryKey() {
+      return primaryKey;
+    }
+
+    @Override
+    public boolean isAutoNumbered() {
+      return autoIncrement;
+    }
+
+    @Override
+    public String getName() {
+      return columnName;
+    }
+
+    @Override
+    public String getUpperCaseName() {
+      return upperCaseName.get();
+    }
+
+    @Override
+    public String getDefaultValue() {
+      return defaultValue;
+    }
+
+    @Override
+    public int getAutoNumberStart() {
+      return autoIncrementFrom;
+    }
+
+    @Override
+    public boolean isPartitioned() {
+      return false;
+    }
+
+    @Override
+    public DataType getType() {
+      return columnType.get().getType();
+    }
+
+    @Override
+    public int getWidth() {
+      return columnType.get().getWidth();
+    }
+
+    @Override
+    public int getScale() {
+      return columnType.get().getScale();
+    }
+
+    @Override
+    public String toString() {
+      return this.toStringHelper();
+    }
+  }
 }