--- conflicted
+++ resolved
@@ -1,411 +1,393 @@
-package org.alfasoftware.morf.jdbc.postgresql;
-
-import static org.alfasoftware.morf.jdbc.DatabaseMetaDataProviderUtils.getAutoIncrementStartValue;
-import static org.alfasoftware.morf.jdbc.DatabaseMetaDataProviderUtils.getDataTypeFromColumnComment;
-
-import java.sql.Connection;
-import java.sql.PreparedStatement;
-import java.sql.ResultSet;
-import java.sql.SQLException;
-import java.sql.Statement;
-import java.sql.Types;
-<<<<<<< HEAD
-import java.util.ArrayList;
-import java.util.HashSet;
-import java.util.List;
-=======
-import java.util.Collection;
-import java.util.HashSet;
->>>>>>> 7592278d
-import java.util.Locale;
-import java.util.Map;
-import java.util.Optional;
-import java.util.Set;
-import java.util.function.Supplier;
-import java.util.regex.Matcher;
-import java.util.regex.Pattern;
-
-import org.alfasoftware.morf.jdbc.DatabaseMetaDataProvider;
-import org.alfasoftware.morf.jdbc.RuntimeSqlException;
-import org.alfasoftware.morf.metadata.AdditionalMetadata;
-import org.alfasoftware.morf.metadata.Column;
-import org.alfasoftware.morf.metadata.DataType;
-import org.alfasoftware.morf.metadata.Partition;
-import org.alfasoftware.morf.metadata.PartitioningRuleType;
-import org.alfasoftware.morf.metadata.Partitions;
-import org.alfasoftware.morf.metadata.SchemaUtils;
-import org.alfasoftware.morf.metadata.SchemaUtils.ColumnBuilder;
-import org.alfasoftware.morf.metadata.Table;
-import org.apache.commons.lang3.StringUtils;
-import org.apache.commons.logging.Log;
-import org.apache.commons.logging.LogFactory;
-
-import com.google.common.base.Suppliers;
-import com.google.common.collect.ImmutableMap;
-
-/**
- * Provides meta data from a PostgreSQL database connection.
- *
- * @author Copyright (c) Alfa Financial Software 2019
- */
-public class PostgreSQLMetaDataProvider extends DatabaseMetaDataProvider implements AdditionalMetadata {
-
-  private static final Log log = LogFactory.getLog(PostgreSQLMetaDataProvider.class);
-
-  private static final Pattern REALNAME_COMMENT_MATCHER = Pattern.compile(".*"+PostgreSQLDialect.REAL_NAME_COMMENT_LABEL+":\\[([^\\]]*)\\](/TYPE:\\[([^\\]]*)\\])?.*");
-
-  private final Supplier<Map<AName, RealName>> allIndexNames = Suppliers.memoize(this::loadAllIndexNames);
-
-  public PostgreSQLMetaDataProvider(Connection connection, String schemaName) {
-    super(connection, schemaName);
-  }
-
-
-  @Override
-  protected Set<String> getIgnoredTables() {
-    Set<String> ignoredTables = new HashSet<>();
-    try(Statement ignoredTablesStmt = connection.createStatement()) {
-<<<<<<< HEAD
-=======
-      // distinguish partitioned tables from regular ones: relkind = 'p' (partition) or 'r' (regular) also can use boolean col relispartition
-      // a partition table attached has (r, true)
->>>>>>> 7592278d
-      try (ResultSet ignoredTablesRs = ignoredTablesStmt.executeQuery("select relname from pg_class where relispartition and relkind = 'r'")) {
-        while (ignoredTablesRs.next()) {
-          ignoredTables.add(ignoredTablesRs.getString(1).toLowerCase(Locale.ROOT));
-        }
-      }
-    } catch (SQLException e) {
-        // ignore exception, if it fails then incompatible Postgres version
-    }
-    return ignoredTables;
-  }
-
-  @Override
-<<<<<<< HEAD
-=======
-  protected Set<String> getPartitionedTables() {
-    Set<String> partitionedTables = new HashSet<>();
-    try(Statement partitionedTablesStmt = connection.createStatement()) {
-      // distinguish partitioned tables from regular ones: relkind = 'p' (partition) or 'r' (regular) also can use boolean col relispartition
-      // a partition table attached has (r, true)
-      // a partition table has (p, false)
-      try (ResultSet ignoredTablesRs = partitionedTablesStmt.executeQuery("select relname from pg_class where not relispartition and relkind = 'p'")) {
-        while (ignoredTablesRs.next()) {
-          partitionedTables.add(ignoredTablesRs.getString(1).toLowerCase(Locale.ROOT));
-        }
-      }
-    } catch (SQLException e) {
-      // ignore exception, if it fails then incompatible Postgres version
-    }
-    return partitionedTables;
-  }
-
-
-  @Override
->>>>>>> 7592278d
-  protected boolean isIgnoredTable(@SuppressWarnings("unused") RealName tableName) {
-    return ignoredTables.get().contains(tableName.getDbName().toLowerCase(Locale.ROOT));
-  }
-
-  @Override
-  protected boolean isPrimaryKeyIndex(RealName indexName) {
-    return indexName.getDbName().endsWith("_pk");
-  }
-
-
-  @Override
-  protected DataType dataTypeFromSqlType(int sqlType, String typeName, int width) {
-
-    if (sqlType == Types.VARCHAR) {
-      if (typeName.equals("text")) {
-        return DataType.CLOB;
-      }
-      return super.dataTypeFromSqlType(sqlType, typeName, width);
-    }
-
-    return super.dataTypeFromSqlType(sqlType, typeName, width);
-  }
-
-
-  @Override
-  protected ColumnBuilder setAdditionalColumnMetadata(RealName tableName, ColumnBuilder columnBuilder, ResultSet columnMetaData) throws SQLException {
-    columnBuilder = super.setAdditionalColumnMetadata(tableName, columnBuilder, columnMetaData);
-
-    // read autonumber from comments
-    if (columnBuilder.isAutoNumbered()) {
-      int startValue = getAutoIncrementStartValue(columnMetaData.getString(COLUMN_REMARKS));
-      columnBuilder = columnBuilder.autoNumbered(startValue == -1 ? 1 : startValue);
-    }
-
-    // read datatype from comments
-    Optional<String> dataTypeComment = getDataTypeFromColumnComment(columnMetaData.getString(COLUMN_REMARKS));
-    if(dataTypeComment.isPresent() && dataTypeComment.get().equals("BIG_INTEGER")){
-      columnBuilder = columnBuilder.dataType(DataType.BIG_INTEGER);
-    }
-
-    return columnBuilder;
-  }
-
-
-  @Override
-  protected RealName readColumnName(ResultSet columnResultSet) throws SQLException {
-    String columnName = columnResultSet.getString(COLUMN_NAME);
-    String comment = columnResultSet.getString(COLUMN_REMARKS);
-    String realName = matchComment(comment);
-    return StringUtils.isNotBlank(realName)
-        ? createRealName(columnName, realName)
-        : super.readColumnName(columnResultSet);
-  }
-
-
-  @Override
-  protected RealName readTableName(ResultSet tableResultSet) throws SQLException {
-    String tableName = tableResultSet.getString(TABLE_NAME);
-    String comment = tableResultSet.getString(TABLE_REMARKS);
-    String realName = matchComment(comment);
-    return StringUtils.isNotBlank(realName)
-        ? createRealName(tableName, realName)
-        : super.readTableName(tableResultSet);
-  }
-
-
-  @Override
-  protected RealName readViewName(ResultSet viewResultSet) throws SQLException {
-    String viewName = viewResultSet.getString(TABLE_NAME);
-    String comment = viewResultSet.getString(TABLE_REMARKS);
-    String realName = matchComment(comment);
-    return StringUtils.isNotBlank(realName)
-        ? createRealName(viewName, realName)
-        : super.readViewName(viewResultSet);
-  }
-
-
-  protected Map<AName, RealName> loadAllIndexNames() {
-    final ImmutableMap.Builder<AName, RealName> indexNames = ImmutableMap.builder();
-
-    String schema = StringUtils.isNotBlank(schemaName)
-        ? " JOIN pg_catalog.pg_namespace n ON n.oid = ci.relnamespace AND n.nspname = '" + schemaName + "'"
-        : "";
-
-    String sql = "SELECT ci.relname AS indexName, d.description AS indexRemark"
-                + " FROM pg_catalog.pg_index i"
-                + " JOIN pg_catalog.pg_class ci ON ci.oid = i.indexrelid"
-                + schema
-                + " JOIN pg_description d ON d.objoid = ci.oid";
-
-    try (Statement createStatement = connection.createStatement(ResultSet.TYPE_FORWARD_ONLY, ResultSet.CONCUR_READ_ONLY)) {
-      try (ResultSet indexResultSet = createStatement.executeQuery(sql)) {
-        while (indexResultSet.next()) {
-          String indexName = indexResultSet.getString(1);
-          String comment = indexResultSet.getString(2);
-          String realName = matchComment(comment);
-
-          if (log.isDebugEnabled()) {
-            log.debug("Found index [" + indexName + "] with remark [" + comment + "] parsed as [" + realName + "] in schema [" + schemaName + "]");
-          }
-
-          if (StringUtils.isNotBlank(realName)) {
-            RealName realIndexName = createRealName(indexName, realName);
-            indexNames.put(realIndexName, realIndexName);
-          }
-        }
-
-        return indexNames.build();
-      }
-    }
-    catch (SQLException e) {
-      throw new RuntimeSqlException(e);
-    }
-  }
-
-
-  @Override
-  protected Partitions loadTablePartitions(RealName realTableName) {
-    SchemaUtils.PartitionsBuilder partitions = null;
-    final ImmutableMap.Builder<AName, List<RealName>> indexNames = ImmutableMap.builder();
-    Table table = null;
-    Column partitionColumn = null;
-    List<Partition> partitionList = new ArrayList<>();
-
-      String schema = StringUtils.isNotBlank(schemaName)
-      ? " JOIN pg_catalog.pg_namespace n ON n.oid = c.relnamespace AND n.nspname = '" + schemaName + "'"
-      : "";
-
-    String sql = "SELECT t.relname AS tableName,"
-      + " c.relname AS partitionTable, pg_get_expr(c.relpartbound, i.inhrelid) as partitionClause"
-      + " FROM pg_catalog.pg_inherits i"
-      + " JOIN pg_catalog.pg_class c ON c.oid = i.inhrelid"
-      + " JOIN pg_catalog.pg_class t ON t.oid = i.inhparent"
-      + schema
-      + " WHERE t.relname = ?"
-      + " ORDER BY t.relname";
-
-    String sqlForColumnName = "select par.relname as tableName, d.description, pt.partnatts as numColumns, pt.partstrat, col.column_name"
-      + " from (select partrelid, partnatts, partstrat, unnest(partattrs) column_index"
-      + "  from pg_partitioned_table) pt"
-      + " join pg_class par on par.oid = pt.partrelid"
-      + " join pg_namespace n on n.oid = par.relnamespace"
-      + " JOIN pg_description d ON d.objoid = par.oid"
-      + " join information_schema.columns col on col.table_schema = n.nspname"
-      + " and col.table_name = par.relname and ordinal_position = pt.column_index"
-      + " WHERE par.relname = ?";
-
-
-    try (PreparedStatement preparedStatementColumn = connection.prepareStatement(sqlForColumnName, ResultSet.TYPE_FORWARD_ONLY, ResultSet.CONCUR_READ_ONLY)) {
-      preparedStatementColumn.setString(1, realTableName.getDbName());
-      try (ResultSet partitionsResultSet = preparedStatementColumn.executeQuery()) {
-        if (partitionsResultSet.next()) {
-          String tableName = partitionsResultSet.getString(1);
-          int numColumns = partitionsResultSet.getInt(3);
-          String partitionStrategy = partitionsResultSet.getString(4);
-          String column = partitionsResultSet.getString(5);
-          String comment = partitionsResultSet.getString(2);
-          String realName = matchComment(comment);
-
-          if (log.isDebugEnabled()) {
-              log.debug("Found partitioned table [" + tableName + "] with remark [" + comment + "] parsed as [" + realName + "] in schema [" + schemaName + "]");
-          }
-
-          if (numColumns > 1) {
-            log.info("morf doesn't support multiple columns on partition yet");
-          } else {
-            table = getTable(tableName);
-            partitionColumn = table.columns().stream().filter(column1 ->
-              column1.getName().equals(column)).findFirst().orElse(null);
-
-            if (partitionColumn != null) {
-              partitions = SchemaUtils.partitions().column(partitionColumn);
-              switch(partitionStrategy) {
-                case "r":
-                  partitions = partitions.ruleType(PartitioningRuleType.rangePartitioning);
-                break;
-                case "h": partitions = partitions.ruleType(PartitioningRuleType.hashPartitioning);
-                break;
-                case "l": partitions = partitions.ruleType(PartitioningRuleType.listPartitioning);
-                break;
-              }
-            }
-          }
-        }
-      }
-    }
-    catch (SQLException e) {
-      throw new RuntimeSqlException(e);
-    }
-
-    if (partitions != null) {
-      try (PreparedStatement preparedStatement = connection.prepareStatement(sql, ResultSet.TYPE_FORWARD_ONLY, ResultSet.CONCUR_READ_ONLY)) {
-        preparedStatement.setString(1, realTableName.getDbName());
-
-        try (ResultSet partitionsResultSet = preparedStatement.executeQuery()) {
-          while (partitionsResultSet.next()) {
-            String tableName = partitionsResultSet.getString(1);
-            String partitionName = partitionsResultSet.getString(3);
-            String partitionClause = partitionsResultSet.getString(4);
-            String comment = partitionsResultSet.getString(2);
-            String realName = matchComment(comment);
-
-            if (StringUtils.isNotBlank(partitionName)) {
-              RealName partitionRealName = createRealName(partitionName, partitionName);
-              Partition partition = null;
-
-              switch (partitions.partitioningType()) {
-                case rangePartitioning:
-                  String[] asValuesRange = partitionClause.split("'");
-                  String start = asValuesRange[1];
-                  String end = asValuesRange[3];
-                  partition = SchemaUtils.partitionByRange(partitionName)
-                    .start(start).end(end);
-                  break;
-                case hashPartitioning:
-                  String[] asValuesHash = partitionClause.split(Pattern.quote("("));
-                  if (!asValuesHash[1].startsWith("modulus")) {
-                    log.info("morf doesn't support a function other than modulus on partition yet");
-                  } else {
-                    String[] values = asValuesHash[1].replace("modulus ", "").split(",");
-                    String divider = values[0];
-                    String remainder = values[1].replace(" ", "").replace(")", "");
-                    partition = SchemaUtils.partitionByHash(partitionName)
-                      .divider(divider).remainder(remainder);
-                  }
-                  break;
-                case listPartitioning:
-                  break;
-                default:
-                  break;
-              }
-
-              if (partition != null) {
-                partitionList.add(partition);
-              }
-            }
-          }
-
-          /*
-          if (partitionColumn.getType().equals(Types.DATE) && partitions.partitioningType().equals(PartitioningRuleType.rangePartitioning)) {
-            List<Pair<LocalDate, LocalDate>> partitionRanges = new ArrayList<>();
-            for (Partition partition : partitionList) {
-              PartitionByRange rangePartition = (PartitionByRange)partition;
-              partitionRanges.add(Pair.of(LocalDate.parse(rangePartition.start()), LocalDate.parse(rangePartition.end())));
-            }
-
-            partitions = partitions.partitioningRule(new DatePartitionedByPeriodRule(partitionColumn.getName(), partitionRanges));
-          }*/
-
-          return partitions.partitions(partitionList);
-        }
-      } catch (SQLException e) {
-        throw new RuntimeSqlException(e);
-      }
-    }
-
-    return partitions;
-  }
-
-
-  @Override
-  protected RealName readIndexName(ResultSet indexResultSet) throws SQLException {
-    RealName readIndexName = super.readIndexName(indexResultSet);
-    return allIndexNames.get().getOrDefault(readIndexName, readIndexName);
-  }
-
-
-  private String matchComment(String comment) {
-    if (StringUtils.isNotBlank(comment)) {
-      Matcher matcher = REALNAME_COMMENT_MATCHER.matcher(comment);
-      if (matcher.matches()) {
-        return matcher.group(1);
-      }
-    }
-    return null;
-  }
-
-
-  /**
-   * @see DatabaseMetaDataProvider#buildSequenceSql(String)
-   */
-  @Override
-  protected String buildSequenceSql(String schemaName) {
-    StringBuilder sequenceSqlBuilder = new StringBuilder("SELECT S.relname FROM pg_class S LEFT JOIN pg_depend D ON " +
-      "(S.oid = D.objid AND D.deptype = 'a') LEFT JOIN pg_namespace N on (N.oid = S.relnamespace) WHERE S.relkind = " +
-      "'S' AND D.objid IS NULL");
-
-    if (schemaName != null && !schemaName.isBlank()) {
-      sequenceSqlBuilder.append(" AND N.nspname=?");
-    }
-
-    return sequenceSqlBuilder.toString();
-  }
-
-
-  @Override
-  public Collection<String> partitionedTableNames() {
-    return super.partitionedTables.get();
-  }
-
-  @Override
-  public Collection<String> partitionTableNames() {
-    return super.ignoredTables.get();
-  }
-}
+package org.alfasoftware.morf.jdbc.postgresql;
+
+import static org.alfasoftware.morf.jdbc.DatabaseMetaDataProviderUtils.getAutoIncrementStartValue;
+import static org.alfasoftware.morf.jdbc.DatabaseMetaDataProviderUtils.getDataTypeFromColumnComment;
+
+import java.sql.Connection;
+import java.sql.PreparedStatement;
+import java.sql.ResultSet;
+import java.sql.SQLException;
+import java.sql.Statement;
+import java.sql.Types;
+import java.util.ArrayList;
+import java.util.Collection;
+import java.util.HashSet;
+import java.util.List;
+import java.util.Locale;
+import java.util.Map;
+import java.util.Optional;
+import java.util.Set;
+import java.util.function.Supplier;
+import java.util.regex.Matcher;
+import java.util.regex.Pattern;
+
+import org.alfasoftware.morf.jdbc.DatabaseMetaDataProvider;
+import org.alfasoftware.morf.jdbc.RuntimeSqlException;
+import org.alfasoftware.morf.metadata.AdditionalMetadata;
+import org.alfasoftware.morf.metadata.Column;
+import org.alfasoftware.morf.metadata.DataType;
+import org.alfasoftware.morf.metadata.Partition;
+import org.alfasoftware.morf.metadata.PartitioningRuleType;
+import org.alfasoftware.morf.metadata.Partitions;
+import org.alfasoftware.morf.metadata.SchemaUtils;
+import org.alfasoftware.morf.metadata.SchemaUtils.ColumnBuilder;
+import org.alfasoftware.morf.metadata.Table;
+import org.apache.commons.lang3.StringUtils;
+import org.apache.commons.logging.Log;
+import org.apache.commons.logging.LogFactory;
+
+import com.google.common.base.Suppliers;
+import com.google.common.collect.ImmutableMap;
+
+/**
+ * Provides meta data from a PostgreSQL database connection.
+ *
+ * @author Copyright (c) Alfa Financial Software 2019
+ */
+public class PostgreSQLMetaDataProvider extends DatabaseMetaDataProvider implements AdditionalMetadata {
+
+  private static final Log log = LogFactory.getLog(PostgreSQLMetaDataProvider.class);
+
+  private static final Pattern REALNAME_COMMENT_MATCHER = Pattern.compile(".*"+PostgreSQLDialect.REAL_NAME_COMMENT_LABEL+":\\[([^\\]]*)\\](/TYPE:\\[([^\\]]*)\\])?.*");
+
+  private final Supplier<Map<AName, RealName>> allIndexNames = Suppliers.memoize(this::loadAllIndexNames);
+
+  public PostgreSQLMetaDataProvider(Connection connection, String schemaName) {
+    super(connection, schemaName);
+  }
+
+
+  @Override
+  protected Set<String> getIgnoredTables() {
+    Set<String> ignoredTables = new HashSet<>();
+    try(Statement ignoredTablesStmt = connection.createStatement()) {
+      // distinguish partitioned tables from regular ones: relkind = 'p' (partition) or 'r' (regular) also can use boolean col relispartition
+      // a partition table attached has (r, true)
+      try (ResultSet ignoredTablesRs = ignoredTablesStmt.executeQuery("select relname from pg_class where relispartition and relkind = 'r'")) {
+        while (ignoredTablesRs.next()) {
+          ignoredTables.add(ignoredTablesRs.getString(1).toLowerCase(Locale.ROOT));
+        }
+      }
+    } catch (SQLException e) {
+        // ignore exception, if it fails then incompatible Postgres version
+    }
+    return ignoredTables;
+  }
+
+  @Override
+  protected Set<String> getPartitionedTables() {
+    Set<String> partitionedTables = new HashSet<>();
+    try(Statement partitionedTablesStmt = connection.createStatement()) {
+      // distinguish partitioned tables from regular ones: relkind = 'p' (partition) or 'r' (regular) also can use boolean col relispartition
+      // a partition table attached has (r, true)
+      // a partition table has (p, false)
+      try (ResultSet ignoredTablesRs = partitionedTablesStmt.executeQuery("select relname from pg_class where not relispartition and relkind = 'p'")) {
+        while (ignoredTablesRs.next()) {
+          partitionedTables.add(ignoredTablesRs.getString(1).toLowerCase(Locale.ROOT));
+        }
+      }
+    } catch (SQLException e) {
+      // ignore exception, if it fails then incompatible Postgres version
+    }
+    return partitionedTables;
+  }
+
+
+  @Override
+  protected boolean isIgnoredTable(@SuppressWarnings("unused") RealName tableName) {
+    return ignoredTables.get().contains(tableName.getDbName().toLowerCase(Locale.ROOT));
+  }
+
+  @Override
+  protected boolean isPrimaryKeyIndex(RealName indexName) {
+    return indexName.getDbName().endsWith("_pk");
+  }
+
+
+  @Override
+  protected DataType dataTypeFromSqlType(int sqlType, String typeName, int width) {
+
+    if (sqlType == Types.VARCHAR) {
+      if (typeName.equals("text")) {
+        return DataType.CLOB;
+      }
+      return super.dataTypeFromSqlType(sqlType, typeName, width);
+    }
+
+    return super.dataTypeFromSqlType(sqlType, typeName, width);
+  }
+
+
+  @Override
+  protected ColumnBuilder setAdditionalColumnMetadata(RealName tableName, ColumnBuilder columnBuilder, ResultSet columnMetaData) throws SQLException {
+    columnBuilder = super.setAdditionalColumnMetadata(tableName, columnBuilder, columnMetaData);
+
+    // read autonumber from comments
+    if (columnBuilder.isAutoNumbered()) {
+      int startValue = getAutoIncrementStartValue(columnMetaData.getString(COLUMN_REMARKS));
+      columnBuilder = columnBuilder.autoNumbered(startValue == -1 ? 1 : startValue);
+    }
+
+    // read datatype from comments
+    Optional<String> dataTypeComment = getDataTypeFromColumnComment(columnMetaData.getString(COLUMN_REMARKS));
+    if(dataTypeComment.isPresent() && dataTypeComment.get().equals("BIG_INTEGER")){
+      columnBuilder = columnBuilder.dataType(DataType.BIG_INTEGER);
+    }
+
+    return columnBuilder;
+  }
+
+
+  @Override
+  protected RealName readColumnName(ResultSet columnResultSet) throws SQLException {
+    String columnName = columnResultSet.getString(COLUMN_NAME);
+    String comment = columnResultSet.getString(COLUMN_REMARKS);
+    String realName = matchComment(comment);
+    return StringUtils.isNotBlank(realName)
+        ? createRealName(columnName, realName)
+        : super.readColumnName(columnResultSet);
+  }
+
+
+  @Override
+  protected RealName readTableName(ResultSet tableResultSet) throws SQLException {
+    String tableName = tableResultSet.getString(TABLE_NAME);
+    String comment = tableResultSet.getString(TABLE_REMARKS);
+    String realName = matchComment(comment);
+    return StringUtils.isNotBlank(realName)
+        ? createRealName(tableName, realName)
+        : super.readTableName(tableResultSet);
+  }
+
+
+  @Override
+  protected RealName readViewName(ResultSet viewResultSet) throws SQLException {
+    String viewName = viewResultSet.getString(TABLE_NAME);
+    String comment = viewResultSet.getString(TABLE_REMARKS);
+    String realName = matchComment(comment);
+    return StringUtils.isNotBlank(realName)
+        ? createRealName(viewName, realName)
+        : super.readViewName(viewResultSet);
+  }
+
+
+  protected Map<AName, RealName> loadAllIndexNames() {
+    final ImmutableMap.Builder<AName, RealName> indexNames = ImmutableMap.builder();
+
+    String schema = StringUtils.isNotBlank(schemaName)
+        ? " JOIN pg_catalog.pg_namespace n ON n.oid = ci.relnamespace AND n.nspname = '" + schemaName + "'"
+        : "";
+
+    String sql = "SELECT ci.relname AS indexName, d.description AS indexRemark"
+                + " FROM pg_catalog.pg_index i"
+                + " JOIN pg_catalog.pg_class ci ON ci.oid = i.indexrelid"
+                + schema
+                + " JOIN pg_description d ON d.objoid = ci.oid";
+
+    try (Statement createStatement = connection.createStatement(ResultSet.TYPE_FORWARD_ONLY, ResultSet.CONCUR_READ_ONLY)) {
+      try (ResultSet indexResultSet = createStatement.executeQuery(sql)) {
+        while (indexResultSet.next()) {
+          String indexName = indexResultSet.getString(1);
+          String comment = indexResultSet.getString(2);
+          String realName = matchComment(comment);
+
+          if (log.isDebugEnabled()) {
+            log.debug("Found index [" + indexName + "] with remark [" + comment + "] parsed as [" + realName + "] in schema [" + schemaName + "]");
+          }
+
+          if (StringUtils.isNotBlank(realName)) {
+            RealName realIndexName = createRealName(indexName, realName);
+            indexNames.put(realIndexName, realIndexName);
+          }
+        }
+
+        return indexNames.build();
+      }
+    }
+    catch (SQLException e) {
+      throw new RuntimeSqlException(e);
+    }
+  }
+
+
+  @Override
+  protected Partitions loadTablePartitions(RealName realTableName) {
+    SchemaUtils.PartitionsBuilder partitions = null;
+    final ImmutableMap.Builder<AName, List<RealName>> indexNames = ImmutableMap.builder();
+    Table table = null;
+    Column partitionColumn = null;
+    List<Partition> partitionList = new ArrayList<>();
+
+      String schema = StringUtils.isNotBlank(schemaName)
+      ? " JOIN pg_catalog.pg_namespace n ON n.oid = c.relnamespace AND n.nspname = '" + schemaName + "'"
+      : "";
+
+    String sql = "SELECT t.relname AS tableName,"
+      + " c.relname AS partitionTable, pg_get_expr(c.relpartbound, i.inhrelid) as partitionClause"
+      + " FROM pg_catalog.pg_inherits i"
+      + " JOIN pg_catalog.pg_class c ON c.oid = i.inhrelid"
+      + " JOIN pg_catalog.pg_class t ON t.oid = i.inhparent"
+      + schema
+      + " WHERE t.relname = ?"
+      + " ORDER BY t.relname";
+
+    String sqlForColumnName = "select par.relname as tableName, d.description, pt.partnatts as numColumns, pt.partstrat, col.column_name"
+      + " from (select partrelid, partnatts, partstrat, unnest(partattrs) column_index"
+      + "  from pg_partitioned_table) pt"
+      + " join pg_class par on par.oid = pt.partrelid"
+      + " join pg_namespace n on n.oid = par.relnamespace"
+      + " JOIN pg_description d ON d.objoid = par.oid"
+      + " join information_schema.columns col on col.table_schema = n.nspname"
+      + " and col.table_name = par.relname and ordinal_position = pt.column_index"
+      + " WHERE par.relname = ?";
+
+
+    try (PreparedStatement preparedStatementColumn = connection.prepareStatement(sqlForColumnName, ResultSet.TYPE_FORWARD_ONLY, ResultSet.CONCUR_READ_ONLY)) {
+      preparedStatementColumn.setString(1, realTableName.getDbName());
+      try (ResultSet partitionsResultSet = preparedStatementColumn.executeQuery()) {
+        if (partitionsResultSet.next()) {
+          String tableName = partitionsResultSet.getString(1);
+          int numColumns = partitionsResultSet.getInt(3);
+          String partitionStrategy = partitionsResultSet.getString(4);
+          String column = partitionsResultSet.getString(5);
+          String comment = partitionsResultSet.getString(2);
+          String realName = matchComment(comment);
+
+          if (log.isDebugEnabled()) {
+              log.debug("Found partitioned table [" + tableName + "] with remark [" + comment + "] parsed as [" + realName + "] in schema [" + schemaName + "]");
+          }
+
+          if (numColumns > 1) {
+            log.info("morf doesn't support multiple columns on partition yet");
+          } else {
+            table = getTable(tableName);
+            partitionColumn = table.columns().stream().filter(column1 ->
+              column1.getName().equals(column)).findFirst().orElse(null);
+
+            if (partitionColumn != null) {
+              partitions = SchemaUtils.partitions().column(partitionColumn);
+              switch(partitionStrategy) {
+                case "r":
+                  partitions = partitions.ruleType(PartitioningRuleType.rangePartitioning);
+                break;
+                case "h": partitions = partitions.ruleType(PartitioningRuleType.hashPartitioning);
+                break;
+                case "l": partitions = partitions.ruleType(PartitioningRuleType.listPartitioning);
+                break;
+              }
+            }
+          }
+        }
+      }
+    }
+    catch (SQLException e) {
+      throw new RuntimeSqlException(e);
+    }
+
+    if (partitions != null) {
+      try (PreparedStatement preparedStatement = connection.prepareStatement(sql, ResultSet.TYPE_FORWARD_ONLY, ResultSet.CONCUR_READ_ONLY)) {
+        preparedStatement.setString(1, realTableName.getDbName());
+
+        try (ResultSet partitionsResultSet = preparedStatement.executeQuery()) {
+          while (partitionsResultSet.next()) {
+            String tableName = partitionsResultSet.getString(1);
+            String partitionName = partitionsResultSet.getString(2);
+            String partitionClause = partitionsResultSet.getString(3);
+
+            if (StringUtils.isNotBlank(partitionName)) {
+              //RealName partitionRealName = createRealName(partitionName, partitionName);
+              Partition partition = null;
+
+              switch (partitions.partitioningType()) {
+                case rangePartitioning:
+                  String[] asValuesRange = partitionClause.split("'");
+                  String start = asValuesRange[1];
+                  String end = asValuesRange[3];
+                  partition = SchemaUtils.partitionByRange(partitionName)
+                    .start(start).end(end);
+                  break;
+                case hashPartitioning:
+                  String[] asValuesHash = partitionClause.split(Pattern.quote("("));
+                  if (!asValuesHash[1].startsWith("modulus")) {
+                    log.info("morf doesn't support a function other than modulus on partition yet");
+                  } else {
+                    String[] values = asValuesHash[1].replace("modulus ", "").split(",");
+                    String divider = values[0];
+                    String remainder = values[1].replace(" remainder ", "").replace(")", "");
+                    partition = SchemaUtils.partitionByHash(partitionName)
+                      .divider(divider).remainder(remainder);
+                  }
+                  break;
+                case listPartitioning:
+                  break;
+                default:
+                  break;
+              }
+
+              if (partition != null) {
+                partitionList.add(partition);
+              }
+            }
+          }
+
+          if (partitions.partitioningType().equals(PartitioningRuleType.listPartitioning)) {
+            // list partition implementation is incomplete
+            return null;
+          } else {
+            return partitions.partitions(partitionList);
+          }
+        }
+      } catch (SQLException e) {
+        throw new RuntimeSqlException(e);
+      }
+    }
+
+    return partitions;
+  }
+
+
+  @Override
+  protected RealName readIndexName(ResultSet indexResultSet) throws SQLException {
+    RealName readIndexName = super.readIndexName(indexResultSet);
+    return allIndexNames.get().getOrDefault(readIndexName, readIndexName);
+  }
+
+
+  private String matchComment(String comment) {
+    if (StringUtils.isNotBlank(comment)) {
+      Matcher matcher = REALNAME_COMMENT_MATCHER.matcher(comment);
+      if (matcher.matches()) {
+        return matcher.group(1);
+      }
+    }
+    return null;
+  }
+
+
+  /**
+   * @see DatabaseMetaDataProvider#buildSequenceSql(String)
+   */
+  @Override
+  protected String buildSequenceSql(String schemaName) {
+    StringBuilder sequenceSqlBuilder = new StringBuilder("SELECT S.relname FROM pg_class S LEFT JOIN pg_depend D ON " +
+      "(S.oid = D.objid AND D.deptype = 'a') LEFT JOIN pg_namespace N on (N.oid = S.relnamespace) WHERE S.relkind = " +
+      "'S' AND D.objid IS NULL");
+
+    if (schemaName != null && !schemaName.isBlank()) {
+      sequenceSqlBuilder.append(" AND N.nspname=?");
+    }
+
+    return sequenceSqlBuilder.toString();
+  }
+
+
+  @Override
+  public Collection<String> partitionedTableNames() {
+    return super.partitionedTables.get();
+  }
+
+  @Override
+  public Collection<String> partitionTableNames() {
+    return super.ignoredTables.get();
+  }
+}