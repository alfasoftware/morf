package org.alfasoftware.morf.jdbc.postgresql;

import static org.alfasoftware.morf.metadata.SchemaUtils.namesOfColumns;
import static org.alfasoftware.morf.metadata.SchemaUtils.primaryKeysForTable;
import static org.alfasoftware.morf.sql.SelectStatement.select;
import static org.alfasoftware.morf.sql.SqlUtils.field;

import java.io.ByteArrayInputStream;
import java.io.InputStream;
import java.sql.SQLException;
import java.util.ArrayList;
import java.util.Collection;
import java.util.List;
import java.util.Objects;
import java.util.StringJoiner;

import org.alfasoftware.morf.jdbc.DatabaseType;
import org.alfasoftware.morf.jdbc.NamedParameterPreparedStatement;
import org.alfasoftware.morf.jdbc.SqlDialect;
import org.alfasoftware.morf.metadata.Column;
import org.alfasoftware.morf.metadata.DataType;
import org.alfasoftware.morf.metadata.DataValueLookup;
import org.alfasoftware.morf.metadata.Index;
import org.alfasoftware.morf.metadata.SchemaUtils;
import org.alfasoftware.morf.metadata.Table;
import org.alfasoftware.morf.metadata.View;
import org.alfasoftware.morf.sql.DeleteStatement;
import org.alfasoftware.morf.sql.DeleteStatementBuilder;
import org.alfasoftware.morf.sql.DialectSpecificHint;
import org.alfasoftware.morf.sql.Hint;
import org.alfasoftware.morf.sql.MergeStatement;
import org.alfasoftware.morf.sql.OptimiseForRowCount;
import org.alfasoftware.morf.sql.ParallelQueryHint;
import org.alfasoftware.morf.sql.PostgreSQLCustomHint;
import org.alfasoftware.morf.sql.SelectFirstStatement;
import org.alfasoftware.morf.sql.SelectStatement;
import org.alfasoftware.morf.sql.SelectStatementBuilder;
import org.alfasoftware.morf.sql.UseImplicitJoinOrder;
import org.alfasoftware.morf.sql.UseIndex;
import org.alfasoftware.morf.sql.element.AliasedField;
import org.alfasoftware.morf.sql.element.BlobFieldLiteral;
import org.alfasoftware.morf.sql.element.Cast;
import org.alfasoftware.morf.sql.element.ConcatenatedField;
import org.alfasoftware.morf.sql.element.Function;
import org.alfasoftware.morf.sql.element.FunctionType;
import org.alfasoftware.morf.sql.element.SqlParameter;
import org.alfasoftware.morf.sql.element.TableReference;
import org.apache.commons.lang3.StringUtils;

import com.google.common.base.Joiner;
import com.google.common.collect.ImmutableList;
import com.google.common.collect.Iterables;
import com.google.common.collect.Lists;

class PostgreSQLDialect extends SqlDialect {

  public PostgreSQLDialect(String schemaName) {
   super(schemaName);
  }


  @Override
  public DatabaseType getDatabaseType() {
    return DatabaseType.Registry.findByIdentifier(PostgreSQL.IDENTIFIER);
  }


  @Override
  public String schemaNamePrefix() {
    String schemaName = getSchemaName();

    if (StringUtils.isEmpty(schemaName)) {
      return "";
    }

    return schemaName + ".";
  }


  private String schemaNamePrefix(TableReference tableRef) {
    if(tableRef.isTemporary()) {
      return "";
    }
    if (StringUtils.isEmpty(tableRef.getSchemaName())) {
      return schemaNamePrefix();
    } else {
      return tableRef.getSchemaName() + ".";
    }
  }


  @Override
  protected String schemaNamePrefix(Table table) {
    if (table.isTemporary()) {
      return "";
    }
    return schemaNamePrefix();
  }


  @Override
  protected String getSqlForRowNumber(){
    return "ROW_NUMBER() OVER()";
  }


  @Override
  protected String getSqlForWindowFunction(Function function) {
    FunctionType functionType = function.getType();
    switch (functionType) {
      case ROW_NUMBER:
        return "ROW_NUMBER()";

      default:
        return super.getSqlForWindowFunction(function);
    }
  }


  @Override
  protected String getDataTypeRepresentation(DataType dataType, int width, int scale) {
    switch (dataType) {
      case STRING:
        return String.format("VARCHAR(%d)", width);

      case DECIMAL:
        return String.format("DECIMAL(%d,%d)", width, scale);

      case DATE:
        return "DATE";

      case BOOLEAN:
        return "BOOLEAN";

      case BIG_INTEGER:
        return "NUMERIC(19)";

      case INTEGER:
        return "INTEGER";

      case BLOB:
        return "BYTEA";

      case CLOB:
        return "TEXT";

      default:
        throw new UnsupportedOperationException("Cannot map column with type [" + dataType + "]");
    }
  }


  @Override
  protected String getColumnRepresentation(DataType dataType, int width, int scale) {
    if (dataType == DataType.STRING) {
      return getDataTypeRepresentation(dataType, width, scale) + " COLLATE \"POSIX\"";
    }

    return getDataTypeRepresentation(dataType, width, scale);
  }


  @Override
  protected String getSqlFrom(Cast cast) {
    if (cast.getDataType() == DataType.STRING) {
      return super.getSqlFrom(cast) + " COLLATE \"POSIX\"";
    }

    return super.getSqlFrom(cast);
  }


  @Override
  protected Collection<String> internalTableDeploymentStatements(Table table) {
    return ImmutableList.<String>builder()
        .addAll(createTableStatement(table))
        .addAll(createCommentStatements(table))
        .build();
  }


  @Override
  public Collection<String> addTableFromStatementsWithCasting(Table table, SelectStatement selectStatement) {
    return internalAddTableFromStatements(table, selectStatement, true);
  }


  private Collection<String> internalAddTableFromStatements(Table table, SelectStatement selectStatement, boolean withCasting) {
    return ImmutableList.<String>builder()
            .addAll(createTableStatement(table, selectStatement, withCasting))
            .addAll(createFieldStatements(table))
            .addAll(createCommentStatements(table))
            .addAll(createAllIndexStatements(table))
            .build();
  }


  private List<String> createTableStatement(Table table) {
    List<String> preStatements = new ArrayList<>();
    List<String> postStatements = new ArrayList<>();

    StringBuilder createTableStatement = new StringBuilder();
    beginTableStatement(table, createTableStatement);

    List<String> primaryKeys = new ArrayList<>();
    boolean first = true;

    for (Column column : table.columns()) {
      if (!first) {
        createTableStatement.append(", ");
      }

      createTableStatement.append(column.getName());
      createTableStatement.append(" ").append(sqlRepresentationOfColumnType(column));
      handleAutoNumberedColumn(table, preStatements, postStatements, createTableStatement, column, false);

      if (column.isPrimaryKey()) {
        primaryKeys.add(column.getName());
      }

      first = false;
    }

    if (!primaryKeys.isEmpty()) {
      createTableStatement
              .append(", CONSTRAINT ")
              .append(table.getName())
              .append("_PK PRIMARY KEY(")
              .append(Joiner.on(", ").join(primaryKeys))
              .append(")");
    }

    createTableStatement.append(")");

    ImmutableList.Builder<String> statements = ImmutableList.<String>builder()
            .addAll(preStatements)
            .add(createTableStatement.toString());

    statements.addAll(postStatements);

    return statements.build();
  }


  private List<String> createTableStatement(Table table, SelectStatement asSelect, boolean withCasting) {
    List<String> preStatements = new ArrayList<>();
    List<String> postStatements = new ArrayList<>();

    StringBuilder createTableStatement = new StringBuilder();
    beginTableStatement(table, createTableStatement);

    boolean first = true;

    for (Column column : table.columns()) {
      if (!first) {
        createTableStatement.append(", ");
      }

      createTableStatement.append(column.getName());
      createTableStatement.append(sqlRepresentationOfColumnType(column, false, false, false));
      handleAutoNumberedColumn(table, preStatements, postStatements, createTableStatement, column, true);

      first = false;
    }

    createTableStatement.append(")");

    String selectStatement = withCasting ? convertStatementToSQL(addCastsToSelect(table, asSelect)) : convertStatementToSQL(asSelect);
    createTableStatement.append(" AS ").append(selectStatement);

    ImmutableList.Builder<String> statements = ImmutableList.<String>builder()
            .addAll(preStatements)
            .add(createTableStatement.toString());

    statements.addAll(postStatements);

    return statements.build();
  }


  private void beginTableStatement(Table table, StringBuilder createTableStatement) {
    createTableStatement.append("CREATE ");

    if (table.isTemporary()) {
      createTableStatement.append("TEMP ");
    }

    createTableStatement.append("TABLE ")
            .append(schemaNamePrefix(table))
            .append(table.getName())
            .append(" (");
  }


  private void handleAutoNumberedColumn(Table table, List<String> preStatements, List<String> postStatements, StringBuilder createTableStatement, Column column, boolean asSelect) {
    if(column.isAutoNumbered()) {
      int autoNumberStart = column.getAutoNumberStart() == -1 ? 1 : column.getAutoNumberStart();
      String autoNumberSequenceName = schemaNamePrefix() + table.getName() + "_" + column.getName() + "_seq";
      preStatements.add("DROP SEQUENCE IF EXISTS " + autoNumberSequenceName);
      preStatements.add("CREATE SEQUENCE " + autoNumberSequenceName + " START " + autoNumberStart);

      if (asSelect) {
        postStatements.add("ALTER TABLE " + table.getName() + " ALTER " + column.getName() + " SET DEFAULT nextval('" + autoNumberSequenceName + "')");
      } else {
        createTableStatement.append(" DEFAULT nextval('").append(autoNumberSequenceName).append("')");
      }

      postStatements.add("ALTER SEQUENCE " + autoNumberSequenceName + " OWNED BY " + schemaNamePrefix() + table.getName() + "." + column.getName());
    }
  }


  private List<String> createFieldStatements(Table table) {
    List<String> fieldStatements = new ArrayList<>();
    List<String> primaryKeys = new ArrayList<>();

    StringJoiner joiner = new StringJoiner(",", "ALTER TABLE " + table.getName(), "");

    for (Column column : table.columns()) {
      if (column.isPrimaryKey()) {
        primaryKeys.add(column.getName());
      }

      if (!column.isNullable()) {
        joiner.add(" ALTER " + column.getName() + " SET NOT NULL");
      }

      if (StringUtils.isNotEmpty(column.getDefaultValue()) && !column.isAutoNumbered()) {
        joiner.add(" ALTER " + column.getName() + " SET DEFAULT " + column.getDefaultValue());
      }
    }

    if (!primaryKeys.isEmpty()) {
      joiner.add(" ADD CONSTRAINT " + table.getName() + "_PK PRIMARY KEY(" + Joiner.on(", ").join(primaryKeys) + ")");
    }

    fieldStatements.add(joiner.toString());
    return fieldStatements;
  }


  private Collection<String> createCommentStatements(Table table) {
    List<String> commentStatements = Lists.newArrayList();

    commentStatements.add(addTableComment(table));
    for (Column column : table.columns()) {
      commentStatements.add(addColumnComment(table, column));
    }

    return commentStatements;
  }


  private String addTableComment(Table table) {
    return "COMMENT ON TABLE " + schemaNamePrefix(table) + table.getName() + " IS '"+REAL_NAME_COMMENT_LABEL+":[" + table.getName() + "]'";
  }


  @Override
  public Collection<String> renameTableStatements(Table from, Table to) {
    Iterable<String> renameTable = ImmutableList.of("ALTER TABLE " + schemaNamePrefix(from) + from.getName() + " RENAME TO " + to.getName());

    Iterable<String> renamePk = SchemaUtils.primaryKeysForTable(from).isEmpty()
        ? ImmutableList.of()
        : renameIndexStatements(from, from.getName() + "_pk", to.getName() + "_pk");

    Iterable<String> renameSeq = SchemaUtils.autoNumbersForTable(from).isEmpty()
        ? ImmutableList.of()
        : renameSequenceStatements(from.getName() + "_seq", to.getName() + "_seq");

    return ImmutableList.<String>builder()
        .addAll(renameTable)
        .addAll(renamePk)
        .addAll(renameSeq)
        .add(addTableComment(to))
        .build();
  }


  @Override
  public Collection<String> renameIndexStatements(Table table, String fromIndexName, String toIndexName) {
    return ImmutableList.<String>builder()
        .addAll(super.renameIndexStatements(table, fromIndexName, toIndexName))
        .add(addIndexComment(toIndexName))
        .build();
  }


  private Collection<String> renameSequenceStatements(String fromSeqName, String toSeqName) {
    return ImmutableList.of(String.format("ALTER SEQUENCE %s RENAME TO %s", fromSeqName, toSeqName));
  }


  @Override
  public Collection<String> changePrimaryKeyColumns(Table table, List<String> oldPrimaryKeyColumns, List<String> newPrimaryKeyColumns) {
    List<String> result = new ArrayList<>();

    if (!oldPrimaryKeyColumns.isEmpty()) {
      result.add(dropPrimaryKeyConstraint(table));
    }

    if (!newPrimaryKeyColumns.isEmpty()) {
      result.add(addPrimaryKeyConstraint(table));
    }

    return result;
  }


  @Override
  public Collection<String> viewDeploymentStatements(View view) {
    return ImmutableList.<String>builder()
        .addAll(super.viewDeploymentStatements(view))
        .add(addViewComment(view.getName()))
        .build();
  }


  private String addViewComment(String viewName) {
    return "COMMENT ON VIEW " + viewName + " IS '"+REAL_NAME_COMMENT_LABEL+":[" + viewName + "]'";
  }


  @Override
  public String connectionTestStatement() {
    return "SELECT 1";
  }


  @Override
  public Collection<String> dropStatements(View view) {
    return ImmutableList.of("DROP VIEW IF EXISTS " + schemaNamePrefix() + view.getName() + " CASCADE");
  }


  @Override
  protected String getFromDummyTable() {
    return "";
  }


  @Override
  protected String getSqlFrom(ConcatenatedField concatenatedField) {
    List<String> sql = new ArrayList<>();
    for (AliasedField field : concatenatedField.getConcatenationFields()) {
      sql.add(getSqlFrom(field));
    }
    return "CONCAT(" + StringUtils.join(sql, ", ") + ")";
  }

  @Override
  protected String getSqlFrom(BlobFieldLiteral field) {
    return String.format("E'\\x%s'", field.getValue());
  }

  @Override
  protected String getSqlForDaysBetween(AliasedField toDate, AliasedField fromDate) {
    return "(" + getSqlFrom(toDate) + ") - (" + getSqlFrom(fromDate) + ")";
  }


  @Override
  protected String getSqlForMonthsBetween(AliasedField toDate, AliasedField fromDate) {
    String toDateStr = getSqlFrom(toDate);
    String fromDateStr = getSqlFrom(fromDate);
    return "("
         + "(EXTRACT(YEAR FROM "+toDateStr+") - EXTRACT(YEAR FROM "+fromDateStr+")) * 12"
         + " + (EXTRACT(MONTH FROM "+toDateStr+") - EXTRACT(MONTH FROM "+fromDateStr+"))"
         + " + CASE WHEN "+toDateStr+" > "+fromDateStr
                + " THEN CASE WHEN EXTRACT(DAY FROM "+toDateStr+") >= EXTRACT(DAY FROM "+fromDateStr+") THEN 0"
                          + " WHEN EXTRACT(MONTH FROM "+toDateStr+") <> EXTRACT(MONTH FROM "+toDateStr+" + 1) THEN 0"
                          + " ELSE -1 END"
                + " ELSE CASE WHEN EXTRACT(MONTH FROM "+fromDateStr+") <> EXTRACT(MONTH FROM "+fromDateStr+" + 1) THEN 0"
                          + " WHEN EXTRACT(DAY FROM "+fromDateStr+") >= EXTRACT(DAY FROM "+toDateStr+") THEN 0"
                          + " ELSE 1 END"
           + " END"
         + ")";
  }


  @Override
  protected String getSqlForLastDayOfMonth(AliasedField date) {
    return String.format(
        "(DATE_TRUNC('MONTH', (%s)) + INTERVAL '1 MONTH' - INTERVAL '1 DAY') :: DATE",
        getSqlFrom(date));
  }


  @Override
  protected String getSqlForDateToYyyymmdd(Function function) {
    AliasedField field = function.getArguments().get(0);
    return "TO_CHAR("+ getSqlFrom(field) + ",'YYYYMMDD') :: NUMERIC";
  }


  @Override
  protected String getSqlForDateToYyyymmddHHmmss(Function function) {
    AliasedField field = function.getArguments().get(0);
    return "TO_CHAR("+ getSqlFrom(field) + ",'YYYYMMDDHH24MISS') :: NUMERIC";
  }


  @Override
  protected String getSqlForYYYYMMDDToDate(Function function) {
    AliasedField field = function.getArguments().get(0);
    return "TO_DATE(("+ getSqlFrom(field) + ") :: TEXT,'YYYYMMDD')";
  }


  @Override
  protected String getSqlForNow(Function function) {
    return "NOW()";
  }


  @Override
  protected String getSqlForAddDays(Function function) {
    AliasedField date = function.getArguments().get(0);
    AliasedField days = function.getArguments().get(1);
    return String.format(
      "(((%s) + (%s) * INTERVAL '1 DAY') :: DATE)",
      getSqlFrom(date), getSqlFrom(days));
  }


  @Override
  protected String getSqlForAddMonths(Function function) {
    AliasedField date = function.getArguments().get(0);
    AliasedField months = function.getArguments().get(1);
    return String.format(
      "(((%s) + (%s) * INTERVAL '1 MONTH') :: DATE)",
      getSqlFrom(date), getSqlFrom(months));
  }


  @Override
  protected String getSqlForRandomString(Function function) {
    String lengthSql = getSqlFrom(function.getArguments().get(0));
    String randomString = "MD5(RANDOM() :: TEXT)";
    return "UPPER(SUBSTRING(" + randomString + ", 1, (" + lengthSql + ") :: INT))";
  }


  @Override
  protected String getSqlForRandom() {
    return "RANDOM()";
  }


  @Override
  protected String getSqlForRound(Function function) {
    return "ROUND((" + getSqlFrom(function.getArguments().get(0)) + ") :: NUMERIC, " + getSqlFrom(function.getArguments().get(1)) + ")";
  }


  @Override
  protected String getSqlFrom(MergeStatement statement) {
    if (StringUtils.isBlank(statement.getTable().getName())) {
      throw new IllegalArgumentException("Cannot create SQL for a blank table");
    }

    checkSelectStatementHasNoHints(statement.getSelectStatement(), "MERGE may not be used with SELECT statement hints");

    Iterable<String> destinationFields = Iterables.transform(
        statement.getSelectStatement().getFields(),
        AliasedField::getImpliedName);

    Iterable<AliasedField> updateExpressions = getMergeStatementUpdateExpressions(statement);
    String updateExpressionsSql = getMergeStatementAssignmentsSql(updateExpressions);

    Iterable<String> keyFields = Iterables.transform(
        statement.getTableUniqueKey(),
        AliasedField::getImpliedName);

    StringBuilder sqlBuilder = new StringBuilder();

    sqlBuilder.append("INSERT INTO ")
              .append(tableNameWithSchemaName(statement.getTable()))
              .append(" (")
              .append(Joiner.on(", ").join(destinationFields))
              .append(") ")
              .append(getSqlFrom(statement.getSelectStatement()))
              .append(" ON CONFLICT (")
              .append(Joiner.on(",").join(keyFields))
              .append(")");

    if (getNonKeyFieldsFromMergeStatement(statement).iterator().hasNext()) {
      sqlBuilder.append(" DO UPDATE SET ")
                .append(updateExpressionsSql);
    } else {
      sqlBuilder.append(" DO NOTHING");
    }

    return sqlBuilder.toString();
  }


  @Override
  protected String getSqlFrom(MergeStatement.InputField field) {
    return "EXCLUDED." + field.getName();
  }


  @Override
  protected String getSqlFrom(SelectFirstStatement stmt) {
    StringBuilder result = new StringBuilder("SELECT ");
    // Start by adding the field
    result.append(getSqlFrom(stmt.getFields().get(0)));

    appendFrom(result, stmt);
    appendJoins(result, stmt, innerJoinKeyword(stmt));
    appendWhere(result, stmt);
    appendOrderBy(result, stmt);

    result.append(" LIMIT 1 OFFSET 0");

    return result.toString().trim();
  }


  @Override
  protected String selectStatementPreFieldDirectives(SelectStatement selectStatement) {
    StringBuilder builder = new StringBuilder();

    for (Hint hint : selectStatement.getHints()) {
      if (hint instanceof OptimiseForRowCount) {
        // not available in pg_hint_plan
      }
      else if (hint instanceof UseIndex) {
        UseIndex useIndex = (UseIndex)hint;
        builder.append(" IndexScan(")
          .append(StringUtils.isEmpty(useIndex.getTable().getAlias()) ? useIndex.getTable().getName() : useIndex.getTable().getAlias())
          .append(" ")
          .append(useIndex.getIndexName().toLowerCase())
          .append(")");
      }
      else if (hint instanceof UseImplicitJoinOrder) {
        // not available in pg_hint_plan
        // actually, there is Leading hint, which we could abuse
      }
      else if (hint instanceof ParallelQueryHint) {
        // not available in pg_hint_plan
      }
      else if (hint instanceof PostgreSQLCustomHint) {
        builder.append(" ")
        .append(((PostgreSQLCustomHint)hint).getCustomHint());
      }
      else if ( hint instanceof DialectSpecificHint && ((DialectSpecificHint)hint).isSameDatabaseType(PostgreSQL.IDENTIFIER) ) {
        builder.append(" ")
        .append(((DialectSpecificHint)hint).getHintContents());
      }
    }

    if (builder.length() == 0) {
      return super.selectStatementPreFieldDirectives(selectStatement);
    }

    return "/*+" + builder.append(" */ ");
  }


  @Override
  public Collection<String> alterTableAddColumnStatements(Table table, Column column) {
    return ImmutableList.of("ALTER TABLE " + schemaNamePrefix(table) + table.getName() + " ADD COLUMN " + column.getName() + " " + sqlRepresentationOfColumnType(column, true),
        addColumnComment(table, column));
  }


  @Override
  public Collection<String> getSqlForAnalyseTable(Table table) {
    return ImmutableList.of("ANALYZE " + schemaNamePrefix(table) + table.getName());
  }


  @Override
  public Collection<String> alterTableChangeColumnStatements(Table table, Column oldColumn, Column newColumn) {
    List<String> statements = new ArrayList<>();

    Table oldTable = oldTableForChangeColumn(table, oldColumn, newColumn);

    boolean recreatePrimaryKey = oldColumn.isPrimaryKey() || newColumn.isPrimaryKey();

    if (recreatePrimaryKey && !primaryKeysForTable(oldTable).isEmpty()) {
      statements.add(dropPrimaryKeyConstraint(table));
    }

    if (oldColumn.isAutoNumbered() && !newColumn.isAutoNumbered()) {
      String autoNumberSequenceName = schemaNamePrefix() + table.getName() + "_" + oldColumn.getName() + "_seq";
      statements.add("DROP SEQUENCE IF EXISTS " + autoNumberSequenceName + " CASCADE");
    }

    if(!oldColumn.getName().equalsIgnoreCase(newColumn.getName())) {
      statements.add("ALTER TABLE " + schemaNamePrefix(table) + table.getName() + " RENAME " + oldColumn.getName() + " TO " + newColumn.getName());
    }

    boolean alterNullable = oldColumn.isNullable() != newColumn.isNullable();
    boolean alterType = oldColumn.getType() != newColumn.getType() || oldColumn.getScale() != newColumn.getScale() || oldColumn.getWidth() != newColumn.getWidth();
    boolean alterDefaultValue = !Objects.equals(oldColumn.getDefaultValue(), newColumn.getDefaultValue());

    if(alterNullable || alterType || alterDefaultValue) {
      statements.add(addAlterTableConstraint(table, newColumn, alterNullable, alterType, alterDefaultValue));
    }

    if (recreatePrimaryKey && !primaryKeysForTable(table).isEmpty()) {
      statements.add(addPrimaryKeyConstraint(table));
    }

    statements.add(addColumnComment(table, newColumn));

    return statements;
  }


  private String addAlterTableConstraint(Table table, Column newColumn, boolean alterNullable, boolean alterType,
      boolean alterDefaultValue) {
<<<<<<< HEAD
    StringBuilder sqlBuilder = new StringBuilder();
    sqlBuilder.append("ALTER TABLE ").append(schemaNamePrefix(table)).append(table.getName())
            .append(alterNullable ? " ALTER COLUMN " + newColumn.getName() + (newColumn.isNullable() ? " DROP NOT NULL" : " SET NOT NULL") : "")
            .append(alterNullable && alterType ? "," : "").append(alterType ? " ALTER COLUMN " + newColumn.getName() + " TYPE " + sqlRepresentationOfColumnType(newColumn, false, false, true) : "")
            .append(alterDefaultValue && (alterNullable || alterType) ? "," : "").append(alterDefaultValue ? " ALTER COLUMN " + newColumn.getName() + (!newColumn.getDefaultValue().isEmpty() ? " SET DEFAULT " + sqlForDefaultClauseLiteral(newColumn) : " DROP DEFAULT") : "");
    return sqlBuilder.toString();
=======

    return "ALTER TABLE " + schemaNamePrefix(table) + table.getName()
            + (alterNullable ? " ALTER COLUMN " + newColumn.getName() + (newColumn.isNullable() ? " DROP NOT NULL" : " SET NOT NULL") : "")
            + (alterNullable && alterType ? "," : "")
            + (alterType ? " ALTER COLUMN " + newColumn.getName() + " TYPE " + sqlRepresentationOfColumnType(newColumn, false, false, true) : "")
            + (alterDefaultValue && (alterNullable || alterType) ? "," : "")
            + (alterDefaultValue ? " ALTER COLUMN " + newColumn.getName() + (!newColumn.getDefaultValue().isEmpty() ? " SET DEFAULT " + sqlForDefaultClauseLiteral(newColumn) : " DROP DEFAULT") : "");
>>>>>>> 1abd57c2
  }


  private String addColumnComment(Table table, Column column) {
    StringBuilder comment = new StringBuilder ("COMMENT ON COLUMN " + schemaNamePrefix(table) + table.getName() + "." + column.getName() + " IS '"+REAL_NAME_COMMENT_LABEL+":[" + column.getName() + "]/TYPE:[" + column.getType().toString() + "]");
    if(column.isAutoNumbered()) {
      int autoNumberStart = column.getAutoNumberStart() == -1 ? 1 : column.getAutoNumberStart();
      comment.append("/AUTONUMSTART:[").append(autoNumberStart).append("]");
    }
    comment.append("'");
    return comment.toString();
  }


  private String dropPrimaryKeyConstraint(Table table) {
    return "ALTER TABLE " + schemaNamePrefix(table) + table.getName() + " DROP CONSTRAINT " + table.getName() + "_PK";
  }


  private String addPrimaryKeyConstraint(Table table) {
    return "ALTER TABLE " + schemaNamePrefix(table) + table.getName() + " ADD CONSTRAINT " + table.getName() + "_PK PRIMARY KEY(" + Joiner.on(", ").join(namesOfColumns(SchemaUtils.primaryKeysForTable(table))) + ")";
  }


  @Override
  public Collection<String> alterTableDropColumnStatements(Table table, Column column) {
    return ImmutableList.of("ALTER TABLE " + schemaNamePrefix(table) + table.getName() + " DROP COLUMN " + column.getName());
  }


  @Override
  protected Collection<String> indexDeploymentStatements(Table table, Index index) {
    StringBuilder statement = new StringBuilder();

    statement.append("CREATE ");
    if (index.isUnique()) {
      statement.append("UNIQUE ");
    }
    statement.append("INDEX ")
             .append(index.getName())
             .append(" ON ")
             .append(schemaNamePrefix(table))
             .append(table.getName())
             .append(" (")
             .append(Joiner.on(", ").join(index.columnNames()))
             .append(")");

    return ImmutableList.<String>builder()
      .add(statement.toString())
      .add(addIndexComment(index.getName()))
      .build();
  }


  private String addIndexComment(String indexName) {
    return "COMMENT ON INDEX " + indexName + " IS '"+REAL_NAME_COMMENT_LABEL+":[" + indexName + "]'";
  }


  @Override
  public void prepareStatementParameters(NamedParameterPreparedStatement statement, DataValueLookup values, SqlParameter parameter) throws SQLException {
    switch (parameter.getMetadata().getType()) {
      case BLOB:
        byte[] blobVal = values.getByteArray(parameter.getImpliedName());
        if (blobVal == null) {
          InputStream inputStream = new ByteArrayInputStream(new byte[]{});
          statement.setBinaryStream(parameter, inputStream);
        } else {
          InputStream inputStream = new ByteArrayInputStream(blobVal);
          statement.setBinaryStream(parameter, inputStream);
        }
        return;

      default:
        super.prepareStatementParameters(statement, values, parameter);
    }
  }


  @Override
  protected String getSqlFrom(Boolean literalValue) {
    return literalValue ? "TRUE" : "FALSE";
  }


  @Override
  protected String getSqlForSome(Function function) {
    return "BOOL_OR(" + getSqlFrom(function.getArguments().get(0)) + ")";
  }


  @Override
  protected String getSqlForEvery(Function function) {
    return "BOOL_AND(" + getSqlFrom(function.getArguments().get(0)) + ")";
  }


  /**
   * @see org.alfasoftware.morf.jdbc.SqlDialect#getSqlFrom(DeleteStatement)
   */
  @Override
  protected String getSqlFrom(DeleteStatement statement) {
    if (statement.getLimit().isPresent()) {
      StringBuilder sqlBuilder = new StringBuilder();

      DeleteStatementBuilder deleteStatement = DeleteStatement.delete(statement.getTable());
      sqlBuilder.append(super.getSqlFrom(deleteStatement.build()));

      // Now add the limit clause, using the current table id.
      sqlBuilder.append(" WHERE ctid IN (");

      SelectStatementBuilder selectStatement = select().fields(field("ctid")).from(statement.getTable());
      if (statement.getWhereCriterion() != null) {
        selectStatement = selectStatement.where(statement.getWhereCriterion());
      }
      sqlBuilder.append(getSqlFrom(selectStatement.build()));

<<<<<<< HEAD
=======
      // We have already checked statement.getLimit().isPresent() here, but Sonar gives a false postive on the .get() below
>>>>>>> 1abd57c2
      sqlBuilder.append(" LIMIT ").append(statement.getLimit().get()).append(")"); //NOSONAR

      return sqlBuilder.toString();
    }
    return super.getSqlFrom(statement);
  }


  /**
   * @see org.alfasoftware.morf.jdbc.SqlDialect#tableNameWithSchemaName(org.alfasoftware.morf.sql.element.TableReference)
   */
  @Override
  protected String tableNameWithSchemaName(TableReference tableRef) {
    if (StringUtils.isEmpty(tableRef.getDblink())) {
      return schemaNamePrefix(tableRef) + tableRef.getName();
    } else {
      return tableRef.getDblink() + "." + tableRef.getName();
    }
  }
}<|MERGE_RESOLUTION|>--- conflicted
+++ resolved
@@ -1,872 +1,861 @@
-package org.alfasoftware.morf.jdbc.postgresql;
-
-import static org.alfasoftware.morf.metadata.SchemaUtils.namesOfColumns;
-import static org.alfasoftware.morf.metadata.SchemaUtils.primaryKeysForTable;
-import static org.alfasoftware.morf.sql.SelectStatement.select;
-import static org.alfasoftware.morf.sql.SqlUtils.field;
-
-import java.io.ByteArrayInputStream;
-import java.io.InputStream;
-import java.sql.SQLException;
-import java.util.ArrayList;
-import java.util.Collection;
-import java.util.List;
-import java.util.Objects;
-import java.util.StringJoiner;
-
-import org.alfasoftware.morf.jdbc.DatabaseType;
-import org.alfasoftware.morf.jdbc.NamedParameterPreparedStatement;
-import org.alfasoftware.morf.jdbc.SqlDialect;
-import org.alfasoftware.morf.metadata.Column;
-import org.alfasoftware.morf.metadata.DataType;
-import org.alfasoftware.morf.metadata.DataValueLookup;
-import org.alfasoftware.morf.metadata.Index;
-import org.alfasoftware.morf.metadata.SchemaUtils;
-import org.alfasoftware.morf.metadata.Table;
-import org.alfasoftware.morf.metadata.View;
-import org.alfasoftware.morf.sql.DeleteStatement;
-import org.alfasoftware.morf.sql.DeleteStatementBuilder;
-import org.alfasoftware.morf.sql.DialectSpecificHint;
-import org.alfasoftware.morf.sql.Hint;
-import org.alfasoftware.morf.sql.MergeStatement;
-import org.alfasoftware.morf.sql.OptimiseForRowCount;
-import org.alfasoftware.morf.sql.ParallelQueryHint;
-import org.alfasoftware.morf.sql.PostgreSQLCustomHint;
-import org.alfasoftware.morf.sql.SelectFirstStatement;
-import org.alfasoftware.morf.sql.SelectStatement;
-import org.alfasoftware.morf.sql.SelectStatementBuilder;
-import org.alfasoftware.morf.sql.UseImplicitJoinOrder;
-import org.alfasoftware.morf.sql.UseIndex;
-import org.alfasoftware.morf.sql.element.AliasedField;
-import org.alfasoftware.morf.sql.element.BlobFieldLiteral;
-import org.alfasoftware.morf.sql.element.Cast;
-import org.alfasoftware.morf.sql.element.ConcatenatedField;
-import org.alfasoftware.morf.sql.element.Function;
-import org.alfasoftware.morf.sql.element.FunctionType;
-import org.alfasoftware.morf.sql.element.SqlParameter;
-import org.alfasoftware.morf.sql.element.TableReference;
-import org.apache.commons.lang3.StringUtils;
-
-import com.google.common.base.Joiner;
-import com.google.common.collect.ImmutableList;
-import com.google.common.collect.Iterables;
-import com.google.common.collect.Lists;
-
-class PostgreSQLDialect extends SqlDialect {
-
-  public PostgreSQLDialect(String schemaName) {
-   super(schemaName);
-  }
-
-
-  @Override
-  public DatabaseType getDatabaseType() {
-    return DatabaseType.Registry.findByIdentifier(PostgreSQL.IDENTIFIER);
-  }
-
-
-  @Override
-  public String schemaNamePrefix() {
-    String schemaName = getSchemaName();
-
-    if (StringUtils.isEmpty(schemaName)) {
-      return "";
-    }
-
-    return schemaName + ".";
-  }
-
-
-  private String schemaNamePrefix(TableReference tableRef) {
-    if(tableRef.isTemporary()) {
-      return "";
-    }
-    if (StringUtils.isEmpty(tableRef.getSchemaName())) {
-      return schemaNamePrefix();
-    } else {
-      return tableRef.getSchemaName() + ".";
-    }
-  }
-
-
-  @Override
-  protected String schemaNamePrefix(Table table) {
-    if (table.isTemporary()) {
-      return "";
-    }
-    return schemaNamePrefix();
-  }
-
-
-  @Override
-  protected String getSqlForRowNumber(){
-    return "ROW_NUMBER() OVER()";
-  }
-
-
-  @Override
-  protected String getSqlForWindowFunction(Function function) {
-    FunctionType functionType = function.getType();
-    switch (functionType) {
-      case ROW_NUMBER:
-        return "ROW_NUMBER()";
-
-      default:
-        return super.getSqlForWindowFunction(function);
-    }
-  }
-
-
-  @Override
-  protected String getDataTypeRepresentation(DataType dataType, int width, int scale) {
-    switch (dataType) {
-      case STRING:
-        return String.format("VARCHAR(%d)", width);
-
-      case DECIMAL:
-        return String.format("DECIMAL(%d,%d)", width, scale);
-
-      case DATE:
-        return "DATE";
-
-      case BOOLEAN:
-        return "BOOLEAN";
-
-      case BIG_INTEGER:
-        return "NUMERIC(19)";
-
-      case INTEGER:
-        return "INTEGER";
-
-      case BLOB:
-        return "BYTEA";
-
-      case CLOB:
-        return "TEXT";
-
-      default:
-        throw new UnsupportedOperationException("Cannot map column with type [" + dataType + "]");
-    }
-  }
-
-
-  @Override
-  protected String getColumnRepresentation(DataType dataType, int width, int scale) {
-    if (dataType == DataType.STRING) {
-      return getDataTypeRepresentation(dataType, width, scale) + " COLLATE \"POSIX\"";
-    }
-
-    return getDataTypeRepresentation(dataType, width, scale);
-  }
-
-
-  @Override
-  protected String getSqlFrom(Cast cast) {
-    if (cast.getDataType() == DataType.STRING) {
-      return super.getSqlFrom(cast) + " COLLATE \"POSIX\"";
-    }
-
-    return super.getSqlFrom(cast);
-  }
-
-
-  @Override
-  protected Collection<String> internalTableDeploymentStatements(Table table) {
-    return ImmutableList.<String>builder()
-        .addAll(createTableStatement(table))
-        .addAll(createCommentStatements(table))
-        .build();
-  }
-
-
-  @Override
-  public Collection<String> addTableFromStatementsWithCasting(Table table, SelectStatement selectStatement) {
-    return internalAddTableFromStatements(table, selectStatement, true);
-  }
-
-
-  private Collection<String> internalAddTableFromStatements(Table table, SelectStatement selectStatement, boolean withCasting) {
-    return ImmutableList.<String>builder()
-            .addAll(createTableStatement(table, selectStatement, withCasting))
-            .addAll(createFieldStatements(table))
-            .addAll(createCommentStatements(table))
-            .addAll(createAllIndexStatements(table))
-            .build();
-  }
-
-
-  private List<String> createTableStatement(Table table) {
-    List<String> preStatements = new ArrayList<>();
-    List<String> postStatements = new ArrayList<>();
-
-    StringBuilder createTableStatement = new StringBuilder();
-    beginTableStatement(table, createTableStatement);
-
-    List<String> primaryKeys = new ArrayList<>();
-    boolean first = true;
-
-    for (Column column : table.columns()) {
-      if (!first) {
-        createTableStatement.append(", ");
-      }
-
-      createTableStatement.append(column.getName());
-      createTableStatement.append(" ").append(sqlRepresentationOfColumnType(column));
-      handleAutoNumberedColumn(table, preStatements, postStatements, createTableStatement, column, false);
-
-      if (column.isPrimaryKey()) {
-        primaryKeys.add(column.getName());
-      }
-
-      first = false;
-    }
-
-    if (!primaryKeys.isEmpty()) {
-      createTableStatement
-              .append(", CONSTRAINT ")
-              .append(table.getName())
-              .append("_PK PRIMARY KEY(")
-              .append(Joiner.on(", ").join(primaryKeys))
-              .append(")");
-    }
-
-    createTableStatement.append(")");
-
-    ImmutableList.Builder<String> statements = ImmutableList.<String>builder()
-            .addAll(preStatements)
-            .add(createTableStatement.toString());
-
-    statements.addAll(postStatements);
-
-    return statements.build();
-  }
-
-
-  private List<String> createTableStatement(Table table, SelectStatement asSelect, boolean withCasting) {
-    List<String> preStatements = new ArrayList<>();
-    List<String> postStatements = new ArrayList<>();
-
-    StringBuilder createTableStatement = new StringBuilder();
-    beginTableStatement(table, createTableStatement);
-
-    boolean first = true;
-
-    for (Column column : table.columns()) {
-      if (!first) {
-        createTableStatement.append(", ");
-      }
-
-      createTableStatement.append(column.getName());
-      createTableStatement.append(sqlRepresentationOfColumnType(column, false, false, false));
-      handleAutoNumberedColumn(table, preStatements, postStatements, createTableStatement, column, true);
-
-      first = false;
-    }
-
-    createTableStatement.append(")");
-
-    String selectStatement = withCasting ? convertStatementToSQL(addCastsToSelect(table, asSelect)) : convertStatementToSQL(asSelect);
-    createTableStatement.append(" AS ").append(selectStatement);
-
-    ImmutableList.Builder<String> statements = ImmutableList.<String>builder()
-            .addAll(preStatements)
-            .add(createTableStatement.toString());
-
-    statements.addAll(postStatements);
-
-    return statements.build();
-  }
-
-
-  private void beginTableStatement(Table table, StringBuilder createTableStatement) {
-    createTableStatement.append("CREATE ");
-
-    if (table.isTemporary()) {
-      createTableStatement.append("TEMP ");
-    }
-
-    createTableStatement.append("TABLE ")
-            .append(schemaNamePrefix(table))
-            .append(table.getName())
-            .append(" (");
-  }
-
-
-  private void handleAutoNumberedColumn(Table table, List<String> preStatements, List<String> postStatements, StringBuilder createTableStatement, Column column, boolean asSelect) {
-    if(column.isAutoNumbered()) {
-      int autoNumberStart = column.getAutoNumberStart() == -1 ? 1 : column.getAutoNumberStart();
-      String autoNumberSequenceName = schemaNamePrefix() + table.getName() + "_" + column.getName() + "_seq";
-      preStatements.add("DROP SEQUENCE IF EXISTS " + autoNumberSequenceName);
-      preStatements.add("CREATE SEQUENCE " + autoNumberSequenceName + " START " + autoNumberStart);
-
-      if (asSelect) {
-        postStatements.add("ALTER TABLE " + table.getName() + " ALTER " + column.getName() + " SET DEFAULT nextval('" + autoNumberSequenceName + "')");
-      } else {
-        createTableStatement.append(" DEFAULT nextval('").append(autoNumberSequenceName).append("')");
-      }
-
-      postStatements.add("ALTER SEQUENCE " + autoNumberSequenceName + " OWNED BY " + schemaNamePrefix() + table.getName() + "." + column.getName());
-    }
-  }
-
-
-  private List<String> createFieldStatements(Table table) {
-    List<String> fieldStatements = new ArrayList<>();
-    List<String> primaryKeys = new ArrayList<>();
-
-    StringJoiner joiner = new StringJoiner(",", "ALTER TABLE " + table.getName(), "");
-
-    for (Column column : table.columns()) {
-      if (column.isPrimaryKey()) {
-        primaryKeys.add(column.getName());
-      }
-
-      if (!column.isNullable()) {
-        joiner.add(" ALTER " + column.getName() + " SET NOT NULL");
-      }
-
-      if (StringUtils.isNotEmpty(column.getDefaultValue()) && !column.isAutoNumbered()) {
-        joiner.add(" ALTER " + column.getName() + " SET DEFAULT " + column.getDefaultValue());
-      }
-    }
-
-    if (!primaryKeys.isEmpty()) {
-      joiner.add(" ADD CONSTRAINT " + table.getName() + "_PK PRIMARY KEY(" + Joiner.on(", ").join(primaryKeys) + ")");
-    }
-
-    fieldStatements.add(joiner.toString());
-    return fieldStatements;
-  }
-
-
-  private Collection<String> createCommentStatements(Table table) {
-    List<String> commentStatements = Lists.newArrayList();
-
-    commentStatements.add(addTableComment(table));
-    for (Column column : table.columns()) {
-      commentStatements.add(addColumnComment(table, column));
-    }
-
-    return commentStatements;
-  }
-
-
-  private String addTableComment(Table table) {
-    return "COMMENT ON TABLE " + schemaNamePrefix(table) + table.getName() + " IS '"+REAL_NAME_COMMENT_LABEL+":[" + table.getName() + "]'";
-  }
-
-
-  @Override
-  public Collection<String> renameTableStatements(Table from, Table to) {
-    Iterable<String> renameTable = ImmutableList.of("ALTER TABLE " + schemaNamePrefix(from) + from.getName() + " RENAME TO " + to.getName());
-
-    Iterable<String> renamePk = SchemaUtils.primaryKeysForTable(from).isEmpty()
-        ? ImmutableList.of()
-        : renameIndexStatements(from, from.getName() + "_pk", to.getName() + "_pk");
-
-    Iterable<String> renameSeq = SchemaUtils.autoNumbersForTable(from).isEmpty()
-        ? ImmutableList.of()
-        : renameSequenceStatements(from.getName() + "_seq", to.getName() + "_seq");
-
-    return ImmutableList.<String>builder()
-        .addAll(renameTable)
-        .addAll(renamePk)
-        .addAll(renameSeq)
-        .add(addTableComment(to))
-        .build();
-  }
-
-
-  @Override
-  public Collection<String> renameIndexStatements(Table table, String fromIndexName, String toIndexName) {
-    return ImmutableList.<String>builder()
-        .addAll(super.renameIndexStatements(table, fromIndexName, toIndexName))
-        .add(addIndexComment(toIndexName))
-        .build();
-  }
-
-
-  private Collection<String> renameSequenceStatements(String fromSeqName, String toSeqName) {
-    return ImmutableList.of(String.format("ALTER SEQUENCE %s RENAME TO %s", fromSeqName, toSeqName));
-  }
-
-
-  @Override
-  public Collection<String> changePrimaryKeyColumns(Table table, List<String> oldPrimaryKeyColumns, List<String> newPrimaryKeyColumns) {
-    List<String> result = new ArrayList<>();
-
-    if (!oldPrimaryKeyColumns.isEmpty()) {
-      result.add(dropPrimaryKeyConstraint(table));
-    }
-
-    if (!newPrimaryKeyColumns.isEmpty()) {
-      result.add(addPrimaryKeyConstraint(table));
-    }
-
-    return result;
-  }
-
-
-  @Override
-  public Collection<String> viewDeploymentStatements(View view) {
-    return ImmutableList.<String>builder()
-        .addAll(super.viewDeploymentStatements(view))
-        .add(addViewComment(view.getName()))
-        .build();
-  }
-
-
-  private String addViewComment(String viewName) {
-    return "COMMENT ON VIEW " + viewName + " IS '"+REAL_NAME_COMMENT_LABEL+":[" + viewName + "]'";
-  }
-
-
-  @Override
-  public String connectionTestStatement() {
-    return "SELECT 1";
-  }
-
-
-  @Override
-  public Collection<String> dropStatements(View view) {
-    return ImmutableList.of("DROP VIEW IF EXISTS " + schemaNamePrefix() + view.getName() + " CASCADE");
-  }
-
-
-  @Override
-  protected String getFromDummyTable() {
-    return "";
-  }
-
-
-  @Override
-  protected String getSqlFrom(ConcatenatedField concatenatedField) {
-    List<String> sql = new ArrayList<>();
-    for (AliasedField field : concatenatedField.getConcatenationFields()) {
-      sql.add(getSqlFrom(field));
-    }
-    return "CONCAT(" + StringUtils.join(sql, ", ") + ")";
-  }
-
-  @Override
-  protected String getSqlFrom(BlobFieldLiteral field) {
-    return String.format("E'\\x%s'", field.getValue());
-  }
-
-  @Override
-  protected String getSqlForDaysBetween(AliasedField toDate, AliasedField fromDate) {
-    return "(" + getSqlFrom(toDate) + ") - (" + getSqlFrom(fromDate) + ")";
-  }
-
-
-  @Override
-  protected String getSqlForMonthsBetween(AliasedField toDate, AliasedField fromDate) {
-    String toDateStr = getSqlFrom(toDate);
-    String fromDateStr = getSqlFrom(fromDate);
-    return "("
-         + "(EXTRACT(YEAR FROM "+toDateStr+") - EXTRACT(YEAR FROM "+fromDateStr+")) * 12"
-         + " + (EXTRACT(MONTH FROM "+toDateStr+") - EXTRACT(MONTH FROM "+fromDateStr+"))"
-         + " + CASE WHEN "+toDateStr+" > "+fromDateStr
-                + " THEN CASE WHEN EXTRACT(DAY FROM "+toDateStr+") >= EXTRACT(DAY FROM "+fromDateStr+") THEN 0"
-                          + " WHEN EXTRACT(MONTH FROM "+toDateStr+") <> EXTRACT(MONTH FROM "+toDateStr+" + 1) THEN 0"
-                          + " ELSE -1 END"
-                + " ELSE CASE WHEN EXTRACT(MONTH FROM "+fromDateStr+") <> EXTRACT(MONTH FROM "+fromDateStr+" + 1) THEN 0"
-                          + " WHEN EXTRACT(DAY FROM "+fromDateStr+") >= EXTRACT(DAY FROM "+toDateStr+") THEN 0"
-                          + " ELSE 1 END"
-           + " END"
-         + ")";
-  }
-
-
-  @Override
-  protected String getSqlForLastDayOfMonth(AliasedField date) {
-    return String.format(
-        "(DATE_TRUNC('MONTH', (%s)) + INTERVAL '1 MONTH' - INTERVAL '1 DAY') :: DATE",
-        getSqlFrom(date));
-  }
-
-
-  @Override
-  protected String getSqlForDateToYyyymmdd(Function function) {
-    AliasedField field = function.getArguments().get(0);
-    return "TO_CHAR("+ getSqlFrom(field) + ",'YYYYMMDD') :: NUMERIC";
-  }
-
-
-  @Override
-  protected String getSqlForDateToYyyymmddHHmmss(Function function) {
-    AliasedField field = function.getArguments().get(0);
-    return "TO_CHAR("+ getSqlFrom(field) + ",'YYYYMMDDHH24MISS') :: NUMERIC";
-  }
-
-
-  @Override
-  protected String getSqlForYYYYMMDDToDate(Function function) {
-    AliasedField field = function.getArguments().get(0);
-    return "TO_DATE(("+ getSqlFrom(field) + ") :: TEXT,'YYYYMMDD')";
-  }
-
-
-  @Override
-  protected String getSqlForNow(Function function) {
-    return "NOW()";
-  }
-
-
-  @Override
-  protected String getSqlForAddDays(Function function) {
-    AliasedField date = function.getArguments().get(0);
-    AliasedField days = function.getArguments().get(1);
-    return String.format(
-      "(((%s) + (%s) * INTERVAL '1 DAY') :: DATE)",
-      getSqlFrom(date), getSqlFrom(days));
-  }
-
-
-  @Override
-  protected String getSqlForAddMonths(Function function) {
-    AliasedField date = function.getArguments().get(0);
-    AliasedField months = function.getArguments().get(1);
-    return String.format(
-      "(((%s) + (%s) * INTERVAL '1 MONTH') :: DATE)",
-      getSqlFrom(date), getSqlFrom(months));
-  }
-
-
-  @Override
-  protected String getSqlForRandomString(Function function) {
-    String lengthSql = getSqlFrom(function.getArguments().get(0));
-    String randomString = "MD5(RANDOM() :: TEXT)";
-    return "UPPER(SUBSTRING(" + randomString + ", 1, (" + lengthSql + ") :: INT))";
-  }
-
-
-  @Override
-  protected String getSqlForRandom() {
-    return "RANDOM()";
-  }
-
-
-  @Override
-  protected String getSqlForRound(Function function) {
-    return "ROUND((" + getSqlFrom(function.getArguments().get(0)) + ") :: NUMERIC, " + getSqlFrom(function.getArguments().get(1)) + ")";
-  }
-
-
-  @Override
-  protected String getSqlFrom(MergeStatement statement) {
-    if (StringUtils.isBlank(statement.getTable().getName())) {
-      throw new IllegalArgumentException("Cannot create SQL for a blank table");
-    }
-
-    checkSelectStatementHasNoHints(statement.getSelectStatement(), "MERGE may not be used with SELECT statement hints");
-
-    Iterable<String> destinationFields = Iterables.transform(
-        statement.getSelectStatement().getFields(),
-        AliasedField::getImpliedName);
-
-    Iterable<AliasedField> updateExpressions = getMergeStatementUpdateExpressions(statement);
-    String updateExpressionsSql = getMergeStatementAssignmentsSql(updateExpressions);
-
-    Iterable<String> keyFields = Iterables.transform(
-        statement.getTableUniqueKey(),
-        AliasedField::getImpliedName);
-
-    StringBuilder sqlBuilder = new StringBuilder();
-
-    sqlBuilder.append("INSERT INTO ")
-              .append(tableNameWithSchemaName(statement.getTable()))
-              .append(" (")
-              .append(Joiner.on(", ").join(destinationFields))
-              .append(") ")
-              .append(getSqlFrom(statement.getSelectStatement()))
-              .append(" ON CONFLICT (")
-              .append(Joiner.on(",").join(keyFields))
-              .append(")");
-
-    if (getNonKeyFieldsFromMergeStatement(statement).iterator().hasNext()) {
-      sqlBuilder.append(" DO UPDATE SET ")
-                .append(updateExpressionsSql);
-    } else {
-      sqlBuilder.append(" DO NOTHING");
-    }
-
-    return sqlBuilder.toString();
-  }
-
-
-  @Override
-  protected String getSqlFrom(MergeStatement.InputField field) {
-    return "EXCLUDED." + field.getName();
-  }
-
-
-  @Override
-  protected String getSqlFrom(SelectFirstStatement stmt) {
-    StringBuilder result = new StringBuilder("SELECT ");
-    // Start by adding the field
-    result.append(getSqlFrom(stmt.getFields().get(0)));
-
-    appendFrom(result, stmt);
-    appendJoins(result, stmt, innerJoinKeyword(stmt));
-    appendWhere(result, stmt);
-    appendOrderBy(result, stmt);
-
-    result.append(" LIMIT 1 OFFSET 0");
-
-    return result.toString().trim();
-  }
-
-
-  @Override
-  protected String selectStatementPreFieldDirectives(SelectStatement selectStatement) {
-    StringBuilder builder = new StringBuilder();
-
-    for (Hint hint : selectStatement.getHints()) {
-      if (hint instanceof OptimiseForRowCount) {
-        // not available in pg_hint_plan
-      }
-      else if (hint instanceof UseIndex) {
-        UseIndex useIndex = (UseIndex)hint;
-        builder.append(" IndexScan(")
-          .append(StringUtils.isEmpty(useIndex.getTable().getAlias()) ? useIndex.getTable().getName() : useIndex.getTable().getAlias())
-          .append(" ")
-          .append(useIndex.getIndexName().toLowerCase())
-          .append(")");
-      }
-      else if (hint instanceof UseImplicitJoinOrder) {
-        // not available in pg_hint_plan
-        // actually, there is Leading hint, which we could abuse
-      }
-      else if (hint instanceof ParallelQueryHint) {
-        // not available in pg_hint_plan
-      }
-      else if (hint instanceof PostgreSQLCustomHint) {
-        builder.append(" ")
-        .append(((PostgreSQLCustomHint)hint).getCustomHint());
-      }
-      else if ( hint instanceof DialectSpecificHint && ((DialectSpecificHint)hint).isSameDatabaseType(PostgreSQL.IDENTIFIER) ) {
-        builder.append(" ")
-        .append(((DialectSpecificHint)hint).getHintContents());
-      }
-    }
-
-    if (builder.length() == 0) {
-      return super.selectStatementPreFieldDirectives(selectStatement);
-    }
-
-    return "/*+" + builder.append(" */ ");
-  }
-
-
-  @Override
-  public Collection<String> alterTableAddColumnStatements(Table table, Column column) {
-    return ImmutableList.of("ALTER TABLE " + schemaNamePrefix(table) + table.getName() + " ADD COLUMN " + column.getName() + " " + sqlRepresentationOfColumnType(column, true),
-        addColumnComment(table, column));
-  }
-
-
-  @Override
-  public Collection<String> getSqlForAnalyseTable(Table table) {
-    return ImmutableList.of("ANALYZE " + schemaNamePrefix(table) + table.getName());
-  }
-
-
-  @Override
-  public Collection<String> alterTableChangeColumnStatements(Table table, Column oldColumn, Column newColumn) {
-    List<String> statements = new ArrayList<>();
-
-    Table oldTable = oldTableForChangeColumn(table, oldColumn, newColumn);
-
-    boolean recreatePrimaryKey = oldColumn.isPrimaryKey() || newColumn.isPrimaryKey();
-
-    if (recreatePrimaryKey && !primaryKeysForTable(oldTable).isEmpty()) {
-      statements.add(dropPrimaryKeyConstraint(table));
-    }
-
-    if (oldColumn.isAutoNumbered() && !newColumn.isAutoNumbered()) {
-      String autoNumberSequenceName = schemaNamePrefix() + table.getName() + "_" + oldColumn.getName() + "_seq";
-      statements.add("DROP SEQUENCE IF EXISTS " + autoNumberSequenceName + " CASCADE");
-    }
-
-    if(!oldColumn.getName().equalsIgnoreCase(newColumn.getName())) {
-      statements.add("ALTER TABLE " + schemaNamePrefix(table) + table.getName() + " RENAME " + oldColumn.getName() + " TO " + newColumn.getName());
-    }
-
-    boolean alterNullable = oldColumn.isNullable() != newColumn.isNullable();
-    boolean alterType = oldColumn.getType() != newColumn.getType() || oldColumn.getScale() != newColumn.getScale() || oldColumn.getWidth() != newColumn.getWidth();
-    boolean alterDefaultValue = !Objects.equals(oldColumn.getDefaultValue(), newColumn.getDefaultValue());
-
-    if(alterNullable || alterType || alterDefaultValue) {
-      statements.add(addAlterTableConstraint(table, newColumn, alterNullable, alterType, alterDefaultValue));
-    }
-
-    if (recreatePrimaryKey && !primaryKeysForTable(table).isEmpty()) {
-      statements.add(addPrimaryKeyConstraint(table));
-    }
-
-    statements.add(addColumnComment(table, newColumn));
-
-    return statements;
-  }
-
-
-  private String addAlterTableConstraint(Table table, Column newColumn, boolean alterNullable, boolean alterType,
-      boolean alterDefaultValue) {
-<<<<<<< HEAD
-    StringBuilder sqlBuilder = new StringBuilder();
-    sqlBuilder.append("ALTER TABLE ").append(schemaNamePrefix(table)).append(table.getName())
-            .append(alterNullable ? " ALTER COLUMN " + newColumn.getName() + (newColumn.isNullable() ? " DROP NOT NULL" : " SET NOT NULL") : "")
-            .append(alterNullable && alterType ? "," : "").append(alterType ? " ALTER COLUMN " + newColumn.getName() + " TYPE " + sqlRepresentationOfColumnType(newColumn, false, false, true) : "")
-            .append(alterDefaultValue && (alterNullable || alterType) ? "," : "").append(alterDefaultValue ? " ALTER COLUMN " + newColumn.getName() + (!newColumn.getDefaultValue().isEmpty() ? " SET DEFAULT " + sqlForDefaultClauseLiteral(newColumn) : " DROP DEFAULT") : "");
-    return sqlBuilder.toString();
-=======
-
-    return "ALTER TABLE " + schemaNamePrefix(table) + table.getName()
-            + (alterNullable ? " ALTER COLUMN " + newColumn.getName() + (newColumn.isNullable() ? " DROP NOT NULL" : " SET NOT NULL") : "")
-            + (alterNullable && alterType ? "," : "")
-            + (alterType ? " ALTER COLUMN " + newColumn.getName() + " TYPE " + sqlRepresentationOfColumnType(newColumn, false, false, true) : "")
-            + (alterDefaultValue && (alterNullable || alterType) ? "," : "")
-            + (alterDefaultValue ? " ALTER COLUMN " + newColumn.getName() + (!newColumn.getDefaultValue().isEmpty() ? " SET DEFAULT " + sqlForDefaultClauseLiteral(newColumn) : " DROP DEFAULT") : "");
->>>>>>> 1abd57c2
-  }
-
-
-  private String addColumnComment(Table table, Column column) {
-    StringBuilder comment = new StringBuilder ("COMMENT ON COLUMN " + schemaNamePrefix(table) + table.getName() + "." + column.getName() + " IS '"+REAL_NAME_COMMENT_LABEL+":[" + column.getName() + "]/TYPE:[" + column.getType().toString() + "]");
-    if(column.isAutoNumbered()) {
-      int autoNumberStart = column.getAutoNumberStart() == -1 ? 1 : column.getAutoNumberStart();
-      comment.append("/AUTONUMSTART:[").append(autoNumberStart).append("]");
-    }
-    comment.append("'");
-    return comment.toString();
-  }
-
-
-  private String dropPrimaryKeyConstraint(Table table) {
-    return "ALTER TABLE " + schemaNamePrefix(table) + table.getName() + " DROP CONSTRAINT " + table.getName() + "_PK";
-  }
-
-
-  private String addPrimaryKeyConstraint(Table table) {
-    return "ALTER TABLE " + schemaNamePrefix(table) + table.getName() + " ADD CONSTRAINT " + table.getName() + "_PK PRIMARY KEY(" + Joiner.on(", ").join(namesOfColumns(SchemaUtils.primaryKeysForTable(table))) + ")";
-  }
-
-
-  @Override
-  public Collection<String> alterTableDropColumnStatements(Table table, Column column) {
-    return ImmutableList.of("ALTER TABLE " + schemaNamePrefix(table) + table.getName() + " DROP COLUMN " + column.getName());
-  }
-
-
-  @Override
-  protected Collection<String> indexDeploymentStatements(Table table, Index index) {
-    StringBuilder statement = new StringBuilder();
-
-    statement.append("CREATE ");
-    if (index.isUnique()) {
-      statement.append("UNIQUE ");
-    }
-    statement.append("INDEX ")
-             .append(index.getName())
-             .append(" ON ")
-             .append(schemaNamePrefix(table))
-             .append(table.getName())
-             .append(" (")
-             .append(Joiner.on(", ").join(index.columnNames()))
-             .append(")");
-
-    return ImmutableList.<String>builder()
-      .add(statement.toString())
-      .add(addIndexComment(index.getName()))
-      .build();
-  }
-
-
-  private String addIndexComment(String indexName) {
-    return "COMMENT ON INDEX " + indexName + " IS '"+REAL_NAME_COMMENT_LABEL+":[" + indexName + "]'";
-  }
-
-
-  @Override
-  public void prepareStatementParameters(NamedParameterPreparedStatement statement, DataValueLookup values, SqlParameter parameter) throws SQLException {
-    switch (parameter.getMetadata().getType()) {
-      case BLOB:
-        byte[] blobVal = values.getByteArray(parameter.getImpliedName());
-        if (blobVal == null) {
-          InputStream inputStream = new ByteArrayInputStream(new byte[]{});
-          statement.setBinaryStream(parameter, inputStream);
-        } else {
-          InputStream inputStream = new ByteArrayInputStream(blobVal);
-          statement.setBinaryStream(parameter, inputStream);
-        }
-        return;
-
-      default:
-        super.prepareStatementParameters(statement, values, parameter);
-    }
-  }
-
-
-  @Override
-  protected String getSqlFrom(Boolean literalValue) {
-    return literalValue ? "TRUE" : "FALSE";
-  }
-
-
-  @Override
-  protected String getSqlForSome(Function function) {
-    return "BOOL_OR(" + getSqlFrom(function.getArguments().get(0)) + ")";
-  }
-
-
-  @Override
-  protected String getSqlForEvery(Function function) {
-    return "BOOL_AND(" + getSqlFrom(function.getArguments().get(0)) + ")";
-  }
-
-
-  /**
-   * @see org.alfasoftware.morf.jdbc.SqlDialect#getSqlFrom(DeleteStatement)
-   */
-  @Override
-  protected String getSqlFrom(DeleteStatement statement) {
-    if (statement.getLimit().isPresent()) {
-      StringBuilder sqlBuilder = new StringBuilder();
-
-      DeleteStatementBuilder deleteStatement = DeleteStatement.delete(statement.getTable());
-      sqlBuilder.append(super.getSqlFrom(deleteStatement.build()));
-
-      // Now add the limit clause, using the current table id.
-      sqlBuilder.append(" WHERE ctid IN (");
-
-      SelectStatementBuilder selectStatement = select().fields(field("ctid")).from(statement.getTable());
-      if (statement.getWhereCriterion() != null) {
-        selectStatement = selectStatement.where(statement.getWhereCriterion());
-      }
-      sqlBuilder.append(getSqlFrom(selectStatement.build()));
-
-<<<<<<< HEAD
-=======
-      // We have already checked statement.getLimit().isPresent() here, but Sonar gives a false postive on the .get() below
->>>>>>> 1abd57c2
-      sqlBuilder.append(" LIMIT ").append(statement.getLimit().get()).append(")"); //NOSONAR
-
-      return sqlBuilder.toString();
-    }
-    return super.getSqlFrom(statement);
-  }
-
-
-  /**
-   * @see org.alfasoftware.morf.jdbc.SqlDialect#tableNameWithSchemaName(org.alfasoftware.morf.sql.element.TableReference)
-   */
-  @Override
-  protected String tableNameWithSchemaName(TableReference tableRef) {
-    if (StringUtils.isEmpty(tableRef.getDblink())) {
-      return schemaNamePrefix(tableRef) + tableRef.getName();
-    } else {
-      return tableRef.getDblink() + "." + tableRef.getName();
-    }
-  }
+package org.alfasoftware.morf.jdbc.postgresql;
+
+import static org.alfasoftware.morf.metadata.SchemaUtils.namesOfColumns;
+import static org.alfasoftware.morf.metadata.SchemaUtils.primaryKeysForTable;
+import static org.alfasoftware.morf.sql.SelectStatement.select;
+import static org.alfasoftware.morf.sql.SqlUtils.field;
+
+import java.io.ByteArrayInputStream;
+import java.io.InputStream;
+import java.sql.SQLException;
+import java.util.ArrayList;
+import java.util.Collection;
+import java.util.List;
+import java.util.Objects;
+import java.util.StringJoiner;
+
+import org.alfasoftware.morf.jdbc.DatabaseType;
+import org.alfasoftware.morf.jdbc.NamedParameterPreparedStatement;
+import org.alfasoftware.morf.jdbc.SqlDialect;
+import org.alfasoftware.morf.metadata.Column;
+import org.alfasoftware.morf.metadata.DataType;
+import org.alfasoftware.morf.metadata.DataValueLookup;
+import org.alfasoftware.morf.metadata.Index;
+import org.alfasoftware.morf.metadata.SchemaUtils;
+import org.alfasoftware.morf.metadata.Table;
+import org.alfasoftware.morf.metadata.View;
+import org.alfasoftware.morf.sql.DeleteStatement;
+import org.alfasoftware.morf.sql.DeleteStatementBuilder;
+import org.alfasoftware.morf.sql.DialectSpecificHint;
+import org.alfasoftware.morf.sql.Hint;
+import org.alfasoftware.morf.sql.MergeStatement;
+import org.alfasoftware.morf.sql.OptimiseForRowCount;
+import org.alfasoftware.morf.sql.ParallelQueryHint;
+import org.alfasoftware.morf.sql.PostgreSQLCustomHint;
+import org.alfasoftware.morf.sql.SelectFirstStatement;
+import org.alfasoftware.morf.sql.SelectStatement;
+import org.alfasoftware.morf.sql.SelectStatementBuilder;
+import org.alfasoftware.morf.sql.UseImplicitJoinOrder;
+import org.alfasoftware.morf.sql.UseIndex;
+import org.alfasoftware.morf.sql.element.AliasedField;
+import org.alfasoftware.morf.sql.element.BlobFieldLiteral;
+import org.alfasoftware.morf.sql.element.Cast;
+import org.alfasoftware.morf.sql.element.ConcatenatedField;
+import org.alfasoftware.morf.sql.element.Function;
+import org.alfasoftware.morf.sql.element.FunctionType;
+import org.alfasoftware.morf.sql.element.SqlParameter;
+import org.alfasoftware.morf.sql.element.TableReference;
+import org.apache.commons.lang3.StringUtils;
+
+import com.google.common.base.Joiner;
+import com.google.common.collect.ImmutableList;
+import com.google.common.collect.Iterables;
+import com.google.common.collect.Lists;
+
+class PostgreSQLDialect extends SqlDialect {
+
+  public PostgreSQLDialect(String schemaName) {
+   super(schemaName);
+  }
+
+
+  @Override
+  public DatabaseType getDatabaseType() {
+    return DatabaseType.Registry.findByIdentifier(PostgreSQL.IDENTIFIER);
+  }
+
+
+  @Override
+  public String schemaNamePrefix() {
+    String schemaName = getSchemaName();
+
+    if (StringUtils.isEmpty(schemaName)) {
+      return "";
+    }
+
+    return schemaName + ".";
+  }
+
+
+  private String schemaNamePrefix(TableReference tableRef) {
+    if(tableRef.isTemporary()) {
+      return "";
+    }
+    if (StringUtils.isEmpty(tableRef.getSchemaName())) {
+      return schemaNamePrefix();
+    } else {
+      return tableRef.getSchemaName() + ".";
+    }
+  }
+
+
+  @Override
+  protected String schemaNamePrefix(Table table) {
+    if (table.isTemporary()) {
+      return "";
+    }
+    return schemaNamePrefix();
+  }
+
+
+  @Override
+  protected String getSqlForRowNumber(){
+    return "ROW_NUMBER() OVER()";
+  }
+
+
+  @Override
+  protected String getSqlForWindowFunction(Function function) {
+    FunctionType functionType = function.getType();
+    switch (functionType) {
+      case ROW_NUMBER:
+        return "ROW_NUMBER()";
+
+      default:
+        return super.getSqlForWindowFunction(function);
+    }
+  }
+
+
+  @Override
+  protected String getDataTypeRepresentation(DataType dataType, int width, int scale) {
+    switch (dataType) {
+      case STRING:
+        return String.format("VARCHAR(%d)", width);
+
+      case DECIMAL:
+        return String.format("DECIMAL(%d,%d)", width, scale);
+
+      case DATE:
+        return "DATE";
+
+      case BOOLEAN:
+        return "BOOLEAN";
+
+      case BIG_INTEGER:
+        return "NUMERIC(19)";
+
+      case INTEGER:
+        return "INTEGER";
+
+      case BLOB:
+        return "BYTEA";
+
+      case CLOB:
+        return "TEXT";
+
+      default:
+        throw new UnsupportedOperationException("Cannot map column with type [" + dataType + "]");
+    }
+  }
+
+
+  @Override
+  protected String getColumnRepresentation(DataType dataType, int width, int scale) {
+    if (dataType == DataType.STRING) {
+      return getDataTypeRepresentation(dataType, width, scale) + " COLLATE \"POSIX\"";
+    }
+
+    return getDataTypeRepresentation(dataType, width, scale);
+  }
+
+
+  @Override
+  protected String getSqlFrom(Cast cast) {
+    if (cast.getDataType() == DataType.STRING) {
+      return super.getSqlFrom(cast) + " COLLATE \"POSIX\"";
+    }
+
+    return super.getSqlFrom(cast);
+  }
+
+
+  @Override
+  protected Collection<String> internalTableDeploymentStatements(Table table) {
+    return ImmutableList.<String>builder()
+        .addAll(createTableStatement(table))
+        .addAll(createCommentStatements(table))
+        .build();
+  }
+
+
+  @Override
+  public Collection<String> addTableFromStatementsWithCasting(Table table, SelectStatement selectStatement) {
+    return internalAddTableFromStatements(table, selectStatement, true);
+  }
+
+
+  private Collection<String> internalAddTableFromStatements(Table table, SelectStatement selectStatement, boolean withCasting) {
+    return ImmutableList.<String>builder()
+            .addAll(createTableStatement(table, selectStatement, withCasting))
+            .addAll(createFieldStatements(table))
+            .addAll(createCommentStatements(table))
+            .addAll(createAllIndexStatements(table))
+            .build();
+  }
+
+
+  private List<String> createTableStatement(Table table) {
+    List<String> preStatements = new ArrayList<>();
+    List<String> postStatements = new ArrayList<>();
+
+    StringBuilder createTableStatement = new StringBuilder();
+    beginTableStatement(table, createTableStatement);
+
+    List<String> primaryKeys = new ArrayList<>();
+    boolean first = true;
+
+    for (Column column : table.columns()) {
+      if (!first) {
+        createTableStatement.append(", ");
+      }
+
+      createTableStatement.append(column.getName());
+      createTableStatement.append(" ").append(sqlRepresentationOfColumnType(column));
+      handleAutoNumberedColumn(table, preStatements, postStatements, createTableStatement, column, false);
+
+      if (column.isPrimaryKey()) {
+        primaryKeys.add(column.getName());
+      }
+
+      first = false;
+    }
+
+    if (!primaryKeys.isEmpty()) {
+      createTableStatement
+              .append(", CONSTRAINT ")
+              .append(table.getName())
+              .append("_PK PRIMARY KEY(")
+              .append(Joiner.on(", ").join(primaryKeys))
+              .append(")");
+    }
+
+    createTableStatement.append(")");
+
+    ImmutableList.Builder<String> statements = ImmutableList.<String>builder()
+            .addAll(preStatements)
+            .add(createTableStatement.toString());
+
+    statements.addAll(postStatements);
+
+    return statements.build();
+  }
+
+
+  private List<String> createTableStatement(Table table, SelectStatement asSelect, boolean withCasting) {
+    List<String> preStatements = new ArrayList<>();
+    List<String> postStatements = new ArrayList<>();
+
+    StringBuilder createTableStatement = new StringBuilder();
+    beginTableStatement(table, createTableStatement);
+
+    boolean first = true;
+
+    for (Column column : table.columns()) {
+      if (!first) {
+        createTableStatement.append(", ");
+      }
+
+      createTableStatement.append(column.getName());
+      createTableStatement.append(sqlRepresentationOfColumnType(column, false, false, false));
+      handleAutoNumberedColumn(table, preStatements, postStatements, createTableStatement, column, true);
+
+      first = false;
+    }
+
+    createTableStatement.append(")");
+
+    String selectStatement = withCasting ? convertStatementToSQL(addCastsToSelect(table, asSelect)) : convertStatementToSQL(asSelect);
+    createTableStatement.append(" AS ").append(selectStatement);
+
+    ImmutableList.Builder<String> statements = ImmutableList.<String>builder()
+            .addAll(preStatements)
+            .add(createTableStatement.toString());
+
+    statements.addAll(postStatements);
+
+    return statements.build();
+  }
+
+
+  private void beginTableStatement(Table table, StringBuilder createTableStatement) {
+    createTableStatement.append("CREATE ");
+
+    if (table.isTemporary()) {
+      createTableStatement.append("TEMP ");
+    }
+
+    createTableStatement.append("TABLE ")
+            .append(schemaNamePrefix(table))
+            .append(table.getName())
+            .append(" (");
+  }
+
+
+  private void handleAutoNumberedColumn(Table table, List<String> preStatements, List<String> postStatements, StringBuilder createTableStatement, Column column, boolean asSelect) {
+    if(column.isAutoNumbered()) {
+      int autoNumberStart = column.getAutoNumberStart() == -1 ? 1 : column.getAutoNumberStart();
+      String autoNumberSequenceName = schemaNamePrefix() + table.getName() + "_" + column.getName() + "_seq";
+      preStatements.add("DROP SEQUENCE IF EXISTS " + autoNumberSequenceName);
+      preStatements.add("CREATE SEQUENCE " + autoNumberSequenceName + " START " + autoNumberStart);
+
+      if (asSelect) {
+        postStatements.add("ALTER TABLE " + table.getName() + " ALTER " + column.getName() + " SET DEFAULT nextval('" + autoNumberSequenceName + "')");
+      } else {
+        createTableStatement.append(" DEFAULT nextval('").append(autoNumberSequenceName).append("')");
+      }
+
+      postStatements.add("ALTER SEQUENCE " + autoNumberSequenceName + " OWNED BY " + schemaNamePrefix() + table.getName() + "." + column.getName());
+    }
+  }
+
+
+  private List<String> createFieldStatements(Table table) {
+    List<String> fieldStatements = new ArrayList<>();
+    List<String> primaryKeys = new ArrayList<>();
+
+    StringJoiner joiner = new StringJoiner(",", "ALTER TABLE " + table.getName(), "");
+
+    for (Column column : table.columns()) {
+      if (column.isPrimaryKey()) {
+        primaryKeys.add(column.getName());
+      }
+
+      if (!column.isNullable()) {
+        joiner.add(" ALTER " + column.getName() + " SET NOT NULL");
+      }
+
+      if (StringUtils.isNotEmpty(column.getDefaultValue()) && !column.isAutoNumbered()) {
+        joiner.add(" ALTER " + column.getName() + " SET DEFAULT " + column.getDefaultValue());
+      }
+    }
+
+    if (!primaryKeys.isEmpty()) {
+      joiner.add(" ADD CONSTRAINT " + table.getName() + "_PK PRIMARY KEY(" + Joiner.on(", ").join(primaryKeys) + ")");
+    }
+
+    fieldStatements.add(joiner.toString());
+    return fieldStatements;
+  }
+
+
+  private Collection<String> createCommentStatements(Table table) {
+    List<String> commentStatements = Lists.newArrayList();
+
+    commentStatements.add(addTableComment(table));
+    for (Column column : table.columns()) {
+      commentStatements.add(addColumnComment(table, column));
+    }
+
+    return commentStatements;
+  }
+
+
+  private String addTableComment(Table table) {
+    return "COMMENT ON TABLE " + schemaNamePrefix(table) + table.getName() + " IS '"+REAL_NAME_COMMENT_LABEL+":[" + table.getName() + "]'";
+  }
+
+
+  @Override
+  public Collection<String> renameTableStatements(Table from, Table to) {
+    Iterable<String> renameTable = ImmutableList.of("ALTER TABLE " + schemaNamePrefix(from) + from.getName() + " RENAME TO " + to.getName());
+
+    Iterable<String> renamePk = SchemaUtils.primaryKeysForTable(from).isEmpty()
+        ? ImmutableList.of()
+        : renameIndexStatements(from, from.getName() + "_pk", to.getName() + "_pk");
+
+    Iterable<String> renameSeq = SchemaUtils.autoNumbersForTable(from).isEmpty()
+        ? ImmutableList.of()
+        : renameSequenceStatements(from.getName() + "_seq", to.getName() + "_seq");
+
+    return ImmutableList.<String>builder()
+        .addAll(renameTable)
+        .addAll(renamePk)
+        .addAll(renameSeq)
+        .add(addTableComment(to))
+        .build();
+  }
+
+
+  @Override
+  public Collection<String> renameIndexStatements(Table table, String fromIndexName, String toIndexName) {
+    return ImmutableList.<String>builder()
+        .addAll(super.renameIndexStatements(table, fromIndexName, toIndexName))
+        .add(addIndexComment(toIndexName))
+        .build();
+  }
+
+
+  private Collection<String> renameSequenceStatements(String fromSeqName, String toSeqName) {
+    return ImmutableList.of(String.format("ALTER SEQUENCE %s RENAME TO %s", fromSeqName, toSeqName));
+  }
+
+
+  @Override
+  public Collection<String> changePrimaryKeyColumns(Table table, List<String> oldPrimaryKeyColumns, List<String> newPrimaryKeyColumns) {
+    List<String> result = new ArrayList<>();
+
+    if (!oldPrimaryKeyColumns.isEmpty()) {
+      result.add(dropPrimaryKeyConstraint(table));
+    }
+
+    if (!newPrimaryKeyColumns.isEmpty()) {
+      result.add(addPrimaryKeyConstraint(table));
+    }
+
+    return result;
+  }
+
+
+  @Override
+  public Collection<String> viewDeploymentStatements(View view) {
+    return ImmutableList.<String>builder()
+        .addAll(super.viewDeploymentStatements(view))
+        .add(addViewComment(view.getName()))
+        .build();
+  }
+
+
+  private String addViewComment(String viewName) {
+    return "COMMENT ON VIEW " + viewName + " IS '"+REAL_NAME_COMMENT_LABEL+":[" + viewName + "]'";
+  }
+
+
+  @Override
+  public String connectionTestStatement() {
+    return "SELECT 1";
+  }
+
+
+  @Override
+  public Collection<String> dropStatements(View view) {
+    return ImmutableList.of("DROP VIEW IF EXISTS " + schemaNamePrefix() + view.getName() + " CASCADE");
+  }
+
+
+  @Override
+  protected String getFromDummyTable() {
+    return "";
+  }
+
+
+  @Override
+  protected String getSqlFrom(ConcatenatedField concatenatedField) {
+    List<String> sql = new ArrayList<>();
+    for (AliasedField field : concatenatedField.getConcatenationFields()) {
+      sql.add(getSqlFrom(field));
+    }
+    return "CONCAT(" + StringUtils.join(sql, ", ") + ")";
+  }
+
+  @Override
+  protected String getSqlFrom(BlobFieldLiteral field) {
+    return String.format("E'\\x%s'", field.getValue());
+  }
+
+  @Override
+  protected String getSqlForDaysBetween(AliasedField toDate, AliasedField fromDate) {
+    return "(" + getSqlFrom(toDate) + ") - (" + getSqlFrom(fromDate) + ")";
+  }
+
+
+  @Override
+  protected String getSqlForMonthsBetween(AliasedField toDate, AliasedField fromDate) {
+    String toDateStr = getSqlFrom(toDate);
+    String fromDateStr = getSqlFrom(fromDate);
+    return "("
+         + "(EXTRACT(YEAR FROM "+toDateStr+") - EXTRACT(YEAR FROM "+fromDateStr+")) * 12"
+         + " + (EXTRACT(MONTH FROM "+toDateStr+") - EXTRACT(MONTH FROM "+fromDateStr+"))"
+         + " + CASE WHEN "+toDateStr+" > "+fromDateStr
+                + " THEN CASE WHEN EXTRACT(DAY FROM "+toDateStr+") >= EXTRACT(DAY FROM "+fromDateStr+") THEN 0"
+                          + " WHEN EXTRACT(MONTH FROM "+toDateStr+") <> EXTRACT(MONTH FROM "+toDateStr+" + 1) THEN 0"
+                          + " ELSE -1 END"
+                + " ELSE CASE WHEN EXTRACT(MONTH FROM "+fromDateStr+") <> EXTRACT(MONTH FROM "+fromDateStr+" + 1) THEN 0"
+                          + " WHEN EXTRACT(DAY FROM "+fromDateStr+") >= EXTRACT(DAY FROM "+toDateStr+") THEN 0"
+                          + " ELSE 1 END"
+           + " END"
+         + ")";
+  }
+
+
+  @Override
+  protected String getSqlForLastDayOfMonth(AliasedField date) {
+    return String.format(
+        "(DATE_TRUNC('MONTH', (%s)) + INTERVAL '1 MONTH' - INTERVAL '1 DAY') :: DATE",
+        getSqlFrom(date));
+  }
+
+
+  @Override
+  protected String getSqlForDateToYyyymmdd(Function function) {
+    AliasedField field = function.getArguments().get(0);
+    return "TO_CHAR("+ getSqlFrom(field) + ",'YYYYMMDD') :: NUMERIC";
+  }
+
+
+  @Override
+  protected String getSqlForDateToYyyymmddHHmmss(Function function) {
+    AliasedField field = function.getArguments().get(0);
+    return "TO_CHAR("+ getSqlFrom(field) + ",'YYYYMMDDHH24MISS') :: NUMERIC";
+  }
+
+
+  @Override
+  protected String getSqlForYYYYMMDDToDate(Function function) {
+    AliasedField field = function.getArguments().get(0);
+    return "TO_DATE(("+ getSqlFrom(field) + ") :: TEXT,'YYYYMMDD')";
+  }
+
+
+  @Override
+  protected String getSqlForNow(Function function) {
+    return "NOW()";
+  }
+
+
+  @Override
+  protected String getSqlForAddDays(Function function) {
+    AliasedField date = function.getArguments().get(0);
+    AliasedField days = function.getArguments().get(1);
+    return String.format(
+      "(((%s) + (%s) * INTERVAL '1 DAY') :: DATE)",
+      getSqlFrom(date), getSqlFrom(days));
+  }
+
+
+  @Override
+  protected String getSqlForAddMonths(Function function) {
+    AliasedField date = function.getArguments().get(0);
+    AliasedField months = function.getArguments().get(1);
+    return String.format(
+      "(((%s) + (%s) * INTERVAL '1 MONTH') :: DATE)",
+      getSqlFrom(date), getSqlFrom(months));
+  }
+
+
+  @Override
+  protected String getSqlForRandomString(Function function) {
+    String lengthSql = getSqlFrom(function.getArguments().get(0));
+    String randomString = "MD5(RANDOM() :: TEXT)";
+    return "UPPER(SUBSTRING(" + randomString + ", 1, (" + lengthSql + ") :: INT))";
+  }
+
+
+  @Override
+  protected String getSqlForRandom() {
+    return "RANDOM()";
+  }
+
+
+  @Override
+  protected String getSqlForRound(Function function) {
+    return "ROUND((" + getSqlFrom(function.getArguments().get(0)) + ") :: NUMERIC, " + getSqlFrom(function.getArguments().get(1)) + ")";
+  }
+
+
+  @Override
+  protected String getSqlFrom(MergeStatement statement) {
+    if (StringUtils.isBlank(statement.getTable().getName())) {
+      throw new IllegalArgumentException("Cannot create SQL for a blank table");
+    }
+
+    checkSelectStatementHasNoHints(statement.getSelectStatement(), "MERGE may not be used with SELECT statement hints");
+
+    Iterable<String> destinationFields = Iterables.transform(
+        statement.getSelectStatement().getFields(),
+        AliasedField::getImpliedName);
+
+    Iterable<AliasedField> updateExpressions = getMergeStatementUpdateExpressions(statement);
+    String updateExpressionsSql = getMergeStatementAssignmentsSql(updateExpressions);
+
+    Iterable<String> keyFields = Iterables.transform(
+        statement.getTableUniqueKey(),
+        AliasedField::getImpliedName);
+
+    StringBuilder sqlBuilder = new StringBuilder();
+
+    sqlBuilder.append("INSERT INTO ")
+              .append(tableNameWithSchemaName(statement.getTable()))
+              .append(" (")
+              .append(Joiner.on(", ").join(destinationFields))
+              .append(") ")
+              .append(getSqlFrom(statement.getSelectStatement()))
+              .append(" ON CONFLICT (")
+              .append(Joiner.on(",").join(keyFields))
+              .append(")");
+
+    if (getNonKeyFieldsFromMergeStatement(statement).iterator().hasNext()) {
+      sqlBuilder.append(" DO UPDATE SET ")
+                .append(updateExpressionsSql);
+    } else {
+      sqlBuilder.append(" DO NOTHING");
+    }
+
+    return sqlBuilder.toString();
+  }
+
+
+  @Override
+  protected String getSqlFrom(MergeStatement.InputField field) {
+    return "EXCLUDED." + field.getName();
+  }
+
+
+  @Override
+  protected String getSqlFrom(SelectFirstStatement stmt) {
+    StringBuilder result = new StringBuilder("SELECT ");
+    // Start by adding the field
+    result.append(getSqlFrom(stmt.getFields().get(0)));
+
+    appendFrom(result, stmt);
+    appendJoins(result, stmt, innerJoinKeyword(stmt));
+    appendWhere(result, stmt);
+    appendOrderBy(result, stmt);
+
+    result.append(" LIMIT 1 OFFSET 0");
+
+    return result.toString().trim();
+  }
+
+
+  @Override
+  protected String selectStatementPreFieldDirectives(SelectStatement selectStatement) {
+    StringBuilder builder = new StringBuilder();
+
+    for (Hint hint : selectStatement.getHints()) {
+      if (hint instanceof OptimiseForRowCount) {
+        // not available in pg_hint_plan
+      }
+      else if (hint instanceof UseIndex) {
+        UseIndex useIndex = (UseIndex)hint;
+        builder.append(" IndexScan(")
+          .append(StringUtils.isEmpty(useIndex.getTable().getAlias()) ? useIndex.getTable().getName() : useIndex.getTable().getAlias())
+          .append(" ")
+          .append(useIndex.getIndexName().toLowerCase())
+          .append(")");
+      }
+      else if (hint instanceof UseImplicitJoinOrder) {
+        // not available in pg_hint_plan
+        // actually, there is Leading hint, which we could abuse
+      }
+      else if (hint instanceof ParallelQueryHint) {
+        // not available in pg_hint_plan
+      }
+      else if (hint instanceof PostgreSQLCustomHint) {
+        builder.append(" ")
+        .append(((PostgreSQLCustomHint)hint).getCustomHint());
+      }
+      else if ( hint instanceof DialectSpecificHint && ((DialectSpecificHint)hint).isSameDatabaseType(PostgreSQL.IDENTIFIER) ) {
+        builder.append(" ")
+        .append(((DialectSpecificHint)hint).getHintContents());
+      }
+    }
+
+    if (builder.length() == 0) {
+      return super.selectStatementPreFieldDirectives(selectStatement);
+    }
+
+    return "/*+" + builder.append(" */ ");
+  }
+
+
+  @Override
+  public Collection<String> alterTableAddColumnStatements(Table table, Column column) {
+    return ImmutableList.of("ALTER TABLE " + schemaNamePrefix(table) + table.getName() + " ADD COLUMN " + column.getName() + " " + sqlRepresentationOfColumnType(column, true),
+        addColumnComment(table, column));
+  }
+
+
+  @Override
+  public Collection<String> getSqlForAnalyseTable(Table table) {
+    return ImmutableList.of("ANALYZE " + schemaNamePrefix(table) + table.getName());
+  }
+
+
+  @Override
+  public Collection<String> alterTableChangeColumnStatements(Table table, Column oldColumn, Column newColumn) {
+    List<String> statements = new ArrayList<>();
+
+    Table oldTable = oldTableForChangeColumn(table, oldColumn, newColumn);
+
+    boolean recreatePrimaryKey = oldColumn.isPrimaryKey() || newColumn.isPrimaryKey();
+
+    if (recreatePrimaryKey && !primaryKeysForTable(oldTable).isEmpty()) {
+      statements.add(dropPrimaryKeyConstraint(table));
+    }
+
+    if (oldColumn.isAutoNumbered() && !newColumn.isAutoNumbered()) {
+      String autoNumberSequenceName = schemaNamePrefix() + table.getName() + "_" + oldColumn.getName() + "_seq";
+      statements.add("DROP SEQUENCE IF EXISTS " + autoNumberSequenceName + " CASCADE");
+    }
+
+    if(!oldColumn.getName().equalsIgnoreCase(newColumn.getName())) {
+      statements.add("ALTER TABLE " + schemaNamePrefix(table) + table.getName() + " RENAME " + oldColumn.getName() + " TO " + newColumn.getName());
+    }
+
+    boolean alterNullable = oldColumn.isNullable() != newColumn.isNullable();
+    boolean alterType = oldColumn.getType() != newColumn.getType() || oldColumn.getScale() != newColumn.getScale() || oldColumn.getWidth() != newColumn.getWidth();
+    boolean alterDefaultValue = !Objects.equals(oldColumn.getDefaultValue(), newColumn.getDefaultValue());
+
+    if(alterNullable || alterType || alterDefaultValue) {
+      statements.add(addAlterTableConstraint(table, newColumn, alterNullable, alterType, alterDefaultValue));
+    }
+
+    if (recreatePrimaryKey && !primaryKeysForTable(table).isEmpty()) {
+      statements.add(addPrimaryKeyConstraint(table));
+    }
+
+    statements.add(addColumnComment(table, newColumn));
+
+    return statements;
+  }
+
+
+  private String addAlterTableConstraint(Table table, Column newColumn, boolean alterNullable, boolean alterType,
+      boolean alterDefaultValue) {
+
+    return "ALTER TABLE " + schemaNamePrefix(table) + table.getName()
+            + (alterNullable ? " ALTER COLUMN " + newColumn.getName() + (newColumn.isNullable() ? " DROP NOT NULL" : " SET NOT NULL") : "")
+            + (alterNullable && alterType ? "," : "")
+            + (alterType ? " ALTER COLUMN " + newColumn.getName() + " TYPE " + sqlRepresentationOfColumnType(newColumn, false, false, true) : "")
+            + (alterDefaultValue && (alterNullable || alterType) ? "," : "")
+            + (alterDefaultValue ? " ALTER COLUMN " + newColumn.getName() + (!newColumn.getDefaultValue().isEmpty() ? " SET DEFAULT " + sqlForDefaultClauseLiteral(newColumn) : " DROP DEFAULT") : "");
+  }
+
+
+  private String addColumnComment(Table table, Column column) {
+    StringBuilder comment = new StringBuilder ("COMMENT ON COLUMN " + schemaNamePrefix(table) + table.getName() + "." + column.getName() + " IS '"+REAL_NAME_COMMENT_LABEL+":[" + column.getName() + "]/TYPE:[" + column.getType().toString() + "]");
+    if(column.isAutoNumbered()) {
+      int autoNumberStart = column.getAutoNumberStart() == -1 ? 1 : column.getAutoNumberStart();
+      comment.append("/AUTONUMSTART:[").append(autoNumberStart).append("]");
+    }
+    comment.append("'");
+    return comment.toString();
+  }
+
+
+  private String dropPrimaryKeyConstraint(Table table) {
+    return "ALTER TABLE " + schemaNamePrefix(table) + table.getName() + " DROP CONSTRAINT " + table.getName() + "_PK";
+  }
+
+
+  private String addPrimaryKeyConstraint(Table table) {
+    return "ALTER TABLE " + schemaNamePrefix(table) + table.getName() + " ADD CONSTRAINT " + table.getName() + "_PK PRIMARY KEY(" + Joiner.on(", ").join(namesOfColumns(SchemaUtils.primaryKeysForTable(table))) + ")";
+  }
+
+
+  @Override
+  public Collection<String> alterTableDropColumnStatements(Table table, Column column) {
+    return ImmutableList.of("ALTER TABLE " + schemaNamePrefix(table) + table.getName() + " DROP COLUMN " + column.getName());
+  }
+
+
+  @Override
+  protected Collection<String> indexDeploymentStatements(Table table, Index index) {
+    StringBuilder statement = new StringBuilder();
+
+    statement.append("CREATE ");
+    if (index.isUnique()) {
+      statement.append("UNIQUE ");
+    }
+    statement.append("INDEX ")
+             .append(index.getName())
+             .append(" ON ")
+             .append(schemaNamePrefix(table))
+             .append(table.getName())
+             .append(" (")
+             .append(Joiner.on(", ").join(index.columnNames()))
+             .append(")");
+
+    return ImmutableList.<String>builder()
+      .add(statement.toString())
+      .add(addIndexComment(index.getName()))
+      .build();
+  }
+
+
+  private String addIndexComment(String indexName) {
+    return "COMMENT ON INDEX " + indexName + " IS '"+REAL_NAME_COMMENT_LABEL+":[" + indexName + "]'";
+  }
+
+
+  @Override
+  public void prepareStatementParameters(NamedParameterPreparedStatement statement, DataValueLookup values, SqlParameter parameter) throws SQLException {
+    switch (parameter.getMetadata().getType()) {
+      case BLOB:
+        byte[] blobVal = values.getByteArray(parameter.getImpliedName());
+        if (blobVal == null) {
+          InputStream inputStream = new ByteArrayInputStream(new byte[]{});
+          statement.setBinaryStream(parameter, inputStream);
+        } else {
+          InputStream inputStream = new ByteArrayInputStream(blobVal);
+          statement.setBinaryStream(parameter, inputStream);
+        }
+        return;
+
+      default:
+        super.prepareStatementParameters(statement, values, parameter);
+        return;
+    }
+  }
+
+
+  @Override
+  protected String getSqlFrom(Boolean literalValue) {
+    return literalValue ? "TRUE" : "FALSE";
+  }
+
+
+  @Override
+  protected String getSqlForSome(Function function) {
+    return "BOOL_OR(" + getSqlFrom(function.getArguments().get(0)) + ")";
+  }
+
+
+  @Override
+  protected String getSqlForEvery(Function function) {
+    return "BOOL_AND(" + getSqlFrom(function.getArguments().get(0)) + ")";
+  }
+
+
+  /**
+   * @see org.alfasoftware.morf.jdbc.SqlDialect#getSqlFrom(DeleteStatement)
+   */
+  @Override
+  protected String getSqlFrom(DeleteStatement statement) {
+    if (statement.getLimit().isPresent()) {
+      StringBuilder sqlBuilder = new StringBuilder();
+
+      DeleteStatementBuilder deleteStatement = DeleteStatement.delete(statement.getTable());
+      sqlBuilder.append(super.getSqlFrom(deleteStatement.build()));
+
+      // Now add the limit clause, using the current table id.
+      sqlBuilder.append(" WHERE ctid IN (");
+
+      SelectStatementBuilder selectStatement = select().fields(field("ctid")).from(statement.getTable());
+      if (statement.getWhereCriterion() != null) {
+        selectStatement = selectStatement.where(statement.getWhereCriterion());
+      }
+      sqlBuilder.append(getSqlFrom(selectStatement.build()));
+
+      // We have already checked statement.getLimit().isPresent() here, but Sonar gives a false postive on the .get() below
+      sqlBuilder.append(" LIMIT ").append(statement.getLimit().get()).append(")"); //NOSONAR
+
+      return sqlBuilder.toString();
+    }
+    return super.getSqlFrom(statement);
+  }
+
+
+  /**
+   * @see org.alfasoftware.morf.jdbc.SqlDialect#tableNameWithSchemaName(org.alfasoftware.morf.sql.element.TableReference)
+   */
+  @Override
+  protected String tableNameWithSchemaName(TableReference tableRef) {
+    if (StringUtils.isEmpty(tableRef.getDblink())) {
+      return schemaNamePrefix(tableRef) + tableRef.getName();
+    } else {
+      return tableRef.getDblink() + "." + tableRef.getName();
+    }
+  }
 }