--- conflicted
+++ resolved
@@ -1,4 +1,3 @@
-<<<<<<< HEAD
 /* Copyright 2017 Alfa Financial Software
  *
  * Licensed under the Apache License, Version 2.0 (the "License");
@@ -19,248 +18,6 @@
 import static org.junit.Assert.assertEquals;
 import static org.junit.Assert.assertFalse;
 import static org.mockito.ArgumentMatchers.any;
-import static org.mockito.ArgumentMatchers.anyString;
-import static org.mockito.Mockito.RETURNS_SMART_NULLS;
-import static org.mockito.Mockito.mock;
-import static org.mockito.Mockito.verify;
-import static org.mockito.Mockito.when;
-
-import java.sql.Connection;
-import java.sql.DatabaseMetaData;
-import java.sql.PreparedStatement;
-import java.sql.ResultSet;
-import java.sql.SQLException;
-import java.sql.Statement;
-
-import javax.sql.DataSource;
-
-import org.alfasoftware.morf.jdbc.DatabaseType;
-import org.alfasoftware.morf.metadata.AdditionalMetadata;
-import org.alfasoftware.morf.metadata.Schema;
-import org.alfasoftware.morf.metadata.Sequence;
-import org.junit.Before;
-import org.junit.Test;
-import org.mockito.invocation.InvocationOnMock;
-import org.mockito.stubbing.Answer;
-
-
-/**
- * Test class for {@link PostgreSQLMetaDataProvider}
- *
- * @author Copyright (c) Alfa Financial Software Ltd. 2024
- */
-public class TestPostgreSqlMetaDataProvider {
-
-  private final DataSource dataSource = mock(DataSource.class, RETURNS_SMART_NULLS);
-  private final Connection connection = mock(Connection.class, RETURNS_SMART_NULLS);
-  private DatabaseType postgres;
-
-  @Before
-  public void setup() {
-    postgres = DatabaseType.Registry.findByIdentifier(PostgreSQL.IDENTIFIER);
-  }
-
-
-  @Before
-  public void before() throws SQLException {
-    when(dataSource.getConnection()).thenReturn(connection);
-  }
-
-
-  /**
-   * Checks the SQL run for retrieving sequences information
-   *
-   * @throws SQLException exception
-   */
-  @Test
-  public void testLoadSequences() throws SQLException {
-    // Given
-    final PreparedStatement statement = mock(PreparedStatement.class, RETURNS_SMART_NULLS);
-    when(connection.prepareStatement("SELECT S.relname FROM pg_class S LEFT JOIN pg_depend D ON " +
-      "(S.oid = D.objid AND D.deptype = 'a') LEFT JOIN pg_namespace N on (N.oid = S.relnamespace) WHERE S.relkind = " +
-      "'S' AND D.objid IS NULL AND N.nspname=?")).thenReturn(statement);
-    when(statement.executeQuery()).thenAnswer(new ReturnMockResultSetWithSequence(1));
-
-    // When
-    final Schema postgresMetaDataProvider = postgres.openSchema(connection, "TestDatabase", "TestSchema");
-    assertEquals("Sequence names", "[Sequence1]", postgresMetaDataProvider.sequenceNames().toString());
-    Sequence sequence = postgresMetaDataProvider.sequences().iterator().next();
-    assertEquals("Sequence name", "Sequence1", sequence.getName());
-
-    verify(statement).setString(1, "TestSchema");
-  }
-
-
-  /**
-   * Checks the SQL run for retrieving partitioned tables information
-   *
-   * @throws SQLException exception
-   */
-  @Test
-  public void testLoadPartitionedTables() throws SQLException {
-    // Given
-    final Statement statement = mock(PreparedStatement.class, RETURNS_SMART_NULLS);
-    when(connection.createStatement()).thenReturn(statement);
-    when(statement.executeQuery("select relname from pg_class where not relispartition and relkind = 'p'"))
-      .thenAnswer(new ReturnMockResultSetWithPartitionTables(1, "partition"));
-    when(statement.executeQuery("select relname from pg_class where relispartition and relkind = 'r'"))
-      .thenAnswer(new ReturnMockResultSetWithPartitionTables(1, "partition_p0"));
-
-    // When
-    final AdditionalMetadata postgresMetaDataProvider = (AdditionalMetadata)postgres.openSchema(connection, "TestDatabase", "TestSchema");
-    assertEquals("Partition Table name", "[partition]", postgresMetaDataProvider.partitionedTableNames().toString());
-    String partitionTable = postgresMetaDataProvider.partitionedTableNames().iterator().next();
-    assertEquals("Partition Table name", "partition", partitionTable);
-  }
-
-
-  /**
-   * Checks the SQL run for retrieving partition table information
-   *
-   * @throws SQLException exception
-   */
-  @Test
-  public void testLoadPartitionTables() throws SQLException {
-    // Given
-    final Statement statement = mock(PreparedStatement.class, RETURNS_SMART_NULLS);
-    when(connection.createStatement()).thenReturn(statement);
-    when(statement.executeQuery("select relname from pg_class where not relispartition and relkind = 'p'"))
-      .thenAnswer(new ReturnMockResultSetWithPartitionTables(1, "partition"));
-    when(statement.executeQuery("select relname from pg_class where relispartition and relkind = 'r'"))
-      .thenAnswer(new ReturnMockResultSetWithPartitionTables(1, "partition_p0"));
-
-    // When
-    final AdditionalMetadata postgresMetaDataProvider = (AdditionalMetadata)postgres.openSchema(connection, "TestDatabase", "TestSchema");
-
-    assertEquals("Partition Table name", "[partition_p0]", postgresMetaDataProvider.partitionTableNames().toString());
-    String partitionTable = postgresMetaDataProvider.partitionTableNames().iterator().next();
-    assertEquals("Partition Table name", "partition_p0", partitionTable);
-  }
-
-
-  /**
-   * Checks the SQL run for retrieving partition table information
-   *
-   * @throws SQLException exception
-   */
-  @Test
-  public void testIgnoredTables() throws SQLException {
-    // Given
-    final Statement statement = mock(PreparedStatement.class, RETURNS_SMART_NULLS);
-
-    final PreparedStatement statement1 = mock(PreparedStatement.class, RETURNS_SMART_NULLS);
-    when(connection.prepareStatement(anyString())).thenReturn(statement1);
-
-    when(connection.createStatement()).thenReturn(statement);
-    when(statement.executeQuery("select relname from pg_class where not relispartition and relkind = 'p'"))
-      .thenAnswer(new ReturnMockResultSetWithPartitionTables(1, "partition"));
-    when(statement.executeQuery("select relname from pg_class where relispartition and relkind = 'r'"))
-      .thenAnswer(new ReturnMockResultSetWithPartitionTables(1, "partition_p0"));
-    DatabaseMetaData postgreSQLMetaDataMock = mock(DatabaseMetaData.class);
-    when(connection.getMetaData()).thenReturn(postgreSQLMetaDataMock);
-    when(postgreSQLMetaDataMock.getTables(any(), any(), any(), any()))
-      .thenAnswer(new ReturnMockResultSetWithSequence(0));
-
-    // When
-    final Schema postgresMetaDataProvider = postgres.openSchema(connection, "TestDatabase", "TestSchema");
-    // Then
-    assertEquals("Partition Table name", "[partition]", postgresMetaDataProvider.tableNames().toString());
-    assertFalse("Table names", postgresMetaDataProvider.tableNames().toString().contains("partition_p0"));
-  }
-
-
-  /**
-   * Mockito {@link Answer} that returns a mock result set with a given number of resultRows.
-   */
-  private static final class ReturnMockResultSetWithSequence implements Answer<ResultSet> {
-
-    private final int numberOfResultRows;
-
-
-    /**
-     * @param numberOfResultRows
-     */
-    private ReturnMockResultSetWithSequence(int numberOfResultRows) {
-      super();
-      this.numberOfResultRows = numberOfResultRows;
-    }
-
-    @Override
-    public ResultSet answer(final InvocationOnMock invocation) throws Throwable {
-      final ResultSet resultSet = mock(ResultSet.class, RETURNS_SMART_NULLS);
-      when(resultSet.next()).thenAnswer(new Answer<Boolean>() {
-        private int counter;
-
-        @Override
-        public Boolean answer(InvocationOnMock invocation) throws Throwable {
-          return counter++ < numberOfResultRows;
-        }
-      });
-
-      when(resultSet.getString(1)).thenReturn("Sequence1");
-
-      return resultSet;
-    }
-  }
-
-  /**
-   * Mockito {@link Answer} that returns a mock result set with a given number of resultRows for partition tables.
-   */
-  private static final class ReturnMockResultSetWithPartitionTables implements Answer<ResultSet> {
-
-    private final int numberOfResultRows;
-    private final String partitionResult;
-
-
-    /**
-     * @param numberOfResultRows
-     */
-    private ReturnMockResultSetWithPartitionTables(int numberOfResultRows, String partitionResult) {
-      super();
-      this.numberOfResultRows = numberOfResultRows;
-      // class is rigged for just one value
-      this.partitionResult = partitionResult;
-    }
-
-    @Override
-    public ResultSet answer(final InvocationOnMock invocation) throws Throwable {
-      final ResultSet resultSet = mock(ResultSet.class, RETURNS_SMART_NULLS);
-      when(resultSet.next()).thenAnswer(new Answer<Boolean>() {
-        private int counter;
-
-        @Override
-        public Boolean answer(InvocationOnMock invocation) throws Throwable {
-          return counter++ < numberOfResultRows;
-        }
-      });
-
-      when(resultSet.getString(1)).thenReturn(partitionResult);
-
-      return resultSet;
-    }
-  }
-}
-=======
-/* Copyright 2017 Alfa Financial Software
- *
- * Licensed under the Apache License, Version 2.0 (the "License");
- * you may not use this file except in compliance with the License.
- * You may obtain a copy of the License at
- *
- *    http://www.apache.org/licenses/LICENSE-2.0
- *
- * Unless required by applicable law or agreed to in writing, software
- * distributed under the License is distributed on an "AS IS" BASIS,
- * WITHOUT WARRANTIES OR CONDITIONS OF ANY KIND, either express or implied.
- * See the License for the specific language governing permissions and
- * limitations under the License.
- */
-
-package org.alfasoftware.morf.jdbc.postgresql;
-
-import static org.hamcrest.MatcherAssert.assertThat;
-import static org.hamcrest.Matchers.contains;
-import static org.junit.Assert.assertEquals;
 import static org.mockito.ArgumentMatchers.anyString;
 import static org.mockito.ArgumentMatchers.eq;
 import static org.mockito.Mockito.RETURNS_SMART_NULLS;
@@ -425,6 +182,84 @@
 
 
   /**
+   * Checks the SQL run for retrieving partitioned tables information
+   *
+   * @throws SQLException exception
+   */
+  @Test
+  public void testLoadPartitionedTables() throws SQLException {
+    // Given
+    final Statement statement = mock(PreparedStatement.class, RETURNS_SMART_NULLS);
+    when(connection.createStatement()).thenReturn(statement);
+    when(statement.executeQuery("select relname from pg_class where not relispartition and relkind = 'p'"))
+      .thenAnswer(new ReturnMockResultSetWithPartitionTables(1, "partition"));
+    when(statement.executeQuery("select relname from pg_class where relispartition and relkind = 'r'"))
+      .thenAnswer(new ReturnMockResultSetWithPartitionTables(1, "partition_p0"));
+
+    // When
+    final AdditionalMetadata postgresMetaDataProvider = (AdditionalMetadata)postgres.openSchema(connection, "TestDatabase", "TestSchema");
+    assertEquals("Partition Table name", "[partition]", postgresMetaDataProvider.partitionedTableNames().toString());
+    String partitionTable = postgresMetaDataProvider.partitionedTableNames().iterator().next();
+    assertEquals("Partition Table name", "partition", partitionTable);
+  }
+
+
+  /**
+   * Checks the SQL run for retrieving partition table information
+   *
+   * @throws SQLException exception
+   */
+  @Test
+  public void testLoadPartitionTables() throws SQLException {
+    // Given
+    final Statement statement = mock(PreparedStatement.class, RETURNS_SMART_NULLS);
+    when(connection.createStatement()).thenReturn(statement);
+    when(statement.executeQuery("select relname from pg_class where not relispartition and relkind = 'p'"))
+      .thenAnswer(new ReturnMockResultSetWithPartitionTables(1, "partition"));
+    when(statement.executeQuery("select relname from pg_class where relispartition and relkind = 'r'"))
+      .thenAnswer(new ReturnMockResultSetWithPartitionTables(1, "partition_p0"));
+
+    // When
+    final AdditionalMetadata postgresMetaDataProvider = (AdditionalMetadata)postgres.openSchema(connection, "TestDatabase", "TestSchema");
+
+    assertEquals("Partition Table name", "[partition_p0]", postgresMetaDataProvider.partitionTableNames().toString());
+    String partitionTable = postgresMetaDataProvider.partitionTableNames().iterator().next();
+    assertEquals("Partition Table name", "partition_p0", partitionTable);
+  }
+
+
+  /**
+   * Checks the SQL run for retrieving partition table information
+   *
+   * @throws SQLException exception
+   */
+  @Test
+  public void testIgnoredTables() throws SQLException {
+    // Given
+    final Statement statement = mock(PreparedStatement.class, RETURNS_SMART_NULLS);
+
+    final PreparedStatement statement1 = mock(PreparedStatement.class, RETURNS_SMART_NULLS);
+    when(connection.prepareStatement(anyString())).thenReturn(statement1);
+
+    when(connection.createStatement()).thenReturn(statement);
+    when(statement.executeQuery("select relname from pg_class where not relispartition and relkind = 'p'"))
+      .thenAnswer(new ReturnMockResultSetWithPartitionTables(1, "partition"));
+    when(statement.executeQuery("select relname from pg_class where relispartition and relkind = 'r'"))
+      .thenAnswer(new ReturnMockResultSetWithPartitionTables(1, "partition_p0"));
+    DatabaseMetaData postgreSQLMetaDataMock = mock(DatabaseMetaData.class);
+    when(connection.getMetaData()).thenReturn(postgreSQLMetaDataMock);
+    when(postgreSQLMetaDataMock.getTables(any(), any(), any(), any()))
+      .thenAnswer(new ReturnMockResultSetWithSequence(0));
+
+    // When
+    final Schema postgresMetaDataProvider = postgres.openSchema(connection, "TestDatabase", "TestSchema");
+    // Then
+    assertEquals("Partition Table name", "[partition]", postgresMetaDataProvider.tableNames().toString());
+    assertFalse("Table names", postgresMetaDataProvider.tableNames().toString().contains("partition_p0"));
+  }
+
+
+  /**
    * Mockito {@link Answer} that returns a mock result set with a given number of resultRows.
    */
   private static final class ReturnMockResultSetWithSequence implements Answer<ResultSet> {
@@ -458,5 +293,40 @@
     }
   }
 
-}
->>>>>>> fa07671c
+  /**
+   * Mockito {@link Answer} that returns a mock result set with a given number of resultRows for partition tables.
+   */
+  private static final class ReturnMockResultSetWithPartitionTables implements Answer<ResultSet> {
+
+    private final int numberOfResultRows;
+    private final String partitionResult;
+
+
+    /**
+     * @param numberOfResultRows
+     */
+    private ReturnMockResultSetWithPartitionTables(int numberOfResultRows, String partitionResult) {
+      super();
+      this.numberOfResultRows = numberOfResultRows;
+      // class is rigged for just one value
+      this.partitionResult = partitionResult;
+    }
+
+    @Override
+    public ResultSet answer(final InvocationOnMock invocation) throws Throwable {
+      final ResultSet resultSet = mock(ResultSet.class, RETURNS_SMART_NULLS);
+      when(resultSet.next()).thenAnswer(new Answer<Boolean>() {
+        private int counter;
+
+        @Override
+        public Boolean answer(InvocationOnMock invocation) throws Throwable {
+          return counter++ < numberOfResultRows;
+        }
+      });
+
+      when(resultSet.getString(1)).thenReturn(partitionResult);
+
+      return resultSet;
+    }
+  }
+}