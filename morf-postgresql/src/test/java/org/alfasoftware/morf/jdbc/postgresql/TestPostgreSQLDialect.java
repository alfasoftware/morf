package org.alfasoftware.morf.jdbc.postgresql;

import static org.alfasoftware.morf.metadata.SchemaUtils.column;
import static org.alfasoftware.morf.metadata.SchemaUtils.index;
import static org.alfasoftware.morf.metadata.SchemaUtils.table;
import static org.hamcrest.Matchers.contains;
import static org.mockito.ArgumentMatchers.any;
import static org.mockito.Mockito.mock;
import static org.mockito.Mockito.verify;
import static org.mockito.Mockito.when;

import java.io.InputStream;
import java.sql.SQLException;
import java.util.Arrays;
import java.util.Collection;
import java.util.Collections;
import java.util.List;
import java.util.Optional;

import org.alfasoftware.morf.jdbc.AbstractSqlDialectTest;
import org.alfasoftware.morf.jdbc.SqlDialect;
import org.alfasoftware.morf.metadata.DataType;
import org.alfasoftware.morf.metadata.SchemaResource;
import org.alfasoftware.morf.metadata.Table;
import org.alfasoftware.morf.sql.CustomHint;
import org.alfasoftware.morf.sql.PostgreSQLCustomHint;
import org.alfasoftware.morf.sql.SelectStatement;
import org.alfasoftware.morf.sql.element.ConcatenatedField;
import org.alfasoftware.morf.sql.element.FieldLiteral;
import org.alfasoftware.morf.sql.element.FieldReference;
import org.alfasoftware.morf.sql.element.SqlParameter;
import org.alfasoftware.morf.sql.element.TableReference;
import org.mockito.Mockito;

import com.google.common.collect.ImmutableList;

/**
 * Tests SQL statements generated for PostgreSQL.
 *
 * @author Copyright (c) Alfa Financial Software 2019
 */
public class TestPostgreSQLDialect extends AbstractSqlDialectTest {

  @Override
  protected String expectedSelectFirstOrderByNullsLastDesc() {
    return "SELECT stringField FROM testschema.Alternate ORDER BY stringField DESC NULLS LAST LIMIT 1 OFFSET 0";
  }


  @Override
  protected String expectedRandomFunction() {
    return "RANDOM()";
  }


  @Override
  protected String expectedRound() {
    return "SELECT ROUND((field1) :: NUMERIC, 2) FROM " + tableName("schedule");
  }


  @Override
  protected String expectedSqlForMathOperationsForExistingDataFix1() {
    return "ROUND((doublevalue / 1000 * doublevalue) :: NUMERIC, 2)";
  }


  /**
   * @see org.alfasoftware.morf.jdbc.AbstractSqlDialectTest#createTestDialect()
   */
  @Override
  protected SqlDialect createTestDialect() {
    return new PostgreSQLDialect("testschema");
  }


  /**
   * @see org.alfasoftware.morf.jdbc.AbstractSqlDialectTest#expectedCreateTableStatements()
   */
  @Override
  protected List<String> expectedCreateTableStatements() {
    return Arrays
        .asList(
          "CREATE TABLE testschema.Test (id NUMERIC(19) NOT NULL, version INTEGER DEFAULT 0, stringField VARCHAR(3) COLLATE \"POSIX\", intField INTEGER, floatField DECIMAL(13,2) NOT NULL, dateField DATE, booleanField BOOLEAN, charField VARCHAR(1) COLLATE \"POSIX\", blobField BYTEA, bigIntegerField NUMERIC(19) DEFAULT 12345, clobField TEXT, CONSTRAINT Test_PK PRIMARY KEY(id))",
          "COMMENT ON TABLE testschema.Test IS '"+PostgreSQLDialect.REAL_NAME_COMMENT_LABEL+":[Test]'",
          "COMMENT ON COLUMN testschema.Test.id IS '"+PostgreSQLDialect.REAL_NAME_COMMENT_LABEL+":[id]/TYPE:[BIG_INTEGER]'",
          "COMMENT ON COLUMN testschema.Test.version IS '"+PostgreSQLDialect.REAL_NAME_COMMENT_LABEL+":[version]/TYPE:[INTEGER]'",
          "COMMENT ON COLUMN testschema.Test.stringField IS '"+PostgreSQLDialect.REAL_NAME_COMMENT_LABEL+":[stringField]/TYPE:[STRING]'",
          "COMMENT ON COLUMN testschema.Test.intField IS '"+PostgreSQLDialect.REAL_NAME_COMMENT_LABEL+":[intField]/TYPE:[INTEGER]'",
          "COMMENT ON COLUMN testschema.Test.floatField IS '"+PostgreSQLDialect.REAL_NAME_COMMENT_LABEL+":[floatField]/TYPE:[DECIMAL]'",
          "COMMENT ON COLUMN testschema.Test.dateField IS '"+PostgreSQLDialect.REAL_NAME_COMMENT_LABEL+":[dateField]/TYPE:[DATE]'",
          "COMMENT ON COLUMN testschema.Test.booleanField IS '"+PostgreSQLDialect.REAL_NAME_COMMENT_LABEL+":[booleanField]/TYPE:[BOOLEAN]'",
          "COMMENT ON COLUMN testschema.Test.charField IS '"+PostgreSQLDialect.REAL_NAME_COMMENT_LABEL+":[charField]/TYPE:[STRING]'",
          "COMMENT ON COLUMN testschema.Test.blobField IS '"+PostgreSQLDialect.REAL_NAME_COMMENT_LABEL+":[blobField]/TYPE:[BLOB]'",
          "COMMENT ON COLUMN testschema.Test.bigIntegerField IS '"+PostgreSQLDialect.REAL_NAME_COMMENT_LABEL+":[bigIntegerField]/TYPE:[BIG_INTEGER]'",
          "COMMENT ON COLUMN testschema.Test.clobField IS '"+PostgreSQLDialect.REAL_NAME_COMMENT_LABEL+":[clobField]/TYPE:[CLOB]'",
          "CREATE UNIQUE INDEX Test_NK ON testschema.Test (stringField)",
          "COMMENT ON INDEX Test_NK IS '"+PostgreSQLDialect.REAL_NAME_COMMENT_LABEL+":[Test_NK]'",
          "CREATE UNIQUE INDEX Test_NK$null0 ON testschema.Test ((0)) WHERE stringField IS NULL",
          "COMMENT ON INDEX Test_NK$null0 IS '"+PostgreSQLDialect.REAL_NAME_COMMENT_LABEL+":[e069928444ba25d94fe4d5f64e1423ae/cfcd208495d565ef66e7dff9f98764da]'",
          "CREATE UNIQUE INDEX Test_1 ON testschema.Test (intField, floatField)",
          "COMMENT ON INDEX Test_1 IS '"+PostgreSQLDialect.REAL_NAME_COMMENT_LABEL+":[Test_1]'",
          "CREATE UNIQUE INDEX Test_1$null0 ON testschema.Test (floatField) WHERE intField IS NULL",
          "COMMENT ON INDEX Test_1$null0 IS '"+PostgreSQLDialect.REAL_NAME_COMMENT_LABEL+":[9c2e9ac2612f55025a2656b5c2cc9316/cfcd208495d565ef66e7dff9f98764da]'",
          "CREATE TABLE testschema.Alternate (id NUMERIC(19) NOT NULL, version INTEGER DEFAULT 0, stringField VARCHAR(3) COLLATE \"POSIX\", CONSTRAINT Alternate_PK PRIMARY KEY(id))",
          "COMMENT ON TABLE testschema.Alternate IS '"+PostgreSQLDialect.REAL_NAME_COMMENT_LABEL+":[Alternate]'",
          "COMMENT ON COLUMN testschema.Alternate.id IS '"+PostgreSQLDialect.REAL_NAME_COMMENT_LABEL+":[id]/TYPE:[BIG_INTEGER]'",
          "COMMENT ON COLUMN testschema.Alternate.version IS '"+PostgreSQLDialect.REAL_NAME_COMMENT_LABEL+":[version]/TYPE:[INTEGER]'",
          "COMMENT ON COLUMN testschema.Alternate.stringField IS '"+PostgreSQLDialect.REAL_NAME_COMMENT_LABEL+":[stringField]/TYPE:[STRING]'",
          "CREATE INDEX Alternate_1 ON testschema.Alternate (stringField)",
          "COMMENT ON INDEX Alternate_1 IS '"+PostgreSQLDialect.REAL_NAME_COMMENT_LABEL+":[Alternate_1]'",
          "CREATE TABLE testschema.NonNull (id NUMERIC(19) NOT NULL, version INTEGER DEFAULT 0, stringField VARCHAR(3) COLLATE \"POSIX\" NOT NULL, intField DECIMAL(8,0) NOT NULL, booleanField BOOLEAN NOT NULL, dateField DATE NOT NULL, blobField BYTEA NOT NULL, CONSTRAINT NonNull_PK PRIMARY KEY(id))",
          "COMMENT ON TABLE testschema.NonNull IS '"+PostgreSQLDialect.REAL_NAME_COMMENT_LABEL+":[NonNull]'",
          "COMMENT ON COLUMN testschema.NonNull.id IS '"+PostgreSQLDialect.REAL_NAME_COMMENT_LABEL+":[id]/TYPE:[BIG_INTEGER]'",
          "COMMENT ON COLUMN testschema.NonNull.version IS '"+PostgreSQLDialect.REAL_NAME_COMMENT_LABEL+":[version]/TYPE:[INTEGER]'",
          "COMMENT ON COLUMN testschema.NonNull.stringField IS '"+PostgreSQLDialect.REAL_NAME_COMMENT_LABEL+":[stringField]/TYPE:[STRING]'",
          "COMMENT ON COLUMN testschema.NonNull.intField IS '"+PostgreSQLDialect.REAL_NAME_COMMENT_LABEL+":[intField]/TYPE:[DECIMAL]'",
          "COMMENT ON COLUMN testschema.NonNull.booleanField IS '"+PostgreSQLDialect.REAL_NAME_COMMENT_LABEL+":[booleanField]/TYPE:[BOOLEAN]'",
          "COMMENT ON COLUMN testschema.NonNull.dateField IS '"+PostgreSQLDialect.REAL_NAME_COMMENT_LABEL+":[dateField]/TYPE:[DATE]'",
          "COMMENT ON COLUMN testschema.NonNull.blobField IS '"+PostgreSQLDialect.REAL_NAME_COMMENT_LABEL+":[blobField]/TYPE:[BLOB]'",
          "CREATE TABLE testschema.CompositePrimaryKey (id NUMERIC(19) NOT NULL, version INTEGER DEFAULT 0, stringField VARCHAR(3) COLLATE \"POSIX\" NOT NULL, secondPrimaryKey VARCHAR(3) COLLATE \"POSIX\" NOT NULL, CONSTRAINT CompositePrimaryKey_PK PRIMARY KEY(id, secondPrimaryKey))",
          "COMMENT ON TABLE testschema.CompositePrimaryKey IS '"+PostgreSQLDialect.REAL_NAME_COMMENT_LABEL+":[CompositePrimaryKey]'",
          "COMMENT ON COLUMN testschema.CompositePrimaryKey.id IS '"+PostgreSQLDialect.REAL_NAME_COMMENT_LABEL+":[id]/TYPE:[BIG_INTEGER]'",
          "COMMENT ON COLUMN testschema.CompositePrimaryKey.version IS '"+PostgreSQLDialect.REAL_NAME_COMMENT_LABEL+":[version]/TYPE:[INTEGER]'",
          "COMMENT ON COLUMN testschema.CompositePrimaryKey.stringField IS '"+PostgreSQLDialect.REAL_NAME_COMMENT_LABEL+":[stringField]/TYPE:[STRING]'",
          "COMMENT ON COLUMN testschema.CompositePrimaryKey.secondPrimaryKey IS '"+PostgreSQLDialect.REAL_NAME_COMMENT_LABEL+":[secondPrimaryKey]/TYPE:[STRING]'",
          "DROP SEQUENCE IF EXISTS testschema.AutoNumber_intField_seq",
          "CREATE SEQUENCE testschema.AutoNumber_intField_seq START 5",
          "CREATE TABLE testschema.AutoNumber (intField NUMERIC(19) DEFAULT nextval('testschema.AutoNumber_intField_seq'), CONSTRAINT AutoNumber_PK PRIMARY KEY(intField))",
          "COMMENT ON TABLE testschema.AutoNumber IS '"+PostgreSQLDialect.REAL_NAME_COMMENT_LABEL+":[AutoNumber]'",
          "ALTER SEQUENCE testschema.AutoNumber_intField_seq OWNED BY testschema.AutoNumber.intField",
          "COMMENT ON COLUMN testschema.AutoNumber.intField IS '"+PostgreSQLDialect.REAL_NAME_COMMENT_LABEL+":[intField]/TYPE:[BIG_INTEGER]/AUTONUMSTART:[5]'");
  }


  /**
   * @see org.alfasoftware.morf.jdbc.AbstractSqlDialectTest#expectedCreateTemporaryTableStatements()
   */
  @Override
  protected List<String> expectedCreateTemporaryTableStatements() {
    return Arrays
        .asList(
            "CREATE TEMP TABLE TempTest (id NUMERIC(19) NOT NULL, version INTEGER DEFAULT 0, stringField VARCHAR(3) COLLATE \"POSIX\", intField INTEGER, floatField DECIMAL(13,2) NOT NULL, dateField DATE, booleanField BOOLEAN, charField VARCHAR(1) COLLATE \"POSIX\", blobField BYTEA, bigIntegerField NUMERIC(19) DEFAULT 12345, clobField TEXT, CONSTRAINT TempTest_PK PRIMARY KEY(id))",
            "COMMENT ON TABLE TempTest IS '"+PostgreSQLDialect.REAL_NAME_COMMENT_LABEL+":[TempTest]'",
            "COMMENT ON COLUMN TempTest.id IS '"+PostgreSQLDialect.REAL_NAME_COMMENT_LABEL+":[id]/TYPE:[BIG_INTEGER]'",
            "COMMENT ON COLUMN TempTest.version IS '"+PostgreSQLDialect.REAL_NAME_COMMENT_LABEL+":[version]/TYPE:[INTEGER]'",
            "COMMENT ON COLUMN TempTest.stringField IS '"+PostgreSQLDialect.REAL_NAME_COMMENT_LABEL+":[stringField]/TYPE:[STRING]'",
            "COMMENT ON COLUMN TempTest.intField IS '"+PostgreSQLDialect.REAL_NAME_COMMENT_LABEL+":[intField]/TYPE:[INTEGER]'",
            "COMMENT ON COLUMN TempTest.floatField IS '"+PostgreSQLDialect.REAL_NAME_COMMENT_LABEL+":[floatField]/TYPE:[DECIMAL]'",
            "COMMENT ON COLUMN TempTest.dateField IS '"+PostgreSQLDialect.REAL_NAME_COMMENT_LABEL+":[dateField]/TYPE:[DATE]'",
            "COMMENT ON COLUMN TempTest.booleanField IS '"+PostgreSQLDialect.REAL_NAME_COMMENT_LABEL+":[booleanField]/TYPE:[BOOLEAN]'",
            "COMMENT ON COLUMN TempTest.charField IS '"+PostgreSQLDialect.REAL_NAME_COMMENT_LABEL+":[charField]/TYPE:[STRING]'",
            "COMMENT ON COLUMN TempTest.blobField IS '"+PostgreSQLDialect.REAL_NAME_COMMENT_LABEL+":[blobField]/TYPE:[BLOB]'",
            "COMMENT ON COLUMN TempTest.bigIntegerField IS '"+PostgreSQLDialect.REAL_NAME_COMMENT_LABEL+":[bigIntegerField]/TYPE:[BIG_INTEGER]'",
            "COMMENT ON COLUMN TempTest.clobField IS '"+PostgreSQLDialect.REAL_NAME_COMMENT_LABEL+":[clobField]/TYPE:[CLOB]'",
            "CREATE UNIQUE INDEX TempTest_NK ON TempTest (stringField)",
            "COMMENT ON INDEX TempTest_NK IS '"+PostgreSQLDialect.REAL_NAME_COMMENT_LABEL+":[TempTest_NK]'",
            "CREATE UNIQUE INDEX TempTest_NK$null0 ON TempTest ((0)) WHERE stringField IS NULL",
            "COMMENT ON INDEX TempTest_NK$null0 IS '"+PostgreSQLDialect.REAL_NAME_COMMENT_LABEL+":[e069928444ba25d94fe4d5f64e1423ae/cfcd208495d565ef66e7dff9f98764da]'",
            "CREATE INDEX TempTest_1 ON TempTest (intField, floatField)",
            "COMMENT ON INDEX TempTest_1 IS '"+PostgreSQLDialect.REAL_NAME_COMMENT_LABEL+":[TempTest_1]'",
            "CREATE TEMP TABLE TempAlternate (id NUMERIC(19) NOT NULL, version INTEGER DEFAULT 0, stringField VARCHAR(3) COLLATE \"POSIX\", CONSTRAINT TempAlternate_PK PRIMARY KEY(id))",
            "COMMENT ON TABLE TempAlternate IS '"+PostgreSQLDialect.REAL_NAME_COMMENT_LABEL+":[TempAlternate]'",
            "COMMENT ON COLUMN TempAlternate.id IS '"+PostgreSQLDialect.REAL_NAME_COMMENT_LABEL+":[id]/TYPE:[BIG_INTEGER]'",
            "COMMENT ON COLUMN TempAlternate.version IS '"+PostgreSQLDialect.REAL_NAME_COMMENT_LABEL+":[version]/TYPE:[INTEGER]'",
            "COMMENT ON COLUMN TempAlternate.stringField IS '"+PostgreSQLDialect.REAL_NAME_COMMENT_LABEL+":[stringField]/TYPE:[STRING]'",
            "CREATE INDEX TempAlternate_1 ON TempAlternate (stringField)",
            "COMMENT ON INDEX TempAlternate_1 IS '"+PostgreSQLDialect.REAL_NAME_COMMENT_LABEL+":[TempAlternate_1]'",
            "CREATE TEMP TABLE TempNonNull (id NUMERIC(19) NOT NULL, version INTEGER DEFAULT 0, stringField VARCHAR(3) COLLATE \"POSIX\" NOT NULL, intField DECIMAL(8,0) NOT NULL, booleanField BOOLEAN NOT NULL, dateField DATE NOT NULL, blobField BYTEA NOT NULL, CONSTRAINT TempNonNull_PK PRIMARY KEY(id))",
            "COMMENT ON TABLE TempNonNull IS '"+PostgreSQLDialect.REAL_NAME_COMMENT_LABEL+":[TempNonNull]'",
            "COMMENT ON COLUMN TempNonNull.id IS '"+PostgreSQLDialect.REAL_NAME_COMMENT_LABEL+":[id]/TYPE:[BIG_INTEGER]'",
            "COMMENT ON COLUMN TempNonNull.version IS '"+PostgreSQLDialect.REAL_NAME_COMMENT_LABEL+":[version]/TYPE:[INTEGER]'",
            "COMMENT ON COLUMN TempNonNull.stringField IS '"+PostgreSQLDialect.REAL_NAME_COMMENT_LABEL+":[stringField]/TYPE:[STRING]'",
            "COMMENT ON COLUMN TempNonNull.intField IS '"+PostgreSQLDialect.REAL_NAME_COMMENT_LABEL+":[intField]/TYPE:[DECIMAL]'",
            "COMMENT ON COLUMN TempNonNull.booleanField IS '"+PostgreSQLDialect.REAL_NAME_COMMENT_LABEL+":[booleanField]/TYPE:[BOOLEAN]'",
            "COMMENT ON COLUMN TempNonNull.dateField IS '"+PostgreSQLDialect.REAL_NAME_COMMENT_LABEL+":[dateField]/TYPE:[DATE]'",
            "COMMENT ON COLUMN TempNonNull.blobField IS '"+PostgreSQLDialect.REAL_NAME_COMMENT_LABEL+":[blobField]/TYPE:[BLOB]'");
  }


  /**
   * @see org.alfasoftware.morf.jdbc.AbstractSqlDialectTest#expectedCreateTableStatementsWithLongTableName()
   */
  @Override
  protected List<String> expectedCreateTableStatementsWithLongTableName() {
    return Arrays
        .asList("CREATE TABLE testschema."
            + TABLE_WITH_VERY_LONG_NAME
            + " (id NUMERIC(19) NOT NULL, version INTEGER DEFAULT 0, stringField VARCHAR(3) COLLATE \"POSIX\", intField DECIMAL(8,0), floatField DECIMAL(13,2) NOT NULL, dateField DATE, booleanField BOOLEAN, charField VARCHAR(1) COLLATE \"POSIX\", CONSTRAINT " + TABLE_WITH_VERY_LONG_NAME + "_PK PRIMARY KEY(id))",
            "COMMENT ON TABLE testschema.tableWithANameThatExceedsTwentySevenCharactersToMakeSureSchemaNameDoesNotGetFactoredIntoOracleNameTruncation IS '"+PostgreSQLDialect.REAL_NAME_COMMENT_LABEL+":[tableWithANameThatExceedsTwentySevenCharactersToMakeSureSchemaNameDoesNotGetFactoredIntoOracleNameTruncation]'",
            "COMMENT ON COLUMN testschema.tableWithANameThatExceedsTwentySevenCharactersToMakeSureSchemaNameDoesNotGetFactoredIntoOracleNameTruncation.id IS '"+PostgreSQLDialect.REAL_NAME_COMMENT_LABEL+":[id]/TYPE:[BIG_INTEGER]'",
            "COMMENT ON COLUMN testschema.tableWithANameThatExceedsTwentySevenCharactersToMakeSureSchemaNameDoesNotGetFactoredIntoOracleNameTruncation.version IS '"+PostgreSQLDialect.REAL_NAME_COMMENT_LABEL+":[version]/TYPE:[INTEGER]'",
            "COMMENT ON COLUMN testschema.tableWithANameThatExceedsTwentySevenCharactersToMakeSureSchemaNameDoesNotGetFactoredIntoOracleNameTruncation.stringField IS '"+PostgreSQLDialect.REAL_NAME_COMMENT_LABEL+":[stringField]/TYPE:[STRING]'",
            "COMMENT ON COLUMN testschema.tableWithANameThatExceedsTwentySevenCharactersToMakeSureSchemaNameDoesNotGetFactoredIntoOracleNameTruncation.intField IS '"+PostgreSQLDialect.REAL_NAME_COMMENT_LABEL+":[intField]/TYPE:[DECIMAL]'",
            "COMMENT ON COLUMN testschema.tableWithANameThatExceedsTwentySevenCharactersToMakeSureSchemaNameDoesNotGetFactoredIntoOracleNameTruncation.floatField IS '"+PostgreSQLDialect.REAL_NAME_COMMENT_LABEL+":[floatField]/TYPE:[DECIMAL]'",
            "COMMENT ON COLUMN testschema.tableWithANameThatExceedsTwentySevenCharactersToMakeSureSchemaNameDoesNotGetFactoredIntoOracleNameTruncation.dateField IS '"+PostgreSQLDialect.REAL_NAME_COMMENT_LABEL+":[dateField]/TYPE:[DATE]'",
            "COMMENT ON COLUMN testschema.tableWithANameThatExceedsTwentySevenCharactersToMakeSureSchemaNameDoesNotGetFactoredIntoOracleNameTruncation.booleanField IS '"+PostgreSQLDialect.REAL_NAME_COMMENT_LABEL+":[booleanField]/TYPE:[BOOLEAN]'",
            "COMMENT ON COLUMN testschema.tableWithANameThatExceedsTwentySevenCharactersToMakeSureSchemaNameDoesNotGetFactoredIntoOracleNameTruncation.charField IS '"+PostgreSQLDialect.REAL_NAME_COMMENT_LABEL+":[charField]/TYPE:[STRING]'",
            "CREATE UNIQUE INDEX Test_NK ON testschema.tableWithANameThatExceedsTwentySevenCharactersToMakeSureSchemaNameDoesNotGetFactoredIntoOracleNameTruncation (stringField)",
            "COMMENT ON INDEX Test_NK IS '"+PostgreSQLDialect.REAL_NAME_COMMENT_LABEL+":[Test_NK]'",
            "CREATE UNIQUE INDEX Test_NK$null0 ON testschema.tableWithANameThatExceedsTwentySevenCharactersToMakeSureSchemaNameDoesNotGetFactoredIntoOracleNameTruncation ((0)) WHERE stringField IS NULL",
            "COMMENT ON INDEX Test_NK$null0 IS '"+PostgreSQLDialect.REAL_NAME_COMMENT_LABEL+":[e069928444ba25d94fe4d5f64e1423ae/cfcd208495d565ef66e7dff9f98764da]'",
            "CREATE INDEX Test_1 ON testschema.tableWithANameThatExceedsTwentySevenCharactersToMakeSureSchemaNameDoesNotGetFactoredIntoOracleNameTruncation (intField, floatField)",
            "COMMENT ON INDEX Test_1 IS '"+PostgreSQLDialect.REAL_NAME_COMMENT_LABEL+":[Test_1]'"
        );
  }


  /**
   * @see org.alfasoftware.morf.jdbc.AbstractSqlDialectTest#expectedDropTableStatements()
   */
  @Override
  protected List<String> expectedDropTableStatements() {
    return Arrays.asList("DROP TABLE testschema.Test");
  }


  /**
   * @see org.alfasoftware.morf.jdbc.AbstractSqlDialectTest#expectedDropTempTableStatements()
   */
  @Override
  protected List<String> expectedDropTempTableStatements() {
    return Arrays.asList("DROP TABLE TempTest");
  }


  /**
   * @see org.alfasoftware.morf.jdbc.AbstractSqlDialectTest#expectedTruncateTableStatements()
   */
  @Override
  protected List<String> expectedTruncateTableStatements() {
    return Arrays.asList("TRUNCATE TABLE testschema.Test");
  }


  /**
   * @see org.alfasoftware.morf.jdbc.AbstractSqlDialectTest#expectedTruncateTempTableStatements()
   */
  @Override
  protected List<String> expectedTruncateTempTableStatements() {
    return Arrays.asList("TRUNCATE TABLE TempTest");
  }


  /**
   * @see org.alfasoftware.morf.jdbc.AbstractSqlDialectTest#expectedDeleteAllFromTableStatements()
   */
  @Override
  protected List<String> expectedDeleteAllFromTableStatements() {
    return Arrays.asList("DELETE FROM testschema.Test");
  }


  /**
   * @see org.alfasoftware.morf.jdbc.AbstractSqlDialectTest#expectedParameterisedInsertStatement()
   */
  @Override
  protected String expectedParameterisedInsertStatement() {
    return "INSERT INTO testschema.Test (id, version, stringField, intField, floatField, dateField, booleanField, charField, blobField, bigIntegerField, clobField) VALUES (5, :version, 'Escap''d', 7, :floatField, 20100405, TRUE, :charField, :blobField, :bigIntegerField, :clobField)";
  }


  /**
   * @see org.alfasoftware.morf.jdbc.AbstractSqlDialectTest#expectedParameterisedInsertStatementWithTableInDifferentSchema()
   */
  @Override
  protected String expectedParameterisedInsertStatementWithTableInDifferentSchema() {
    return "INSERT INTO MYSCHEMA.Test (id, version, stringField, intField, floatField, dateField, booleanField, charField, blobField, bigIntegerField, clobField) VALUES (5, :version, 'Escap''d', 7, :floatField, 20100405, TRUE, :charField, :blobField, :bigIntegerField, :clobField)";
  }


  /**
   * @see org.alfasoftware.morf.jdbc.AbstractSqlDialectTest#expectedAutoGenerateIdStatement()
   */
  @Override
  protected List<String> expectedAutoGenerateIdStatement() {
    return Arrays.asList(
      "DELETE FROM idvalues where name = 'Test'",
      "INSERT INTO idvalues (name, value) VALUES('Test', (SELECT COALESCE(MAX(id) + 1, 1) AS CurrentValue FROM testschema.Test))",
      "INSERT INTO testschema.Test (version, stringField, id) SELECT version, stringField, (SELECT COALESCE(value, 0) FROM idvalues WHERE (name = 'Test')) + Other.id FROM testschema.Other"
    );
  }


  /**
   * @see org.alfasoftware.morf.jdbc.AbstractSqlDialectTest#expectedInsertWithIdAndVersion()
   */
  @Override
  protected List<String> expectedInsertWithIdAndVersion() {
    return Arrays.asList(
      "DELETE FROM idvalues where name = 'Test'",
      "INSERT INTO idvalues (name, value) VALUES('Test', (SELECT COALESCE(MAX(id) + 1, 1) AS CurrentValue FROM testschema.Test))",
      "INSERT INTO testschema.Test (stringField, id, version) SELECT stringField, (SELECT COALESCE(value, 0) FROM idvalues WHERE (name = 'Test')) + Other.id, 0 AS version FROM testschema.Other"
    );
  }


  /**
   * @see org.alfasoftware.morf.jdbc.AbstractSqlDialectTest#expectedSpecifiedValueInsert()
   */
  @Override
  protected List<String> expectedSpecifiedValueInsert() {
    return Arrays.asList(
      "DELETE FROM idvalues where name = 'Test'",
      "INSERT INTO idvalues (name, value) VALUES('Test', (SELECT COALESCE(MAX(id) + 1, 1) AS CurrentValue FROM testschema.Test))",
      "INSERT INTO testschema.Test (stringField, intField, floatField, dateField, booleanField, charField, id, version, blobField, bigIntegerField, clobField) VALUES ('Escap''d', 7, 11.25, 20100405, TRUE, 'X', (SELECT COALESCE(value, 1) FROM idvalues WHERE (name = 'Test')), 0, null, 12345, null)"
    );
  }


  /**
   * @see org.alfasoftware.morf.jdbc.AbstractSqlDialectTest#expectedSpecifiedValueInsertWithTableInDifferentSchema()
   */
  @Override
  protected List<String> expectedSpecifiedValueInsertWithTableInDifferentSchema() {
    return Arrays.asList(
      "DELETE FROM idvalues where name = 'Test'",
      "INSERT INTO idvalues (name, value) VALUES('Test', (SELECT COALESCE(MAX(id) + 1, 1) AS CurrentValue FROM MYSCHEMA.Test))",
      "INSERT INTO MYSCHEMA.Test (stringField, intField, floatField, dateField, booleanField, charField, id, version, blobField, bigIntegerField, clobField) VALUES ('Escap''d', 7, 11.25, 20100405, TRUE, 'X', (SELECT COALESCE(value, 1) FROM idvalues WHERE (name = 'Test')), 0, null, 12345, null)"
    );
  }


  /**
   * @see org.alfasoftware.morf.jdbc.AbstractSqlDialectTest#expectedParameterisedInsertStatementWithNoColumnValues()
   */
  @Override
  protected String expectedParameterisedInsertStatementWithNoColumnValues() {
    return "INSERT INTO testschema.Test (id, version, stringField, intField, floatField, dateField, booleanField, charField, blobField, bigIntegerField, clobField) VALUES (:id, :version, :stringField, :intField, :floatField, :dateField, :booleanField, :charField, :blobField, :bigIntegerField, :clobField)";
  }


  /**
   * @see org.alfasoftware.morf.jdbc.AbstractSqlDialectTest#expectedEmptyStringInsertStatement()
   */
  @Override
  protected String expectedEmptyStringInsertStatement() {
    return "INSERT INTO testschema.Test (stringField, id, version, intField, floatField, dateField, booleanField, charField, blobField, bigIntegerField, clobField) VALUES (NULL, (SELECT COALESCE(value, 1) FROM idvalues WHERE (name = 'Test')), 0, 0, 0, null, FALSE, NULL, null, 12345, null)";
  }


  /**
   * @see org.alfasoftware.morf.jdbc.AbstractSqlDialectTest#expectedConcatenationWithCase()
   */
  @Override
  protected String expectedConcatenationWithCase() {
    return "SELECT CONCAT(assetDescriptionLine1, CASE WHEN (taxVariationIndicator = 'Y') THEN exposureCustomerNumber ELSE invoicingCustomerNumber END) AS test FROM testschema.schedule";
  }


  /**
   * @see org.alfasoftware.morf.jdbc.AbstractSqlDialectTest#expectedConcatenationWithFunction()
   */
  @Override
  protected String expectedConcatenationWithFunction() {
    return "SELECT CONCAT(assetDescriptionLine1, MAX(scheduleStartDate)) AS test FROM testschema.schedule";
  }


  /**
   * @see org.alfasoftware.morf.jdbc.AbstractSqlDialectTest#expectedConcatenationWithMultipleFieldLiterals()
   */
  @Override
  protected String expectedConcatenationWithMultipleFieldLiterals() {
    return "SELECT CONCAT('ABC', ' ', 'DEF') AS assetDescription FROM testschema.schedule";
  }


  /**
   * @see org.alfasoftware.morf.jdbc.AbstractSqlDialectTest#expectedNestedConcatenations()
   */

  SelectStatement stmt = new SelectStatement(new ConcatenatedField(new FieldReference("field1"), new ConcatenatedField(
      new FieldReference("field2"), new FieldLiteral("XYZ"))).as("test")).from(new TableReference("schedule"));



  @Override
  protected String expectedNestedConcatenations() {
    return "SELECT CONCAT(field1, CONCAT(field2, 'XYZ')) AS test FROM testschema.schedule";
  }


  /**
   * @see org.alfasoftware.morf.jdbc.AbstractSqlDialectTest#expectedSelectWithConcatenation1()
   */
  @Override
  protected String expectedSelectWithConcatenation1() {
    return "SELECT CONCAT(assetDescriptionLine1, ' ', assetDescriptionLine2) AS assetDescription FROM testschema.schedule";
  }


  /**
   * @see org.alfasoftware.morf.jdbc.AbstractSqlDialectTest#expectedSelectWithConcatenation2()
   */
  @Override
  protected String expectedSelectWithConcatenation2() {
    return "SELECT CONCAT(assetDescriptionLine1, 'XYZ', assetDescriptionLine2) AS assetDescription FROM testschema.schedule";
  }


  /**
   * @see org.alfasoftware.morf.jdbc.AbstractSqlDialectTest#expectedIsNull()
   */
  @Override
  protected String expectedIsNull() {
    return "COALESCE('A', 'B')";
  }


  /**
   * @see org.alfasoftware.morf.jdbc.AbstractSqlDialectTest#expectedMathsPlus()
   */
  @Override
  protected String expectedMathsPlus() {
    return "1 + 1";
  }


  /**
   * @see org.alfasoftware.morf.jdbc.AbstractSqlDialectTest#expectedMathsMinus()
   */
  @Override
  protected String expectedMathsMinus() {
    return "1 - 1";
  }


  /**
   * @see org.alfasoftware.morf.jdbc.AbstractSqlDialectTest#expectedMathsDivide()
   */
  @Override
  protected String expectedMathsDivide() {
    return "1 / 1";
  }


  /**
   * @see org.alfasoftware.morf.jdbc.AbstractSqlDialectTest#expectedMathsMultiply()
   */
  @Override
  protected String expectedMathsMultiply() {
    return "1 * 1";
  }


  /**
   * @see org.alfasoftware.morf.jdbc.AbstractSqlDialectTest#expectedStringCast()
   */
  @Override
  protected String expectedStringCast() {
    return "CAST(value AS VARCHAR(10)) COLLATE \"POSIX\"";
  }


  /**
   * @see org.alfasoftware.morf.jdbc.AbstractSqlDialectTest#expectedBigIntCast()
   */
  @Override
  protected String expectedBigIntCast() {
    return "CAST(value AS NUMERIC(19))";
  }


  /**
   * @see org.alfasoftware.morf.jdbc.AbstractSqlDialectTest#expectedBigIntFunctionCast()
   */
  @Override
  protected String expectedBigIntFunctionCast() {
    return "CAST(MIN(value) AS NUMERIC(19))";
  }


  /**
   * @see org.alfasoftware.morf.jdbc.AbstractSqlDialectTest#expectedBooleanCast()
   */
  @Override
  protected String expectedBooleanCast() {
    return "CAST(value AS BOOLEAN)";
  }


  /**
   * @see org.alfasoftware.morf.jdbc.AbstractSqlDialectTest#expectedDateCast()
   */
  @Override
  protected String expectedDateCast() {
    return "CAST(value AS DATE)";
  }


  /**
   * @see org.alfasoftware.morf.jdbc.AbstractSqlDialectTest#expectedDecimalCast()
   */
  @Override
  protected String expectedDecimalCast() {
    return "CAST(value AS DECIMAL(10,2))";
  }


  /**
   * @see org.alfasoftware.morf.jdbc.AbstractSqlDialectTest#expectedIntegerCast()
   */
  @Override
  protected String expectedIntegerCast() {
    return "CAST(value AS INTEGER)";
  }


  /**
   * {@inheritDoc}
   *
   * @see org.alfasoftware.morf.jdbc.AbstractSqlDialectTest#expectedSelectWithUnion()
   */
  @Override
  protected String expectedSelectWithUnion() {
    return "SELECT stringField FROM testschema.Other UNION SELECT stringField FROM testschema.Test UNION ALL SELECT stringField FROM testschema.Alternate ORDER BY stringField";
  }


  /**
   * @see org.alfasoftware.morf.jdbc.AbstractSqlDialectTest#expectedLeftPad()
   */
  @Override
  protected String expectedLeftPad() {
    return "SELECT LPAD(stringField, 10, 'j') FROM testschema.Test";
  }


  /**
   * @see org.alfasoftware.morf.jdbc.AbstractSqlDialectTest#expectedBooleanLiteral(boolean) ()
   */
  @Override
  protected String expectedBooleanLiteral(boolean value) {
    return value ? "TRUE" : "FALSE";
  }


  /**
   * @see org.alfasoftware.morf.jdbc.AbstractSqlDialectTest#expectedBlobLiteral(String)  ()
   */
  @Override
  protected String expectedBlobLiteral(String value) {
    return String.format("E'\\x%s'", value);
  }


  /**
   * @see org.alfasoftware.morf.jdbc.AbstractSqlDialectTest#expectedAlterTableAddBlobColumnStatement()
   */
  @Override
  protected List<String> expectedAlterTableAddBlobColumnStatement() {
    return Arrays.asList("ALTER TABLE testschema.Test ADD COLUMN blobField_new BYTEA NULL",
        "COMMENT ON COLUMN testschema.Test.blobField_new IS '"+PostgreSQLDialect.REAL_NAME_COMMENT_LABEL+":[blobField_new]/TYPE:[BLOB]'");
  }


  /**
   * @see org.alfasoftware.morf.jdbc.AbstractSqlDialectTest#expectedAlterTableAlterBlobColumnStatement()
   */
  @Override
  protected List<String> expectedAlterTableAlterBlobColumnStatement() {
    return Arrays.asList("ALTER TABLE testschema.Test ALTER COLUMN blobField SET NOT NULL",
        "COMMENT ON COLUMN testschema.Test.blobField IS '"+PostgreSQLDialect.REAL_NAME_COMMENT_LABEL+":[blobField]/TYPE:[BLOB]'");
  }


  /**
   * @see org.alfasoftware.morf.jdbc.AbstractSqlDialectTest#expectedAlterTableAlterBooleanColumnStatement()
   */
  @Override
  protected List<String> expectedAlterTableAlterBooleanColumnStatement() {
    return Arrays.asList("ALTER TABLE testschema.Test ALTER COLUMN booleanField SET NOT NULL",
        "COMMENT ON COLUMN testschema.Test.booleanField IS '"+PostgreSQLDialect.REAL_NAME_COMMENT_LABEL+":[booleanField]/TYPE:[BOOLEAN]'");
  }


  /**
   * @see org.alfasoftware.morf.jdbc.AbstractSqlDialectTest#expectedAlterTableAddBooleanColumnStatement()
   */
  @Override
  protected List<String> expectedAlterTableAddBooleanColumnStatement() {
    return Arrays.asList("ALTER TABLE testschema.Test ADD COLUMN booleanField_new BOOLEAN NULL",
        "COMMENT ON COLUMN testschema.Test.booleanField_new IS '"+PostgreSQLDialect.REAL_NAME_COMMENT_LABEL+":[booleanField_new]/TYPE:[BOOLEAN]'");
  }


  /**
   * @see org.alfasoftware.morf.jdbc.AbstractSqlDialectTest#expectedAlterTableAddStringColumnStatement()
   */
  @Override
  protected List<String> expectedAlterTableAddStringColumnStatement() {
    return Arrays.asList("ALTER TABLE testschema.Test ADD COLUMN stringField_new VARCHAR(6) COLLATE \"POSIX\" NULL",
        "COMMENT ON COLUMN testschema.Test.stringField_new IS '"+PostgreSQLDialect.REAL_NAME_COMMENT_LABEL+":[stringField_new]/TYPE:[STRING]'");
  }


  /**
   * @see org.alfasoftware.morf.jdbc.AbstractSqlDialectTest#expectedAlterTableAlterStringColumnStatement()
   */
  @Override
  protected List<String> expectedAlterTableAlterStringColumnStatement() {
    return Arrays.asList("ALTER TABLE testschema.Test ALTER COLUMN stringField TYPE VARCHAR(6) COLLATE \"POSIX\"",
        "COMMENT ON COLUMN testschema.Test.stringField IS '"+PostgreSQLDialect.REAL_NAME_COMMENT_LABEL+":[stringField]/TYPE:[STRING]'");
  }


  /**
   * @see org.alfasoftware.morf.jdbc.AbstractSqlDialectTest#expectedAlterTableAddIntegerColumnStatement()
   */
  @Override
  protected List<String> expectedAlterTableAddIntegerColumnStatement() {
    return Arrays.asList("ALTER TABLE testschema.Test ADD COLUMN intField_new INTEGER NULL",
        "COMMENT ON COLUMN testschema.Test.intField_new IS '"+PostgreSQLDialect.REAL_NAME_COMMENT_LABEL+":[intField_new]/TYPE:[INTEGER]'");
  }


  /**
   * @see org.alfasoftware.morf.jdbc.AbstractSqlDialectTest#expectedAlterTableAlterIntegerColumnStatement()
   */
  @Override
  protected List<String> expectedAlterTableAlterIntegerColumnStatement() {
    return Arrays.asList("ALTER TABLE testschema.Test ALTER COLUMN intField SET NOT NULL",
        "COMMENT ON COLUMN testschema.Test.intField IS '"+PostgreSQLDialect.REAL_NAME_COMMENT_LABEL+":[intField]/TYPE:[INTEGER]'");
  }


  /**
   * @see org.alfasoftware.morf.jdbc.AbstractSqlDialectTest#expectedAlterTableAddDateColumnStatement()
   */
  @Override
  protected List<String> expectedAlterTableAddDateColumnStatement() {
    return Arrays.asList("ALTER TABLE testschema.Test ADD COLUMN dateField_new DATE NULL",
        "COMMENT ON COLUMN testschema.Test.dateField_new IS '"+PostgreSQLDialect.REAL_NAME_COMMENT_LABEL+":[dateField_new]/TYPE:[DATE]'");
  }


  /**
   * @see org.alfasoftware.morf.jdbc.AbstractSqlDialectTest#expectedAlterTableAlterDateColumnStatement()
   */
  @Override
  protected List<String> expectedAlterTableAlterDateColumnStatement() {
    return Arrays.asList("ALTER TABLE testschema.Test ALTER COLUMN dateField SET NOT NULL",
        "COMMENT ON COLUMN testschema.Test.dateField IS '"+PostgreSQLDialect.REAL_NAME_COMMENT_LABEL+":[dateField]/TYPE:[DATE]'");
  }


  /**
   * @see org.alfasoftware.morf.jdbc.AbstractSqlDialectTest#expectedAlterTableAddDecimalColumnStatement()
   */
  @Override
  protected List<String> expectedAlterTableAddDecimalColumnStatement() {
    return Arrays.asList("ALTER TABLE testschema.Test ADD COLUMN floatField_new DECIMAL(6,3) NULL",
        "COMMENT ON COLUMN testschema.Test.floatField_new IS '"+PostgreSQLDialect.REAL_NAME_COMMENT_LABEL+":[floatField_new]/TYPE:[DECIMAL]'");
  }


  /**
   * @see org.alfasoftware.morf.jdbc.AbstractSqlDialectTest#expectedAlterTableAlterDecimalColumnStatement()
   */
  @Override
  protected List<String> expectedAlterTableAlterDecimalColumnStatement() {
    return Arrays.asList("ALTER TABLE testschema.Test ALTER COLUMN floatField DROP NOT NULL, ALTER COLUMN floatField TYPE DECIMAL(14,3)",
        "COMMENT ON COLUMN testschema.Test.floatField IS '"+PostgreSQLDialect.REAL_NAME_COMMENT_LABEL+":[floatField]/TYPE:[DECIMAL]'");
  }


  /**
   * @see org.alfasoftware.morf.jdbc.AbstractSqlDialectTest#expectedAlterTableAddBigIntegerColumnStatement()
   */
  @Override
  protected List<String> expectedAlterTableAddBigIntegerColumnStatement() {
    return Arrays.asList("ALTER TABLE testschema.Test ADD COLUMN bigIntegerField_new NUMERIC(19) NULL",
        "COMMENT ON COLUMN testschema.Test.bigIntegerField_new IS '"+PostgreSQLDialect.REAL_NAME_COMMENT_LABEL+":[bigIntegerField_new]/TYPE:[BIG_INTEGER]'");
  }


  /**
   * @see org.alfasoftware.morf.jdbc.AbstractSqlDialectTest#expectedAlterTableAlterBigIntegerColumnStatement()
   */
  @Override
  protected List<String> expectedAlterTableAlterBigIntegerColumnStatement() {
    return Arrays.asList("ALTER TABLE testschema.Test ALTER COLUMN bigIntegerField DROP DEFAULT",
        "COMMENT ON COLUMN testschema.Test.bigIntegerField IS '"+PostgreSQLDialect.REAL_NAME_COMMENT_LABEL+":[bigIntegerField]/TYPE:[BIG_INTEGER]'");
  }


  /**
   * @see org.alfasoftware.morf.jdbc.AbstractSqlDialectTest#expectedAlterTableAddColumnNotNullableStatement()
   */
  @Override
  protected List<String> expectedAlterTableAddColumnNotNullableStatement() {
    return Arrays.asList("ALTER TABLE testschema.Test ADD COLUMN dateField_new DATE DEFAULT DATE '2010-01-01' NOT NULL",
        "COMMENT ON COLUMN testschema.Test.dateField_new IS '"+PostgreSQLDialect.REAL_NAME_COMMENT_LABEL+":[dateField_new]/TYPE:[DATE]'");
  }


  /**
   * @see org.alfasoftware.morf.jdbc.AbstractSqlDialectTest#expectedAlterTableAlterColumnFromNullableToNotNullableStatement()
   */
  @Override
  protected List<String> expectedAlterTableAlterColumnFromNullableToNotNullableStatement() {
    return Arrays.asList("ALTER TABLE testschema.Test ALTER COLUMN dateField SET NOT NULL",
        "COMMENT ON COLUMN testschema.Test.dateField IS '"+PostgreSQLDialect.REAL_NAME_COMMENT_LABEL+":[dateField]/TYPE:[DATE]'"
        );
  }


  /**
   * @see org.alfasoftware.morf.jdbc.AbstractSqlDialectTest#expectedAlterTableAlterColumnFromNotNullableToNotNullableStatement()
   */
  @Override
  protected List<String> expectedAlterTableAlterColumnFromNotNullableToNotNullableStatement() {
    return Arrays.asList("ALTER TABLE testschema.Test ALTER COLUMN floatField TYPE DECIMAL(20,3)",
        "COMMENT ON COLUMN testschema.Test.floatField IS '"+PostgreSQLDialect.REAL_NAME_COMMENT_LABEL+":[floatField]/TYPE:[DECIMAL]'");
  }


  /**
   * @see org.alfasoftware.morf.jdbc.AbstractSqlDialectTest#expectedAlterTableAlterColumnFromNotNullableToNullableStatement()
   */
  @Override
  protected List<String> expectedAlterTableAlterColumnFromNotNullableToNullableStatement() {
    return Arrays.asList("ALTER TABLE testschema.Test ALTER COLUMN floatField DROP NOT NULL, ALTER COLUMN floatField TYPE DECIMAL(20,3)",
        "COMMENT ON COLUMN testschema.Test.floatField IS '"+PostgreSQLDialect.REAL_NAME_COMMENT_LABEL+":[floatField]/TYPE:[DECIMAL]'");
  }


  /**
   * @see org.alfasoftware.morf.jdbc.AbstractSqlDialectTest#expectedAlterTableAddColumnWithDefaultStatement()
   */
  @Override
  protected List<String> expectedAlterTableAddColumnWithDefaultStatement() {
    return Arrays.asList("ALTER TABLE testschema.Test ADD COLUMN floatField_new DECIMAL(6,3) DEFAULT 20.33 NULL",
        "COMMENT ON COLUMN testschema.Test.floatField_new IS '"+PostgreSQLDialect.REAL_NAME_COMMENT_LABEL+":[floatField_new]/TYPE:[DECIMAL]'");
  }


  /**
   * @see org.alfasoftware.morf.jdbc.AbstractSqlDialectTest#expectedAlterTableAlterColumnWithDefaultStatement()
   */
  @Override
  protected List<String> expectedAlterTableAlterColumnWithDefaultStatement() {
    return Arrays.asList("ALTER TABLE testschema.Test ALTER COLUMN bigIntegerField SET DEFAULT 54321",
        "COMMENT ON COLUMN testschema.Test.bigIntegerField IS '"+PostgreSQLDialect.REAL_NAME_COMMENT_LABEL+":[bigIntegerField]/TYPE:[BIG_INTEGER]'"
      );
  }


  /**
   * @see org.alfasoftware.morf.jdbc.AbstractSqlDialectTest#expectedChangeIndexFollowedByChangeOfAssociatedColumnStatement()
   */
  @Override
  protected List<String> expectedChangeIndexFollowedByChangeOfAssociatedColumnStatement() {
    return Arrays.asList(
      "DROP INDEX Test_1",
      "DROP INDEX IF EXISTS Test_1$null0",
      "CREATE INDEX Test_1 ON testschema.Test (intField)",
      "COMMENT ON INDEX Test_1 IS '"+PostgreSQLDialect.REAL_NAME_COMMENT_LABEL+":[Test_1]'",
      "ALTER TABLE testschema.Test ALTER COLUMN intField SET NOT NULL",
      "COMMENT ON COLUMN testschema.Test.intField IS '"+PostgreSQLDialect.REAL_NAME_COMMENT_LABEL+":[intField]/TYPE:[INTEGER]'");
  }


  /**
   * @see org.alfasoftware.morf.jdbc.AbstractSqlDialectTest#expectedAddIndexStatementsOnSingleColumn()
   */
  @Override
  protected List<String> expectedAddIndexStatementsOnSingleColumn() {
    return Arrays.asList("CREATE INDEX indexName ON testschema.Test (id)",
                         "COMMENT ON INDEX indexName IS '"+PostgreSQLDialect.REAL_NAME_COMMENT_LABEL+":[indexName]'");
  }


  /**
   * @see org.alfasoftware.morf.jdbc.AbstractSqlDialectTest#expectedAddIndexStatementsOnMultipleColumns()
   */
  @Override
  protected List<String> expectedAddIndexStatementsOnMultipleColumns() {
    return Arrays.asList("CREATE INDEX indexName ON testschema.Test (id, version)",
                         "COMMENT ON INDEX indexName IS '"+PostgreSQLDialect.REAL_NAME_COMMENT_LABEL+":[indexName]'");
  }


  /**
   * @see org.alfasoftware.morf.jdbc.AbstractSqlDialectTest#expectedAddIndexStatementsUnique()
   */
  @Override
  protected List<String> expectedAddIndexStatementsUnique() {
    return Arrays.asList("CREATE UNIQUE INDEX indexName ON testschema.Test (id)",
                         "COMMENT ON INDEX indexName IS '"+PostgreSQLDialect.REAL_NAME_COMMENT_LABEL+":[indexName]'");
  }


  /**
   * @see org.alfasoftware.morf.jdbc.AbstractSqlDialectTest#expectedAddIndexStatementsUniqueNullable()
   */
  @Override
  protected List<String> expectedAddIndexStatementsUniqueNullable() {
    return Arrays.asList("CREATE UNIQUE INDEX indexName ON testschema.Test (stringField, intField, floatField, dateField)",
                         "COMMENT ON INDEX indexName IS '"+PostgreSQLDialect.REAL_NAME_COMMENT_LABEL+":[indexName]'",
                         "CREATE UNIQUE INDEX indexName$null ON testschema.Test ((stringField ||'§'|| intField ||'§'|| floatField ||'§'|| dateField)) WHERE stringField IS NULL OR intField IS NULL OR dateField IS NULL",
                         "COMMENT ON INDEX indexName$null IS '"+PostgreSQLDialect.REAL_NAME_COMMENT_LABEL+":[121e97b2b38f63cc6840445595b4177c]'"
    );
  }


  /**
   * @see org.alfasoftware.morf.jdbc.AbstractSqlDialectTest#expectedIndexDropStatements()
   */
  @Override
  protected List<String> expectedIndexDropStatements() {
    return Arrays.asList("DROP INDEX indexName");
  }


  /**
   * @see org.alfasoftware.morf.jdbc.AbstractSqlDialectTest#expectedAlterColumnMakePrimaryStatements()
   */
  @Override
  protected List<String> expectedAlterColumnMakePrimaryStatements() {
    return Arrays.asList("ALTER TABLE testschema.Test DROP CONSTRAINT Test_PK",
        "ALTER TABLE testschema.Test ADD CONSTRAINT Test_PK PRIMARY KEY(id, dateField)",
        "COMMENT ON COLUMN testschema.Test.dateField IS '"+PostgreSQLDialect.REAL_NAME_COMMENT_LABEL+":[dateField]/TYPE:[DATE]'");
  }


  /**
   * @see org.alfasoftware.morf.jdbc.AbstractSqlDialectTest#expectedAlterPrimaryKeyColumnCompositeKeyStatements()
   */
  @Override
  protected List<String> expectedAlterPrimaryKeyColumnCompositeKeyStatements() {
    return Arrays.asList("ALTER TABLE testschema.CompositePrimaryKey DROP CONSTRAINT CompositePrimaryKey_PK",
        "ALTER TABLE testschema.CompositePrimaryKey ALTER COLUMN secondPrimaryKey TYPE VARCHAR(5) COLLATE \"POSIX\"",
        "ALTER TABLE testschema.CompositePrimaryKey ADD CONSTRAINT CompositePrimaryKey_PK PRIMARY KEY(id, secondPrimaryKey)",
        "COMMENT ON COLUMN testschema.CompositePrimaryKey.secondPrimaryKey IS '"+PostgreSQLDialect.REAL_NAME_COMMENT_LABEL+":[secondPrimaryKey]/TYPE:[STRING]'");
  }


  /**
   * @see org.alfasoftware.morf.jdbc.AbstractSqlDialectTest#expectedAlterRemoveColumnFromCompositeKeyStatements()
   */
  @Override
  protected List<String> expectedAlterRemoveColumnFromCompositeKeyStatements() {
    return ImmutableList.of(
      "ALTER TABLE testschema.CompositePrimaryKey DROP CONSTRAINT CompositePrimaryKey_PK",
      "ALTER TABLE testschema.CompositePrimaryKey ALTER COLUMN secondPrimaryKey DROP NOT NULL, ALTER COLUMN secondPrimaryKey TYPE VARCHAR(5) COLLATE \"POSIX\"",
      "ALTER TABLE testschema.CompositePrimaryKey ADD CONSTRAINT CompositePrimaryKey_PK PRIMARY KEY(id)",
      "COMMENT ON COLUMN testschema.CompositePrimaryKey.secondPrimaryKey IS '"+PostgreSQLDialect.REAL_NAME_COMMENT_LABEL+":[secondPrimaryKey]/TYPE:[STRING]'"
    );
  }


  /**
   * @see org.alfasoftware.morf.jdbc.AbstractSqlDialectTest#expectedAlterPrimaryKeyColumnStatements()
   */
  @Override
  protected List<String> expectedAlterPrimaryKeyColumnStatements() {
    return Arrays.asList(
        "ALTER TABLE testschema.Test DROP CONSTRAINT Test_PK",
        "ALTER TABLE testschema.Test RENAME id TO renamedId",
        "ALTER TABLE testschema.Test ADD CONSTRAINT Test_PK PRIMARY KEY(renamedId)",
        "COMMENT ON COLUMN testschema.Test.renamedId IS '"+PostgreSQLDialect.REAL_NAME_COMMENT_LABEL+":[renamedId]/TYPE:[BIG_INTEGER]'"
    );
  }


  /**
   * @see org.alfasoftware.morf.jdbc.AbstractSqlDialectTest#expectedAlterColumnRenamingAndChangingNullability()
   */
  @Override
  protected List<String> expectedAlterColumnRenamingAndChangingNullability() {
    return Arrays.asList("ALTER TABLE testschema.Other RENAME floatField TO blahField",
        "ALTER TABLE testschema.Other ALTER COLUMN blahField DROP NOT NULL, ALTER COLUMN blahField TYPE DECIMAL(20,3)",
        "COMMENT ON COLUMN testschema.Other.blahField IS '"+PostgreSQLDialect.REAL_NAME_COMMENT_LABEL+":[blahField]/TYPE:[DECIMAL]'"
      );
  }

  /**
   * @see org.alfasoftware.morf.jdbc.AbstractSqlDialectTest#expectedAlterTableAddStringColumnWithDefaultStatement()
   */
  @Override
  protected List<String> expectedAlterTableAddStringColumnWithDefaultStatement() {
    return Arrays.asList("ALTER TABLE testschema.Test ADD COLUMN stringField_with_default VARCHAR(6) COLLATE \"POSIX\" DEFAULT 'N' NOT NULL",
        "COMMENT ON COLUMN testschema.Test.stringField_with_default IS '"+PostgreSQLDialect.REAL_NAME_COMMENT_LABEL+":[stringField_with_default]/TYPE:[STRING]'");
  }


  /**
   * {@inheritDoc}
   * @see org.alfasoftware.morf.jdbc.AbstractSqlDialectTest#expectedAutonumberUpdate()
   */
  @Override
  protected List<String> expectedAutonumberUpdate() {
    return Arrays.asList("MERGE INTO Autonumber (id, value) SELECT 'TestTable', (SELECT GREATEST((SELECT COALESCE(MAX(id) + 1, 1)  AS CurrentValue FROM TestTable), (SELECT value from Autonumber WHERE name='TestTable'), 1))");
  }


  /**
   * {@inheritDoc}
   * @see org.alfasoftware.morf.jdbc.AbstractSqlDialectTest#expectedUpdateWithSelectMinimum()
   */
  @Override
  protected String expectedUpdateWithSelectMinimum() {
    String value1 = varCharCast("'S'");
    String value2 = varCharCast("'Y'");
    return "UPDATE " + tableName("Other") + " O SET intField = (SELECT MIN(intField) FROM " + tableName("Test") + " T WHERE ((T.charField = " + stringLiteralPrefix() + value1 + ") AND (T.stringField = O.stringField) AND (T.intField = O.intField))) WHERE (stringField = " + stringLiteralPrefix() + value2 + ")";
  }


  /**
   * {@inheritDoc}
   * @see org.alfasoftware.morf.jdbc.AbstractSqlDialectTest#expectedUpdateUsingAliasedDestinationTable()
   */
  @Override
  protected String expectedUpdateUsingAliasedDestinationTable() {
    return "UPDATE " + tableName("FloatingRateRate") + " A SET settlementFrequency = (SELECT settlementFrequency FROM " + tableName("FloatingRateDetail") + " B WHERE (A.floatingRateDetailId = B.id))";
  }


  /**
   * @see org.alfasoftware.morf.jdbc.AbstractSqlDialectTest#expectedCreateViewStatements()
   */
  @Override
  protected List<String> expectedCreateViewStatements() {
    return Arrays.asList("CREATE VIEW " + tableName("TestView") + " AS (SELECT stringField FROM " + tableName("Test") + " WHERE (stringField = 'blah'))",
                         "COMMENT ON VIEW TestView IS '"+PostgreSQLDialect.REAL_NAME_COMMENT_LABEL+":[TestView]'");
  }


  /**
   * @see org.alfasoftware.morf.jdbc.AbstractSqlDialectTest#expectedCreateViewOverUnionSelectStatements()
   */
  @Override
  protected List<String> expectedCreateViewOverUnionSelectStatements() {
    return Arrays.asList(
      "CREATE VIEW " + tableName("TestView") + " AS (SELECT stringField FROM " + tableName(TEST_TABLE) + " WHERE (stringField = " + stringLiteralPrefix() + "'blah') UNION ALL SELECT stringField FROM " + tableName(OTHER_TABLE) + " WHERE (stringField = " + stringLiteralPrefix() + "'blah'))",
      "COMMENT ON VIEW TestView IS '"+PostgreSQLDialect.REAL_NAME_COMMENT_LABEL+":[TestView]'");
  }


  /**
   * @see org.alfasoftware.morf.jdbc.AbstractSqlDialectTest#expectedYYYYMMDDToDate()
   */
  @Override
  protected String expectedYYYYMMDDToDate() {
    return "TO_DATE(('20100101') :: TEXT,'YYYYMMDD')";
  }


  /**
   * @see org.alfasoftware.morf.jdbc.AbstractSqlDialectTest#expectedDateToYyyymmdd()
   */
  @Override
  protected String expectedDateToYyyymmdd() {
    return "TO_CHAR(testField,'YYYYMMDD') :: NUMERIC";
  }


  /**
   * @see org.alfasoftware.morf.jdbc.AbstractSqlDialectTest#expectedDateToYyyymmddHHmmss()
   */
  @Override
  protected String expectedDateToYyyymmddHHmmss() {
    return "TO_CHAR(testField,'YYYYMMDDHH24MISS') :: NUMERIC";
  }


  /**
   * @see org.alfasoftware.morf.jdbc.AbstractSqlDialectTest#expectedNow()
   */
  @Override
  protected String expectedNow() {
    return "NOW()";
  }


  /**
   * @see org.alfasoftware.morf.jdbc.AbstractSqlDialectTest#expectedDropViewStatements()
   */
  @Override
  protected List<String> expectedDropViewStatements() {
    return Arrays.asList("DROP VIEW IF EXISTS " + tableName("TestView") + " CASCADE");
  }


  /**
   * @see org.alfasoftware.morf.jdbc.AbstractSqlDialectTest#expectedStringLiteralToIntegerCast()
   */
  @Override
  protected String expectedStringLiteralToIntegerCast() {
    return "CAST(" + varCharCast("'1234567890'") + " AS INTEGER)";
  }


  /**
   * @see org.alfasoftware.morf.jdbc.AbstractSqlDialectTest#expectedSubstring()
   */
  @Override
  protected String expectedSubstring() {
    return "SELECT SUBSTRING(field1, 1, 3) FROM " + tableName("schedule");
  }


  /**
   * @see org.alfasoftware.morf.jdbc.AbstractSqlDialectTest#expectedAutonumberUpdateForNonIdColumn()
   */
  @Override
  protected List<String> expectedAutonumberUpdateForNonIdColumn() {
    return Arrays.asList("MERGE INTO Autonumber (id, value) SELECT 'TestTable', (SELECT GREATEST((SELECT COALESCE(MAX(generatedColumn) + 1, 1)  AS CurrentValue FROM TestTable), (SELECT value from Autonumber WHERE name='TestTable'), 1))");
  }


  /**
   * @see org.alfasoftware.morf.jdbc.AbstractSqlDialectTest#expectedStringFunctionCast()
   */
  @Override
  protected String expectedStringFunctionCast() {
    return "CAST(MIN(field) AS VARCHAR(8)) COLLATE \"POSIX\"";
  }


  /**
   * @see org.alfasoftware.morf.jdbc.AbstractSqlDialectTest#expectedDaysBetween()
   */
  @Override
  protected String expectedDaysBetween() {
    return "SELECT (dateTwo) - (dateOne) FROM testschema.MyTable";
  }


  /**
   * @see org.alfasoftware.morf.jdbc.AbstractSqlDialectTest#expectedMergeSimple()
   */
  @Override
  protected String expectedMergeSimple() {
    return "INSERT INTO testschema.foo (id, bar)"
        + " SELECT somewhere.newId AS id, somewhere.newBar AS bar FROM testschema.somewhere"
        + " ON CONFLICT (id) DO UPDATE SET bar = EXCLUDED.bar";
  }


  /**
   * @see org.alfasoftware.morf.jdbc.AbstractSqlDialectTest#expectedMergeComplex()
   */
  @Override
  protected String expectedMergeComplex() {
    return "INSERT INTO testschema.foo (id, bar)"
        + " SELECT somewhere.newId AS id, join.joinBar AS bar FROM testschema.somewhere INNER JOIN testschema.join ON (somewhere.newId = join.joinId)"
        + " ON CONFLICT (id) DO UPDATE SET bar = EXCLUDED.bar";
  }


  /**
   * @see org.alfasoftware.morf.jdbc.AbstractSqlDialectTest#expectedMergeSourceInDifferentSchema()
   */
  @Override
  protected String expectedMergeSourceInDifferentSchema() {
    return "INSERT INTO testschema.foo (id, bar)"
        + " SELECT somewhere.newId AS id, somewhere.newBar AS bar FROM MYSCHEMA.somewhere"
        + " ON CONFLICT (id) DO UPDATE SET bar = EXCLUDED.bar";
  }


  /**
   * @see org.alfasoftware.morf.jdbc.AbstractSqlDialectTest#expectedMergeTargetInDifferentSchema()
   */
  @Override
  protected String expectedMergeTargetInDifferentSchema() {
    return "INSERT INTO MYSCHEMA.foo (id, bar)"
        + " SELECT somewhere.newId AS id, somewhere.newBar AS bar FROM testschema.somewhere"
        + " ON CONFLICT (id) DO UPDATE SET bar = EXCLUDED.bar";
  }


  /**
   * @see org.alfasoftware.morf.jdbc.AbstractSqlDialectTest#expectedMergeForAllPrimaryKeys()
   */
  @Override
  protected String expectedMergeForAllPrimaryKeys() {
    return "INSERT INTO testschema.foo (id)"
        + " SELECT somewhere.newId AS id FROM testschema.somewhere"
        + " ON CONFLICT (id) DO NOTHING";
  }


  /**
   * @see org.alfasoftware.morf.jdbc.AbstractSqlDialectTest#expectedMergeWithUpdateExpressions()
   */
  @Override
  protected String expectedMergeWithUpdateExpressions() {
    return "INSERT INTO testschema.foo (id, bar)"
        + " SELECT somewhere.newId AS id, somewhere.newBar AS bar FROM testschema.somewhere"
        + " ON CONFLICT (id) DO UPDATE SET bar = EXCLUDED.bar + foo.bar";
  }


  /**
   * @see org.alfasoftware.morf.jdbc.AbstractSqlDialectTest#expectedAddDays()
   */
  @Override
  protected String expectedAddDays() {
    return "(((testField) + (-20) * INTERVAL '1 DAY') :: DATE)";
  }


  /**
   * @see org.alfasoftware.morf.jdbc.AbstractSqlDialectTest#expectedAddMonths()
   */
  @Override
  protected String expectedAddMonths() {
    return "(((testField) + (-3) * INTERVAL '1 MONTH') :: DATE)";
  }


  /**
   * @see org.alfasoftware.morf.jdbc.AbstractSqlDialectTest#expectedAlterRemoveColumnFromSimpleKeyStatements()
   */
  @Override
  protected List<String> expectedAlterRemoveColumnFromSimpleKeyStatements() {
    return Collections.singletonList("ALTER TABLE testschema.Test DROP COLUMN id");
  }


  /**
   * @see org.alfasoftware.morf.jdbc.AbstractSqlDialectTest#expectedRenameTableStatements()
   */
  @Override
  protected List<String> expectedRenameTableStatements() {
    return ImmutableList.of(
      "ALTER TABLE testschema.Test RENAME TO Renamed",
      "ALTER INDEX testschema.Test_pk RENAME TO Renamed_pk",
      "COMMENT ON INDEX Renamed_pk IS '"+PostgreSQLDialect.REAL_NAME_COMMENT_LABEL+":[Renamed_pk]'",
      "COMMENT ON TABLE testschema.Renamed IS '"+PostgreSQLDialect.REAL_NAME_COMMENT_LABEL+":[Renamed]'");
  }


  /**
   * @return the expected statements for renaming a table with a long name.
   */
  @Override
  protected List<String> getRenamingTableWithLongNameStatements() {
    return ImmutableList.of(
      "ALTER TABLE testschema.123456789012345678901234567890XXX RENAME TO Blah",
      "ALTER INDEX testschema.123456789012345678901234567890XXX_pk RENAME TO Blah_pk",
      "COMMENT ON INDEX Blah_pk IS '"+PostgreSQLDialect.REAL_NAME_COMMENT_LABEL+":[Blah_pk]'",
      "COMMENT ON TABLE testschema.Blah IS '"+PostgreSQLDialect.REAL_NAME_COMMENT_LABEL+":[Blah]'"
        );
  }


  /**
   * @see org.alfasoftware.morf.jdbc.AbstractSqlDialectTest#expectedRenameIndexStatements()
   */
  @Override
  protected List<String> expectedRenameIndexStatements() {
    return ImmutableList.of("ALTER INDEX testschema.Test_1 RENAME TO Test_2",
                            "COMMENT ON INDEX Test_2 IS '"+PostgreSQLDialect.REAL_NAME_COMMENT_LABEL+":[Test_2]'",
                            "ALTER INDEX IF EXISTS testschema.Test_1$null0 RENAME TO Test_2$null0"
    );
  }


  /**
   * @see org.alfasoftware.morf.jdbc.AbstractSqlDialectTest#expectedRenameIndexStatements()
   */
  @Override
  protected List<String> expectedRenameTempIndexStatements() {
    return ImmutableList.of("ALTER INDEX TempTest_1 RENAME TO TempTest_2",
                            "COMMENT ON INDEX TempTest_2 IS '"+PostgreSQLDialect.REAL_NAME_COMMENT_LABEL+":[TempTest_2]'");
  }


  /**
   * @see org.alfasoftware.morf.jdbc.AbstractSqlDialectTest#expectedRandomString()
   */
  @Override
  protected String expectedRandomString() {
    return "UPPER(SUBSTRING(MD5(RANDOM() :: TEXT), 1, (10) :: INT))";
  }


  /**
   * @see org.alfasoftware.morf.jdbc.AbstractSqlDialectTest#expectedSelectLiteralWithWhereClauseString()
   */
  @Override
  protected String expectedSelectLiteralWithWhereClauseString() {
    return "SELECT 'LITERAL' WHERE ('ONE' = 'ONE')";
  }


  /**
   * @see org.alfasoftware.morf.jdbc.AbstractSqlDialectTest#expectedAddTableFromStatements()
   */
  @Override
  protected List<String> expectedAddTableFromStatements() {
    return ImmutableList.of(
      "CREATE TABLE testschema.SomeTable (someField VARCHAR(3) COLLATE \"POSIX\" NOT NULL, otherField DECIMAL(3,0) NOT NULL, CONSTRAINT SomeTable_PK PRIMARY KEY(someField))",
      "COMMENT ON TABLE testschema.SomeTable IS '"+PostgreSQLDialect.REAL_NAME_COMMENT_LABEL+":[SomeTable]'",
      "COMMENT ON COLUMN testschema.SomeTable.someField IS '"+PostgreSQLDialect.REAL_NAME_COMMENT_LABEL+":[someField]/TYPE:[STRING]'",
      "COMMENT ON COLUMN testschema.SomeTable.otherField IS '"+PostgreSQLDialect.REAL_NAME_COMMENT_LABEL+":[otherField]/TYPE:[DECIMAL]'",
      "CREATE INDEX SomeTable_1 ON testschema.SomeTable (otherField)",
      "COMMENT ON INDEX SomeTable_1 IS '"+PostgreSQLDialect.REAL_NAME_COMMENT_LABEL+":[SomeTable_1]'",
      "INSERT INTO testschema.SomeTable SELECT someField, otherField FROM testschema.OtherTable"
    );
  }


  /**
   * @see org.alfasoftware.morf.jdbc.AbstractSqlDialectTest#expectedHints1(int)
   */
  @Override
  protected String expectedHints1(int rowCount) {
    return "SELECT /*+ IndexScan(Foo foo_1) IndexScan(aliased foo_2) */ * FROM SCHEMA2.Foo INNER JOIN testschema.Bar ON (a = b) LEFT OUTER JOIN testschema.Fo ON (a = b) INNER JOIN testschema.Fum Fumble ON (a = b) ORDER BY a";
  }

  /**
   * @see org.alfasoftware.morf.jdbc.AbstractSqlDialectTest#expectedHints2(int)
   */
  @Override
  protected String expectedHints2(int rowCount) {
    return "SELECT /*+ IndexScan(Foo foo_1) */ a, b FROM " + tableName("Foo") + " ORDER BY a FOR UPDATE";
  }

  /**
   * @see org.alfasoftware.morf.jdbc.AbstractSqlDialectTest#expectedHints7()
   */
  @Override
  protected String expectedHints7() {
    return "SELECT /*+ Set(random_page_cost 2.0) */ * FROM SCHEMA2.Foo";
  }


  /**
   * @see org.alfasoftware.morf.jdbc.AbstractSqlDialectTest#provideCustomHint()
   */
  @Override
  protected CustomHint provideCustomHint() {
    return new PostgreSQLCustomHint("Set(random_page_cost 2.0)");
  }

  /**
   * @see org.alfasoftware.morf.jdbc.AbstractSqlDialectTest#expectedAlterTableDropColumnWithDefaultStatement()
   */
  @Override
  protected List<String> expectedAlterTableDropColumnWithDefaultStatement() {
    return Collections.singletonList("ALTER TABLE testschema.Test DROP COLUMN bigIntegerField");
  }

  /**
   * @return The expected SQL for performing an update with a source table which lives in a different schema.
   */
  @Override
  protected String expectedUpdateUsingSourceTableInDifferentSchema() {
    return "UPDATE " + tableName("FloatingRateRate") + " A SET settlementFrequency = (SELECT settlementFrequency FROM MYSCHEMA.FloatingRateDetail B WHERE (A.floatingRateDetailId = B.id))";
  }

  /**
   * @see org.alfasoftware.morf.jdbc.AbstractSqlDialectTest#expectedAnalyseTableSql()
   */
  @Override
  protected Collection<String> expectedAnalyseTableSql() {
    return Arrays.asList("ANALYZE TempTest");
  }


  @Override
  protected List<String> expectedAlterColumnChangingLengthAndCase() {
    return Arrays.asList("ALTER TABLE testschema.Other ALTER COLUMN FloatField TYPE DECIMAL(20,3)",
        "COMMENT ON COLUMN testschema.Other.FloatField IS '"+PostgreSQLDialect.REAL_NAME_COMMENT_LABEL+":[FloatField]/TYPE:[DECIMAL]'");
  }


  @Override
  protected void verifyBlobColumnCallPrepareStatementParameter(SqlParameter blobColumn) throws SQLException {
    verify(callPrepareStatementParameter(blobColumn, null)).setBinaryStream(Mockito.eq(blobColumn), any(InputStream.class));
    verify(callPrepareStatementParameter(blobColumn, "QUJD")).setBinaryStream(Mockito.eq(blobColumn), any(InputStream.class));
  }


  /**
   * @see org.alfasoftware.morf.jdbc.AbstractSqlDialectTest#tableName(java.lang.String)
   */
  @Override
  protected String tableName(String baseName) {
    return "testschema." + baseName;
  }


  /**
   * It is only necessary to cast for HSQLDB. Returns the value without casting.
   *
   * @see org.alfasoftware.morf.jdbc.AbstractSqlDialectTest#varCharCast(java.lang.String)
   */
  @Override
  protected String varCharCast(String value) {
    return value;
  }


  /**
   * @see org.alfasoftware.morf.jdbc.AbstractSqlDialectTest#expectedSelectSome()
   */
  @Override
  protected String expectedSelectSome() {
    return "SELECT BOOL_OR(booleanField) FROM testschema.Test";
  }


  /**
   * @see org.alfasoftware.morf.jdbc.AbstractSqlDialectTest#expectedSelectEvery()
   */
  @Override
  protected String expectedSelectEvery() {
    return "SELECT BOOL_AND(booleanField) FROM testschema.Test";
  }


  /**
   * @return The expected SQL for a delete statement with a limit and where criterion.
   */
  @Override
  protected String expectedDeleteWithLimitAndWhere(String value) {
    return "DELETE FROM " + tableName(TEST_TABLE) + " WHERE ctid IN (" +
      "SELECT ctid FROM " + tableName(TEST_TABLE) + " WHERE (" + TEST_TABLE + ".stringField = " + stringLiteralPrefix() + value +
      ") LIMIT 1000)";
  };


  /**
   * @return The expected SQL for a delete statement with a limit and where criterion.
   */
  @Override
  protected String expectedDeleteWithLimitAndComplexWhere(String value1, String value2) {
    return "DELETE FROM " + tableName(TEST_TABLE) + " WHERE ctid IN (" +
      "SELECT ctid FROM " + tableName(TEST_TABLE) + " WHERE ((Test.stringField = " + stringLiteralPrefix() + value1 + ") OR (Test.stringField = " + stringLiteralPrefix() + value2 + "))" +
      " LIMIT 1000)";
  };


  /**
   * @return The expected SQL for a delete statement with a limit and where criterion.
   */
  @Override
  protected String expectedDeleteWithLimitWithoutWhere() {
    return "DELETE FROM " + tableName(TEST_TABLE) + " WHERE ctid IN (" +
      "SELECT ctid FROM " + tableName(TEST_TABLE) +
      " LIMIT 1000)";
  }


  /**
   * @see org.alfasoftware.morf.jdbc.AbstractSqlDialectTest#expectedSelectWithExcept()
   */
  @Override
  protected String expectedSelectWithExcept() {
    return "SELECT stringField FROM testschema.Test EXCEPT SELECT stringField FROM testschema.Other ORDER BY stringField";
  };


<<<<<<< HEAD
  @Override
  protected SchemaResource createSchemaResourceForSchemaConsistencyStatements() {
    final List<Table> tables = ImmutableList.of(
      table("TableOne")
        .columns(
          column("id", DataType.BIG_INTEGER),
          column("u", DataType.BIG_INTEGER).nullable(),
          column("v", DataType.BIG_INTEGER).nullable(),
          column("x", DataType.BIG_INTEGER).nullable())
        .indexes(
          index("TableOne_1").columns("u").unique(),
          index("TableOne_2").columns("u", "v", "x").unique(),
          index("TableOne_3").columns("x").unique()
        ),
      table("TableTwo")
        .columns(
          column("id", DataType.BIG_INTEGER),
          column("x", DataType.BIG_INTEGER).nullable())
        .indexes(
          index("TableTwo_3").columns("x").unique()
        )
    );

    PostgreSQLMetaDataProvider metaDataProvider = mock(PostgreSQLMetaDataProvider.class);
    when(metaDataProvider.tables()).thenReturn(tables);
    when(metaDataProvider.getAdditionalConstraintIndexes("tableone_1")).thenReturn(ImmutableList.of(
      PostgreSQLUniqueIndexAdditionalDeploymentStatements.matchAdditionalIndex("TableOne_1$null0", "xx/yy").get(),
      PostgreSQLUniqueIndexAdditionalDeploymentStatements.matchAdditionalIndex("TableOne_1$null1", "xx/yy").get()
    ));
    when(metaDataProvider.getAdditionalConstraintIndexes("tableone_3")).thenReturn(ImmutableList.of(
      PostgreSQLUniqueIndexAdditionalDeploymentStatements.matchAdditionalIndex("TableOne_3$null0", "76e4a5e9bce3c23b4feb0675fb0c8366/cfcd208495d565ef66e7dff9f98764da").get()
    ));
    when(metaDataProvider.getAdditionalConstraintIndexes("tabletwo_3")).thenReturn(ImmutableList.of(
      PostgreSQLUniqueIndexAdditionalDeploymentStatements.matchAdditionalIndex("TableTwo_3$null0", "76e4a5e9bce3c23b4feb0675fb0c8366/cfcd208495d565ef66e7dff9f98764da").get()
    ));

    final SchemaResource schemaResource = mock(SchemaResource.class);
    when(schemaResource.getDatabaseMetaDataProvider()).thenReturn(Optional.of(metaDataProvider));

    return schemaResource;
  }

  @Override
  protected org.hamcrest.Matcher<java.lang.Iterable<? extends String>> expectedSchemaConsistencyStatements() {
    return contains(
      "-- Healing table: TableOne",
      "DROP INDEX IF EXISTS tableone_1$null0",
      "DROP INDEX IF EXISTS tableone_1$null1",
      "CREATE UNIQUE INDEX TableOne_1$null0 ON testschema.TableOne ((0)) WHERE u IS NULL",
      "COMMENT ON INDEX TableOne_1$null0 IS 'REALNAME:[6285d92226e5112908a10cd51e129b72/cfcd208495d565ef66e7dff9f98764da]'",
      "CREATE UNIQUE INDEX TableOne_2$null ON testschema.TableOne ((u ||'§'|| v ||'§'|| x)) WHERE u IS NULL OR v IS NULL OR x IS NULL",
      "COMMENT ON INDEX TableOne_2$null IS 'REALNAME:[47d0d3041096c2ac2e8cbb4a8d0e3fd8]'"
    );
=======
  /**
   * @see org.alfasoftware.morf.jdbc.AbstractSqlDialectTest#expectedSelectWithDbLink()
   */
  @Override
  protected String expectedSelectWithDbLink() {
    return "SELECT stringField FROM MYDBLINKREF.Test";
  }


  /**
   * @see org.alfasoftware.morf.jdbc.AbstractSqlDialectTest#expectedSelectWithExceptAndDbLinkFormer()
   */
  @Override
  protected String expectedSelectWithExceptAndDbLinkFormer() {
    return "SELECT stringField FROM MYDBLINKREF.Test EXCEPT SELECT stringField FROM testschema.Other ORDER BY stringField";
  }


  /**
   * @see org.alfasoftware.morf.jdbc.AbstractSqlDialectTest#expectedSelectWithExceptAndDbLinkLatter()
   */
  @Override
  protected String expectedSelectWithExceptAndDbLinkLatter() {
    return "SELECT stringField FROM testschema.Test EXCEPT SELECT stringField FROM MYDBLINKREF.Other ORDER BY stringField";
>>>>>>> 68dca317
  }
}
<|MERGE_RESOLUTION|>--- conflicted
+++ resolved
@@ -1,1442 +1,1442 @@
-package org.alfasoftware.morf.jdbc.postgresql;
-
-import static org.alfasoftware.morf.metadata.SchemaUtils.column;
-import static org.alfasoftware.morf.metadata.SchemaUtils.index;
-import static org.alfasoftware.morf.metadata.SchemaUtils.table;
-import static org.hamcrest.Matchers.contains;
-import static org.mockito.ArgumentMatchers.any;
-import static org.mockito.Mockito.mock;
-import static org.mockito.Mockito.verify;
-import static org.mockito.Mockito.when;
-
-import java.io.InputStream;
-import java.sql.SQLException;
-import java.util.Arrays;
-import java.util.Collection;
-import java.util.Collections;
-import java.util.List;
-import java.util.Optional;
-
-import org.alfasoftware.morf.jdbc.AbstractSqlDialectTest;
-import org.alfasoftware.morf.jdbc.SqlDialect;
-import org.alfasoftware.morf.metadata.DataType;
-import org.alfasoftware.morf.metadata.SchemaResource;
-import org.alfasoftware.morf.metadata.Table;
-import org.alfasoftware.morf.sql.CustomHint;
-import org.alfasoftware.morf.sql.PostgreSQLCustomHint;
-import org.alfasoftware.morf.sql.SelectStatement;
-import org.alfasoftware.morf.sql.element.ConcatenatedField;
-import org.alfasoftware.morf.sql.element.FieldLiteral;
-import org.alfasoftware.morf.sql.element.FieldReference;
-import org.alfasoftware.morf.sql.element.SqlParameter;
-import org.alfasoftware.morf.sql.element.TableReference;
-import org.mockito.Mockito;
-
-import com.google.common.collect.ImmutableList;
-
-/**
- * Tests SQL statements generated for PostgreSQL.
- *
- * @author Copyright (c) Alfa Financial Software 2019
- */
-public class TestPostgreSQLDialect extends AbstractSqlDialectTest {
-
-  @Override
-  protected String expectedSelectFirstOrderByNullsLastDesc() {
-    return "SELECT stringField FROM testschema.Alternate ORDER BY stringField DESC NULLS LAST LIMIT 1 OFFSET 0";
-  }
-
-
-  @Override
-  protected String expectedRandomFunction() {
-    return "RANDOM()";
-  }
-
-
-  @Override
-  protected String expectedRound() {
-    return "SELECT ROUND((field1) :: NUMERIC, 2) FROM " + tableName("schedule");
-  }
-
-
-  @Override
-  protected String expectedSqlForMathOperationsForExistingDataFix1() {
-    return "ROUND((doublevalue / 1000 * doublevalue) :: NUMERIC, 2)";
-  }
-
-
-  /**
-   * @see org.alfasoftware.morf.jdbc.AbstractSqlDialectTest#createTestDialect()
-   */
-  @Override
-  protected SqlDialect createTestDialect() {
-    return new PostgreSQLDialect("testschema");
-  }
-
-
-  /**
-   * @see org.alfasoftware.morf.jdbc.AbstractSqlDialectTest#expectedCreateTableStatements()
-   */
-  @Override
-  protected List<String> expectedCreateTableStatements() {
-    return Arrays
-        .asList(
-          "CREATE TABLE testschema.Test (id NUMERIC(19) NOT NULL, version INTEGER DEFAULT 0, stringField VARCHAR(3) COLLATE \"POSIX\", intField INTEGER, floatField DECIMAL(13,2) NOT NULL, dateField DATE, booleanField BOOLEAN, charField VARCHAR(1) COLLATE \"POSIX\", blobField BYTEA, bigIntegerField NUMERIC(19) DEFAULT 12345, clobField TEXT, CONSTRAINT Test_PK PRIMARY KEY(id))",
-          "COMMENT ON TABLE testschema.Test IS '"+PostgreSQLDialect.REAL_NAME_COMMENT_LABEL+":[Test]'",
-          "COMMENT ON COLUMN testschema.Test.id IS '"+PostgreSQLDialect.REAL_NAME_COMMENT_LABEL+":[id]/TYPE:[BIG_INTEGER]'",
-          "COMMENT ON COLUMN testschema.Test.version IS '"+PostgreSQLDialect.REAL_NAME_COMMENT_LABEL+":[version]/TYPE:[INTEGER]'",
-          "COMMENT ON COLUMN testschema.Test.stringField IS '"+PostgreSQLDialect.REAL_NAME_COMMENT_LABEL+":[stringField]/TYPE:[STRING]'",
-          "COMMENT ON COLUMN testschema.Test.intField IS '"+PostgreSQLDialect.REAL_NAME_COMMENT_LABEL+":[intField]/TYPE:[INTEGER]'",
-          "COMMENT ON COLUMN testschema.Test.floatField IS '"+PostgreSQLDialect.REAL_NAME_COMMENT_LABEL+":[floatField]/TYPE:[DECIMAL]'",
-          "COMMENT ON COLUMN testschema.Test.dateField IS '"+PostgreSQLDialect.REAL_NAME_COMMENT_LABEL+":[dateField]/TYPE:[DATE]'",
-          "COMMENT ON COLUMN testschema.Test.booleanField IS '"+PostgreSQLDialect.REAL_NAME_COMMENT_LABEL+":[booleanField]/TYPE:[BOOLEAN]'",
-          "COMMENT ON COLUMN testschema.Test.charField IS '"+PostgreSQLDialect.REAL_NAME_COMMENT_LABEL+":[charField]/TYPE:[STRING]'",
-          "COMMENT ON COLUMN testschema.Test.blobField IS '"+PostgreSQLDialect.REAL_NAME_COMMENT_LABEL+":[blobField]/TYPE:[BLOB]'",
-          "COMMENT ON COLUMN testschema.Test.bigIntegerField IS '"+PostgreSQLDialect.REAL_NAME_COMMENT_LABEL+":[bigIntegerField]/TYPE:[BIG_INTEGER]'",
-          "COMMENT ON COLUMN testschema.Test.clobField IS '"+PostgreSQLDialect.REAL_NAME_COMMENT_LABEL+":[clobField]/TYPE:[CLOB]'",
-          "CREATE UNIQUE INDEX Test_NK ON testschema.Test (stringField)",
-          "COMMENT ON INDEX Test_NK IS '"+PostgreSQLDialect.REAL_NAME_COMMENT_LABEL+":[Test_NK]'",
-          "CREATE UNIQUE INDEX Test_NK$null0 ON testschema.Test ((0)) WHERE stringField IS NULL",
-          "COMMENT ON INDEX Test_NK$null0 IS '"+PostgreSQLDialect.REAL_NAME_COMMENT_LABEL+":[e069928444ba25d94fe4d5f64e1423ae/cfcd208495d565ef66e7dff9f98764da]'",
-          "CREATE UNIQUE INDEX Test_1 ON testschema.Test (intField, floatField)",
-          "COMMENT ON INDEX Test_1 IS '"+PostgreSQLDialect.REAL_NAME_COMMENT_LABEL+":[Test_1]'",
-          "CREATE UNIQUE INDEX Test_1$null0 ON testschema.Test (floatField) WHERE intField IS NULL",
-          "COMMENT ON INDEX Test_1$null0 IS '"+PostgreSQLDialect.REAL_NAME_COMMENT_LABEL+":[9c2e9ac2612f55025a2656b5c2cc9316/cfcd208495d565ef66e7dff9f98764da]'",
-          "CREATE TABLE testschema.Alternate (id NUMERIC(19) NOT NULL, version INTEGER DEFAULT 0, stringField VARCHAR(3) COLLATE \"POSIX\", CONSTRAINT Alternate_PK PRIMARY KEY(id))",
-          "COMMENT ON TABLE testschema.Alternate IS '"+PostgreSQLDialect.REAL_NAME_COMMENT_LABEL+":[Alternate]'",
-          "COMMENT ON COLUMN testschema.Alternate.id IS '"+PostgreSQLDialect.REAL_NAME_COMMENT_LABEL+":[id]/TYPE:[BIG_INTEGER]'",
-          "COMMENT ON COLUMN testschema.Alternate.version IS '"+PostgreSQLDialect.REAL_NAME_COMMENT_LABEL+":[version]/TYPE:[INTEGER]'",
-          "COMMENT ON COLUMN testschema.Alternate.stringField IS '"+PostgreSQLDialect.REAL_NAME_COMMENT_LABEL+":[stringField]/TYPE:[STRING]'",
-          "CREATE INDEX Alternate_1 ON testschema.Alternate (stringField)",
-          "COMMENT ON INDEX Alternate_1 IS '"+PostgreSQLDialect.REAL_NAME_COMMENT_LABEL+":[Alternate_1]'",
-          "CREATE TABLE testschema.NonNull (id NUMERIC(19) NOT NULL, version INTEGER DEFAULT 0, stringField VARCHAR(3) COLLATE \"POSIX\" NOT NULL, intField DECIMAL(8,0) NOT NULL, booleanField BOOLEAN NOT NULL, dateField DATE NOT NULL, blobField BYTEA NOT NULL, CONSTRAINT NonNull_PK PRIMARY KEY(id))",
-          "COMMENT ON TABLE testschema.NonNull IS '"+PostgreSQLDialect.REAL_NAME_COMMENT_LABEL+":[NonNull]'",
-          "COMMENT ON COLUMN testschema.NonNull.id IS '"+PostgreSQLDialect.REAL_NAME_COMMENT_LABEL+":[id]/TYPE:[BIG_INTEGER]'",
-          "COMMENT ON COLUMN testschema.NonNull.version IS '"+PostgreSQLDialect.REAL_NAME_COMMENT_LABEL+":[version]/TYPE:[INTEGER]'",
-          "COMMENT ON COLUMN testschema.NonNull.stringField IS '"+PostgreSQLDialect.REAL_NAME_COMMENT_LABEL+":[stringField]/TYPE:[STRING]'",
-          "COMMENT ON COLUMN testschema.NonNull.intField IS '"+PostgreSQLDialect.REAL_NAME_COMMENT_LABEL+":[intField]/TYPE:[DECIMAL]'",
-          "COMMENT ON COLUMN testschema.NonNull.booleanField IS '"+PostgreSQLDialect.REAL_NAME_COMMENT_LABEL+":[booleanField]/TYPE:[BOOLEAN]'",
-          "COMMENT ON COLUMN testschema.NonNull.dateField IS '"+PostgreSQLDialect.REAL_NAME_COMMENT_LABEL+":[dateField]/TYPE:[DATE]'",
-          "COMMENT ON COLUMN testschema.NonNull.blobField IS '"+PostgreSQLDialect.REAL_NAME_COMMENT_LABEL+":[blobField]/TYPE:[BLOB]'",
-          "CREATE TABLE testschema.CompositePrimaryKey (id NUMERIC(19) NOT NULL, version INTEGER DEFAULT 0, stringField VARCHAR(3) COLLATE \"POSIX\" NOT NULL, secondPrimaryKey VARCHAR(3) COLLATE \"POSIX\" NOT NULL, CONSTRAINT CompositePrimaryKey_PK PRIMARY KEY(id, secondPrimaryKey))",
-          "COMMENT ON TABLE testschema.CompositePrimaryKey IS '"+PostgreSQLDialect.REAL_NAME_COMMENT_LABEL+":[CompositePrimaryKey]'",
-          "COMMENT ON COLUMN testschema.CompositePrimaryKey.id IS '"+PostgreSQLDialect.REAL_NAME_COMMENT_LABEL+":[id]/TYPE:[BIG_INTEGER]'",
-          "COMMENT ON COLUMN testschema.CompositePrimaryKey.version IS '"+PostgreSQLDialect.REAL_NAME_COMMENT_LABEL+":[version]/TYPE:[INTEGER]'",
-          "COMMENT ON COLUMN testschema.CompositePrimaryKey.stringField IS '"+PostgreSQLDialect.REAL_NAME_COMMENT_LABEL+":[stringField]/TYPE:[STRING]'",
-          "COMMENT ON COLUMN testschema.CompositePrimaryKey.secondPrimaryKey IS '"+PostgreSQLDialect.REAL_NAME_COMMENT_LABEL+":[secondPrimaryKey]/TYPE:[STRING]'",
-          "DROP SEQUENCE IF EXISTS testschema.AutoNumber_intField_seq",
-          "CREATE SEQUENCE testschema.AutoNumber_intField_seq START 5",
-          "CREATE TABLE testschema.AutoNumber (intField NUMERIC(19) DEFAULT nextval('testschema.AutoNumber_intField_seq'), CONSTRAINT AutoNumber_PK PRIMARY KEY(intField))",
-          "COMMENT ON TABLE testschema.AutoNumber IS '"+PostgreSQLDialect.REAL_NAME_COMMENT_LABEL+":[AutoNumber]'",
-          "ALTER SEQUENCE testschema.AutoNumber_intField_seq OWNED BY testschema.AutoNumber.intField",
-          "COMMENT ON COLUMN testschema.AutoNumber.intField IS '"+PostgreSQLDialect.REAL_NAME_COMMENT_LABEL+":[intField]/TYPE:[BIG_INTEGER]/AUTONUMSTART:[5]'");
-  }
-
-
-  /**
-   * @see org.alfasoftware.morf.jdbc.AbstractSqlDialectTest#expectedCreateTemporaryTableStatements()
-   */
-  @Override
-  protected List<String> expectedCreateTemporaryTableStatements() {
-    return Arrays
-        .asList(
-            "CREATE TEMP TABLE TempTest (id NUMERIC(19) NOT NULL, version INTEGER DEFAULT 0, stringField VARCHAR(3) COLLATE \"POSIX\", intField INTEGER, floatField DECIMAL(13,2) NOT NULL, dateField DATE, booleanField BOOLEAN, charField VARCHAR(1) COLLATE \"POSIX\", blobField BYTEA, bigIntegerField NUMERIC(19) DEFAULT 12345, clobField TEXT, CONSTRAINT TempTest_PK PRIMARY KEY(id))",
-            "COMMENT ON TABLE TempTest IS '"+PostgreSQLDialect.REAL_NAME_COMMENT_LABEL+":[TempTest]'",
-            "COMMENT ON COLUMN TempTest.id IS '"+PostgreSQLDialect.REAL_NAME_COMMENT_LABEL+":[id]/TYPE:[BIG_INTEGER]'",
-            "COMMENT ON COLUMN TempTest.version IS '"+PostgreSQLDialect.REAL_NAME_COMMENT_LABEL+":[version]/TYPE:[INTEGER]'",
-            "COMMENT ON COLUMN TempTest.stringField IS '"+PostgreSQLDialect.REAL_NAME_COMMENT_LABEL+":[stringField]/TYPE:[STRING]'",
-            "COMMENT ON COLUMN TempTest.intField IS '"+PostgreSQLDialect.REAL_NAME_COMMENT_LABEL+":[intField]/TYPE:[INTEGER]'",
-            "COMMENT ON COLUMN TempTest.floatField IS '"+PostgreSQLDialect.REAL_NAME_COMMENT_LABEL+":[floatField]/TYPE:[DECIMAL]'",
-            "COMMENT ON COLUMN TempTest.dateField IS '"+PostgreSQLDialect.REAL_NAME_COMMENT_LABEL+":[dateField]/TYPE:[DATE]'",
-            "COMMENT ON COLUMN TempTest.booleanField IS '"+PostgreSQLDialect.REAL_NAME_COMMENT_LABEL+":[booleanField]/TYPE:[BOOLEAN]'",
-            "COMMENT ON COLUMN TempTest.charField IS '"+PostgreSQLDialect.REAL_NAME_COMMENT_LABEL+":[charField]/TYPE:[STRING]'",
-            "COMMENT ON COLUMN TempTest.blobField IS '"+PostgreSQLDialect.REAL_NAME_COMMENT_LABEL+":[blobField]/TYPE:[BLOB]'",
-            "COMMENT ON COLUMN TempTest.bigIntegerField IS '"+PostgreSQLDialect.REAL_NAME_COMMENT_LABEL+":[bigIntegerField]/TYPE:[BIG_INTEGER]'",
-            "COMMENT ON COLUMN TempTest.clobField IS '"+PostgreSQLDialect.REAL_NAME_COMMENT_LABEL+":[clobField]/TYPE:[CLOB]'",
-            "CREATE UNIQUE INDEX TempTest_NK ON TempTest (stringField)",
-            "COMMENT ON INDEX TempTest_NK IS '"+PostgreSQLDialect.REAL_NAME_COMMENT_LABEL+":[TempTest_NK]'",
-            "CREATE UNIQUE INDEX TempTest_NK$null0 ON TempTest ((0)) WHERE stringField IS NULL",
-            "COMMENT ON INDEX TempTest_NK$null0 IS '"+PostgreSQLDialect.REAL_NAME_COMMENT_LABEL+":[e069928444ba25d94fe4d5f64e1423ae/cfcd208495d565ef66e7dff9f98764da]'",
-            "CREATE INDEX TempTest_1 ON TempTest (intField, floatField)",
-            "COMMENT ON INDEX TempTest_1 IS '"+PostgreSQLDialect.REAL_NAME_COMMENT_LABEL+":[TempTest_1]'",
-            "CREATE TEMP TABLE TempAlternate (id NUMERIC(19) NOT NULL, version INTEGER DEFAULT 0, stringField VARCHAR(3) COLLATE \"POSIX\", CONSTRAINT TempAlternate_PK PRIMARY KEY(id))",
-            "COMMENT ON TABLE TempAlternate IS '"+PostgreSQLDialect.REAL_NAME_COMMENT_LABEL+":[TempAlternate]'",
-            "COMMENT ON COLUMN TempAlternate.id IS '"+PostgreSQLDialect.REAL_NAME_COMMENT_LABEL+":[id]/TYPE:[BIG_INTEGER]'",
-            "COMMENT ON COLUMN TempAlternate.version IS '"+PostgreSQLDialect.REAL_NAME_COMMENT_LABEL+":[version]/TYPE:[INTEGER]'",
-            "COMMENT ON COLUMN TempAlternate.stringField IS '"+PostgreSQLDialect.REAL_NAME_COMMENT_LABEL+":[stringField]/TYPE:[STRING]'",
-            "CREATE INDEX TempAlternate_1 ON TempAlternate (stringField)",
-            "COMMENT ON INDEX TempAlternate_1 IS '"+PostgreSQLDialect.REAL_NAME_COMMENT_LABEL+":[TempAlternate_1]'",
-            "CREATE TEMP TABLE TempNonNull (id NUMERIC(19) NOT NULL, version INTEGER DEFAULT 0, stringField VARCHAR(3) COLLATE \"POSIX\" NOT NULL, intField DECIMAL(8,0) NOT NULL, booleanField BOOLEAN NOT NULL, dateField DATE NOT NULL, blobField BYTEA NOT NULL, CONSTRAINT TempNonNull_PK PRIMARY KEY(id))",
-            "COMMENT ON TABLE TempNonNull IS '"+PostgreSQLDialect.REAL_NAME_COMMENT_LABEL+":[TempNonNull]'",
-            "COMMENT ON COLUMN TempNonNull.id IS '"+PostgreSQLDialect.REAL_NAME_COMMENT_LABEL+":[id]/TYPE:[BIG_INTEGER]'",
-            "COMMENT ON COLUMN TempNonNull.version IS '"+PostgreSQLDialect.REAL_NAME_COMMENT_LABEL+":[version]/TYPE:[INTEGER]'",
-            "COMMENT ON COLUMN TempNonNull.stringField IS '"+PostgreSQLDialect.REAL_NAME_COMMENT_LABEL+":[stringField]/TYPE:[STRING]'",
-            "COMMENT ON COLUMN TempNonNull.intField IS '"+PostgreSQLDialect.REAL_NAME_COMMENT_LABEL+":[intField]/TYPE:[DECIMAL]'",
-            "COMMENT ON COLUMN TempNonNull.booleanField IS '"+PostgreSQLDialect.REAL_NAME_COMMENT_LABEL+":[booleanField]/TYPE:[BOOLEAN]'",
-            "COMMENT ON COLUMN TempNonNull.dateField IS '"+PostgreSQLDialect.REAL_NAME_COMMENT_LABEL+":[dateField]/TYPE:[DATE]'",
-            "COMMENT ON COLUMN TempNonNull.blobField IS '"+PostgreSQLDialect.REAL_NAME_COMMENT_LABEL+":[blobField]/TYPE:[BLOB]'");
-  }
-
-
-  /**
-   * @see org.alfasoftware.morf.jdbc.AbstractSqlDialectTest#expectedCreateTableStatementsWithLongTableName()
-   */
-  @Override
-  protected List<String> expectedCreateTableStatementsWithLongTableName() {
-    return Arrays
-        .asList("CREATE TABLE testschema."
-            + TABLE_WITH_VERY_LONG_NAME
-            + " (id NUMERIC(19) NOT NULL, version INTEGER DEFAULT 0, stringField VARCHAR(3) COLLATE \"POSIX\", intField DECIMAL(8,0), floatField DECIMAL(13,2) NOT NULL, dateField DATE, booleanField BOOLEAN, charField VARCHAR(1) COLLATE \"POSIX\", CONSTRAINT " + TABLE_WITH_VERY_LONG_NAME + "_PK PRIMARY KEY(id))",
-            "COMMENT ON TABLE testschema.tableWithANameThatExceedsTwentySevenCharactersToMakeSureSchemaNameDoesNotGetFactoredIntoOracleNameTruncation IS '"+PostgreSQLDialect.REAL_NAME_COMMENT_LABEL+":[tableWithANameThatExceedsTwentySevenCharactersToMakeSureSchemaNameDoesNotGetFactoredIntoOracleNameTruncation]'",
-            "COMMENT ON COLUMN testschema.tableWithANameThatExceedsTwentySevenCharactersToMakeSureSchemaNameDoesNotGetFactoredIntoOracleNameTruncation.id IS '"+PostgreSQLDialect.REAL_NAME_COMMENT_LABEL+":[id]/TYPE:[BIG_INTEGER]'",
-            "COMMENT ON COLUMN testschema.tableWithANameThatExceedsTwentySevenCharactersToMakeSureSchemaNameDoesNotGetFactoredIntoOracleNameTruncation.version IS '"+PostgreSQLDialect.REAL_NAME_COMMENT_LABEL+":[version]/TYPE:[INTEGER]'",
-            "COMMENT ON COLUMN testschema.tableWithANameThatExceedsTwentySevenCharactersToMakeSureSchemaNameDoesNotGetFactoredIntoOracleNameTruncation.stringField IS '"+PostgreSQLDialect.REAL_NAME_COMMENT_LABEL+":[stringField]/TYPE:[STRING]'",
-            "COMMENT ON COLUMN testschema.tableWithANameThatExceedsTwentySevenCharactersToMakeSureSchemaNameDoesNotGetFactoredIntoOracleNameTruncation.intField IS '"+PostgreSQLDialect.REAL_NAME_COMMENT_LABEL+":[intField]/TYPE:[DECIMAL]'",
-            "COMMENT ON COLUMN testschema.tableWithANameThatExceedsTwentySevenCharactersToMakeSureSchemaNameDoesNotGetFactoredIntoOracleNameTruncation.floatField IS '"+PostgreSQLDialect.REAL_NAME_COMMENT_LABEL+":[floatField]/TYPE:[DECIMAL]'",
-            "COMMENT ON COLUMN testschema.tableWithANameThatExceedsTwentySevenCharactersToMakeSureSchemaNameDoesNotGetFactoredIntoOracleNameTruncation.dateField IS '"+PostgreSQLDialect.REAL_NAME_COMMENT_LABEL+":[dateField]/TYPE:[DATE]'",
-            "COMMENT ON COLUMN testschema.tableWithANameThatExceedsTwentySevenCharactersToMakeSureSchemaNameDoesNotGetFactoredIntoOracleNameTruncation.booleanField IS '"+PostgreSQLDialect.REAL_NAME_COMMENT_LABEL+":[booleanField]/TYPE:[BOOLEAN]'",
-            "COMMENT ON COLUMN testschema.tableWithANameThatExceedsTwentySevenCharactersToMakeSureSchemaNameDoesNotGetFactoredIntoOracleNameTruncation.charField IS '"+PostgreSQLDialect.REAL_NAME_COMMENT_LABEL+":[charField]/TYPE:[STRING]'",
-            "CREATE UNIQUE INDEX Test_NK ON testschema.tableWithANameThatExceedsTwentySevenCharactersToMakeSureSchemaNameDoesNotGetFactoredIntoOracleNameTruncation (stringField)",
-            "COMMENT ON INDEX Test_NK IS '"+PostgreSQLDialect.REAL_NAME_COMMENT_LABEL+":[Test_NK]'",
-            "CREATE UNIQUE INDEX Test_NK$null0 ON testschema.tableWithANameThatExceedsTwentySevenCharactersToMakeSureSchemaNameDoesNotGetFactoredIntoOracleNameTruncation ((0)) WHERE stringField IS NULL",
-            "COMMENT ON INDEX Test_NK$null0 IS '"+PostgreSQLDialect.REAL_NAME_COMMENT_LABEL+":[e069928444ba25d94fe4d5f64e1423ae/cfcd208495d565ef66e7dff9f98764da]'",
-            "CREATE INDEX Test_1 ON testschema.tableWithANameThatExceedsTwentySevenCharactersToMakeSureSchemaNameDoesNotGetFactoredIntoOracleNameTruncation (intField, floatField)",
-            "COMMENT ON INDEX Test_1 IS '"+PostgreSQLDialect.REAL_NAME_COMMENT_LABEL+":[Test_1]'"
-        );
-  }
-
-
-  /**
-   * @see org.alfasoftware.morf.jdbc.AbstractSqlDialectTest#expectedDropTableStatements()
-   */
-  @Override
-  protected List<String> expectedDropTableStatements() {
-    return Arrays.asList("DROP TABLE testschema.Test");
-  }
-
-
-  /**
-   * @see org.alfasoftware.morf.jdbc.AbstractSqlDialectTest#expectedDropTempTableStatements()
-   */
-  @Override
-  protected List<String> expectedDropTempTableStatements() {
-    return Arrays.asList("DROP TABLE TempTest");
-  }
-
-
-  /**
-   * @see org.alfasoftware.morf.jdbc.AbstractSqlDialectTest#expectedTruncateTableStatements()
-   */
-  @Override
-  protected List<String> expectedTruncateTableStatements() {
-    return Arrays.asList("TRUNCATE TABLE testschema.Test");
-  }
-
-
-  /**
-   * @see org.alfasoftware.morf.jdbc.AbstractSqlDialectTest#expectedTruncateTempTableStatements()
-   */
-  @Override
-  protected List<String> expectedTruncateTempTableStatements() {
-    return Arrays.asList("TRUNCATE TABLE TempTest");
-  }
-
-
-  /**
-   * @see org.alfasoftware.morf.jdbc.AbstractSqlDialectTest#expectedDeleteAllFromTableStatements()
-   */
-  @Override
-  protected List<String> expectedDeleteAllFromTableStatements() {
-    return Arrays.asList("DELETE FROM testschema.Test");
-  }
-
-
-  /**
-   * @see org.alfasoftware.morf.jdbc.AbstractSqlDialectTest#expectedParameterisedInsertStatement()
-   */
-  @Override
-  protected String expectedParameterisedInsertStatement() {
-    return "INSERT INTO testschema.Test (id, version, stringField, intField, floatField, dateField, booleanField, charField, blobField, bigIntegerField, clobField) VALUES (5, :version, 'Escap''d', 7, :floatField, 20100405, TRUE, :charField, :blobField, :bigIntegerField, :clobField)";
-  }
-
-
-  /**
-   * @see org.alfasoftware.morf.jdbc.AbstractSqlDialectTest#expectedParameterisedInsertStatementWithTableInDifferentSchema()
-   */
-  @Override
-  protected String expectedParameterisedInsertStatementWithTableInDifferentSchema() {
-    return "INSERT INTO MYSCHEMA.Test (id, version, stringField, intField, floatField, dateField, booleanField, charField, blobField, bigIntegerField, clobField) VALUES (5, :version, 'Escap''d', 7, :floatField, 20100405, TRUE, :charField, :blobField, :bigIntegerField, :clobField)";
-  }
-
-
-  /**
-   * @see org.alfasoftware.morf.jdbc.AbstractSqlDialectTest#expectedAutoGenerateIdStatement()
-   */
-  @Override
-  protected List<String> expectedAutoGenerateIdStatement() {
-    return Arrays.asList(
-      "DELETE FROM idvalues where name = 'Test'",
-      "INSERT INTO idvalues (name, value) VALUES('Test', (SELECT COALESCE(MAX(id) + 1, 1) AS CurrentValue FROM testschema.Test))",
-      "INSERT INTO testschema.Test (version, stringField, id) SELECT version, stringField, (SELECT COALESCE(value, 0) FROM idvalues WHERE (name = 'Test')) + Other.id FROM testschema.Other"
-    );
-  }
-
-
-  /**
-   * @see org.alfasoftware.morf.jdbc.AbstractSqlDialectTest#expectedInsertWithIdAndVersion()
-   */
-  @Override
-  protected List<String> expectedInsertWithIdAndVersion() {
-    return Arrays.asList(
-      "DELETE FROM idvalues where name = 'Test'",
-      "INSERT INTO idvalues (name, value) VALUES('Test', (SELECT COALESCE(MAX(id) + 1, 1) AS CurrentValue FROM testschema.Test))",
-      "INSERT INTO testschema.Test (stringField, id, version) SELECT stringField, (SELECT COALESCE(value, 0) FROM idvalues WHERE (name = 'Test')) + Other.id, 0 AS version FROM testschema.Other"
-    );
-  }
-
-
-  /**
-   * @see org.alfasoftware.morf.jdbc.AbstractSqlDialectTest#expectedSpecifiedValueInsert()
-   */
-  @Override
-  protected List<String> expectedSpecifiedValueInsert() {
-    return Arrays.asList(
-      "DELETE FROM idvalues where name = 'Test'",
-      "INSERT INTO idvalues (name, value) VALUES('Test', (SELECT COALESCE(MAX(id) + 1, 1) AS CurrentValue FROM testschema.Test))",
-      "INSERT INTO testschema.Test (stringField, intField, floatField, dateField, booleanField, charField, id, version, blobField, bigIntegerField, clobField) VALUES ('Escap''d', 7, 11.25, 20100405, TRUE, 'X', (SELECT COALESCE(value, 1) FROM idvalues WHERE (name = 'Test')), 0, null, 12345, null)"
-    );
-  }
-
-
-  /**
-   * @see org.alfasoftware.morf.jdbc.AbstractSqlDialectTest#expectedSpecifiedValueInsertWithTableInDifferentSchema()
-   */
-  @Override
-  protected List<String> expectedSpecifiedValueInsertWithTableInDifferentSchema() {
-    return Arrays.asList(
-      "DELETE FROM idvalues where name = 'Test'",
-      "INSERT INTO idvalues (name, value) VALUES('Test', (SELECT COALESCE(MAX(id) + 1, 1) AS CurrentValue FROM MYSCHEMA.Test))",
-      "INSERT INTO MYSCHEMA.Test (stringField, intField, floatField, dateField, booleanField, charField, id, version, blobField, bigIntegerField, clobField) VALUES ('Escap''d', 7, 11.25, 20100405, TRUE, 'X', (SELECT COALESCE(value, 1) FROM idvalues WHERE (name = 'Test')), 0, null, 12345, null)"
-    );
-  }
-
-
-  /**
-   * @see org.alfasoftware.morf.jdbc.AbstractSqlDialectTest#expectedParameterisedInsertStatementWithNoColumnValues()
-   */
-  @Override
-  protected String expectedParameterisedInsertStatementWithNoColumnValues() {
-    return "INSERT INTO testschema.Test (id, version, stringField, intField, floatField, dateField, booleanField, charField, blobField, bigIntegerField, clobField) VALUES (:id, :version, :stringField, :intField, :floatField, :dateField, :booleanField, :charField, :blobField, :bigIntegerField, :clobField)";
-  }
-
-
-  /**
-   * @see org.alfasoftware.morf.jdbc.AbstractSqlDialectTest#expectedEmptyStringInsertStatement()
-   */
-  @Override
-  protected String expectedEmptyStringInsertStatement() {
-    return "INSERT INTO testschema.Test (stringField, id, version, intField, floatField, dateField, booleanField, charField, blobField, bigIntegerField, clobField) VALUES (NULL, (SELECT COALESCE(value, 1) FROM idvalues WHERE (name = 'Test')), 0, 0, 0, null, FALSE, NULL, null, 12345, null)";
-  }
-
-
-  /**
-   * @see org.alfasoftware.morf.jdbc.AbstractSqlDialectTest#expectedConcatenationWithCase()
-   */
-  @Override
-  protected String expectedConcatenationWithCase() {
-    return "SELECT CONCAT(assetDescriptionLine1, CASE WHEN (taxVariationIndicator = 'Y') THEN exposureCustomerNumber ELSE invoicingCustomerNumber END) AS test FROM testschema.schedule";
-  }
-
-
-  /**
-   * @see org.alfasoftware.morf.jdbc.AbstractSqlDialectTest#expectedConcatenationWithFunction()
-   */
-  @Override
-  protected String expectedConcatenationWithFunction() {
-    return "SELECT CONCAT(assetDescriptionLine1, MAX(scheduleStartDate)) AS test FROM testschema.schedule";
-  }
-
-
-  /**
-   * @see org.alfasoftware.morf.jdbc.AbstractSqlDialectTest#expectedConcatenationWithMultipleFieldLiterals()
-   */
-  @Override
-  protected String expectedConcatenationWithMultipleFieldLiterals() {
-    return "SELECT CONCAT('ABC', ' ', 'DEF') AS assetDescription FROM testschema.schedule";
-  }
-
-
-  /**
-   * @see org.alfasoftware.morf.jdbc.AbstractSqlDialectTest#expectedNestedConcatenations()
-   */
-
-  SelectStatement stmt = new SelectStatement(new ConcatenatedField(new FieldReference("field1"), new ConcatenatedField(
-      new FieldReference("field2"), new FieldLiteral("XYZ"))).as("test")).from(new TableReference("schedule"));
-
-
-
-  @Override
-  protected String expectedNestedConcatenations() {
-    return "SELECT CONCAT(field1, CONCAT(field2, 'XYZ')) AS test FROM testschema.schedule";
-  }
-
-
-  /**
-   * @see org.alfasoftware.morf.jdbc.AbstractSqlDialectTest#expectedSelectWithConcatenation1()
-   */
-  @Override
-  protected String expectedSelectWithConcatenation1() {
-    return "SELECT CONCAT(assetDescriptionLine1, ' ', assetDescriptionLine2) AS assetDescription FROM testschema.schedule";
-  }
-
-
-  /**
-   * @see org.alfasoftware.morf.jdbc.AbstractSqlDialectTest#expectedSelectWithConcatenation2()
-   */
-  @Override
-  protected String expectedSelectWithConcatenation2() {
-    return "SELECT CONCAT(assetDescriptionLine1, 'XYZ', assetDescriptionLine2) AS assetDescription FROM testschema.schedule";
-  }
-
-
-  /**
-   * @see org.alfasoftware.morf.jdbc.AbstractSqlDialectTest#expectedIsNull()
-   */
-  @Override
-  protected String expectedIsNull() {
-    return "COALESCE('A', 'B')";
-  }
-
-
-  /**
-   * @see org.alfasoftware.morf.jdbc.AbstractSqlDialectTest#expectedMathsPlus()
-   */
-  @Override
-  protected String expectedMathsPlus() {
-    return "1 + 1";
-  }
-
-
-  /**
-   * @see org.alfasoftware.morf.jdbc.AbstractSqlDialectTest#expectedMathsMinus()
-   */
-  @Override
-  protected String expectedMathsMinus() {
-    return "1 - 1";
-  }
-
-
-  /**
-   * @see org.alfasoftware.morf.jdbc.AbstractSqlDialectTest#expectedMathsDivide()
-   */
-  @Override
-  protected String expectedMathsDivide() {
-    return "1 / 1";
-  }
-
-
-  /**
-   * @see org.alfasoftware.morf.jdbc.AbstractSqlDialectTest#expectedMathsMultiply()
-   */
-  @Override
-  protected String expectedMathsMultiply() {
-    return "1 * 1";
-  }
-
-
-  /**
-   * @see org.alfasoftware.morf.jdbc.AbstractSqlDialectTest#expectedStringCast()
-   */
-  @Override
-  protected String expectedStringCast() {
-    return "CAST(value AS VARCHAR(10)) COLLATE \"POSIX\"";
-  }
-
-
-  /**
-   * @see org.alfasoftware.morf.jdbc.AbstractSqlDialectTest#expectedBigIntCast()
-   */
-  @Override
-  protected String expectedBigIntCast() {
-    return "CAST(value AS NUMERIC(19))";
-  }
-
-
-  /**
-   * @see org.alfasoftware.morf.jdbc.AbstractSqlDialectTest#expectedBigIntFunctionCast()
-   */
-  @Override
-  protected String expectedBigIntFunctionCast() {
-    return "CAST(MIN(value) AS NUMERIC(19))";
-  }
-
-
-  /**
-   * @see org.alfasoftware.morf.jdbc.AbstractSqlDialectTest#expectedBooleanCast()
-   */
-  @Override
-  protected String expectedBooleanCast() {
-    return "CAST(value AS BOOLEAN)";
-  }
-
-
-  /**
-   * @see org.alfasoftware.morf.jdbc.AbstractSqlDialectTest#expectedDateCast()
-   */
-  @Override
-  protected String expectedDateCast() {
-    return "CAST(value AS DATE)";
-  }
-
-
-  /**
-   * @see org.alfasoftware.morf.jdbc.AbstractSqlDialectTest#expectedDecimalCast()
-   */
-  @Override
-  protected String expectedDecimalCast() {
-    return "CAST(value AS DECIMAL(10,2))";
-  }
-
-
-  /**
-   * @see org.alfasoftware.morf.jdbc.AbstractSqlDialectTest#expectedIntegerCast()
-   */
-  @Override
-  protected String expectedIntegerCast() {
-    return "CAST(value AS INTEGER)";
-  }
-
-
-  /**
-   * {@inheritDoc}
-   *
-   * @see org.alfasoftware.morf.jdbc.AbstractSqlDialectTest#expectedSelectWithUnion()
-   */
-  @Override
-  protected String expectedSelectWithUnion() {
-    return "SELECT stringField FROM testschema.Other UNION SELECT stringField FROM testschema.Test UNION ALL SELECT stringField FROM testschema.Alternate ORDER BY stringField";
-  }
-
-
-  /**
-   * @see org.alfasoftware.morf.jdbc.AbstractSqlDialectTest#expectedLeftPad()
-   */
-  @Override
-  protected String expectedLeftPad() {
-    return "SELECT LPAD(stringField, 10, 'j') FROM testschema.Test";
-  }
-
-
-  /**
-   * @see org.alfasoftware.morf.jdbc.AbstractSqlDialectTest#expectedBooleanLiteral(boolean) ()
-   */
-  @Override
-  protected String expectedBooleanLiteral(boolean value) {
-    return value ? "TRUE" : "FALSE";
-  }
-
-
-  /**
-   * @see org.alfasoftware.morf.jdbc.AbstractSqlDialectTest#expectedBlobLiteral(String)  ()
-   */
-  @Override
-  protected String expectedBlobLiteral(String value) {
-    return String.format("E'\\x%s'", value);
-  }
-
-
-  /**
-   * @see org.alfasoftware.morf.jdbc.AbstractSqlDialectTest#expectedAlterTableAddBlobColumnStatement()
-   */
-  @Override
-  protected List<String> expectedAlterTableAddBlobColumnStatement() {
-    return Arrays.asList("ALTER TABLE testschema.Test ADD COLUMN blobField_new BYTEA NULL",
-        "COMMENT ON COLUMN testschema.Test.blobField_new IS '"+PostgreSQLDialect.REAL_NAME_COMMENT_LABEL+":[blobField_new]/TYPE:[BLOB]'");
-  }
-
-
-  /**
-   * @see org.alfasoftware.morf.jdbc.AbstractSqlDialectTest#expectedAlterTableAlterBlobColumnStatement()
-   */
-  @Override
-  protected List<String> expectedAlterTableAlterBlobColumnStatement() {
-    return Arrays.asList("ALTER TABLE testschema.Test ALTER COLUMN blobField SET NOT NULL",
-        "COMMENT ON COLUMN testschema.Test.blobField IS '"+PostgreSQLDialect.REAL_NAME_COMMENT_LABEL+":[blobField]/TYPE:[BLOB]'");
-  }
-
-
-  /**
-   * @see org.alfasoftware.morf.jdbc.AbstractSqlDialectTest#expectedAlterTableAlterBooleanColumnStatement()
-   */
-  @Override
-  protected List<String> expectedAlterTableAlterBooleanColumnStatement() {
-    return Arrays.asList("ALTER TABLE testschema.Test ALTER COLUMN booleanField SET NOT NULL",
-        "COMMENT ON COLUMN testschema.Test.booleanField IS '"+PostgreSQLDialect.REAL_NAME_COMMENT_LABEL+":[booleanField]/TYPE:[BOOLEAN]'");
-  }
-
-
-  /**
-   * @see org.alfasoftware.morf.jdbc.AbstractSqlDialectTest#expectedAlterTableAddBooleanColumnStatement()
-   */
-  @Override
-  protected List<String> expectedAlterTableAddBooleanColumnStatement() {
-    return Arrays.asList("ALTER TABLE testschema.Test ADD COLUMN booleanField_new BOOLEAN NULL",
-        "COMMENT ON COLUMN testschema.Test.booleanField_new IS '"+PostgreSQLDialect.REAL_NAME_COMMENT_LABEL+":[booleanField_new]/TYPE:[BOOLEAN]'");
-  }
-
-
-  /**
-   * @see org.alfasoftware.morf.jdbc.AbstractSqlDialectTest#expectedAlterTableAddStringColumnStatement()
-   */
-  @Override
-  protected List<String> expectedAlterTableAddStringColumnStatement() {
-    return Arrays.asList("ALTER TABLE testschema.Test ADD COLUMN stringField_new VARCHAR(6) COLLATE \"POSIX\" NULL",
-        "COMMENT ON COLUMN testschema.Test.stringField_new IS '"+PostgreSQLDialect.REAL_NAME_COMMENT_LABEL+":[stringField_new]/TYPE:[STRING]'");
-  }
-
-
-  /**
-   * @see org.alfasoftware.morf.jdbc.AbstractSqlDialectTest#expectedAlterTableAlterStringColumnStatement()
-   */
-  @Override
-  protected List<String> expectedAlterTableAlterStringColumnStatement() {
-    return Arrays.asList("ALTER TABLE testschema.Test ALTER COLUMN stringField TYPE VARCHAR(6) COLLATE \"POSIX\"",
-        "COMMENT ON COLUMN testschema.Test.stringField IS '"+PostgreSQLDialect.REAL_NAME_COMMENT_LABEL+":[stringField]/TYPE:[STRING]'");
-  }
-
-
-  /**
-   * @see org.alfasoftware.morf.jdbc.AbstractSqlDialectTest#expectedAlterTableAddIntegerColumnStatement()
-   */
-  @Override
-  protected List<String> expectedAlterTableAddIntegerColumnStatement() {
-    return Arrays.asList("ALTER TABLE testschema.Test ADD COLUMN intField_new INTEGER NULL",
-        "COMMENT ON COLUMN testschema.Test.intField_new IS '"+PostgreSQLDialect.REAL_NAME_COMMENT_LABEL+":[intField_new]/TYPE:[INTEGER]'");
-  }
-
-
-  /**
-   * @see org.alfasoftware.morf.jdbc.AbstractSqlDialectTest#expectedAlterTableAlterIntegerColumnStatement()
-   */
-  @Override
-  protected List<String> expectedAlterTableAlterIntegerColumnStatement() {
-    return Arrays.asList("ALTER TABLE testschema.Test ALTER COLUMN intField SET NOT NULL",
-        "COMMENT ON COLUMN testschema.Test.intField IS '"+PostgreSQLDialect.REAL_NAME_COMMENT_LABEL+":[intField]/TYPE:[INTEGER]'");
-  }
-
-
-  /**
-   * @see org.alfasoftware.morf.jdbc.AbstractSqlDialectTest#expectedAlterTableAddDateColumnStatement()
-   */
-  @Override
-  protected List<String> expectedAlterTableAddDateColumnStatement() {
-    return Arrays.asList("ALTER TABLE testschema.Test ADD COLUMN dateField_new DATE NULL",
-        "COMMENT ON COLUMN testschema.Test.dateField_new IS '"+PostgreSQLDialect.REAL_NAME_COMMENT_LABEL+":[dateField_new]/TYPE:[DATE]'");
-  }
-
-
-  /**
-   * @see org.alfasoftware.morf.jdbc.AbstractSqlDialectTest#expectedAlterTableAlterDateColumnStatement()
-   */
-  @Override
-  protected List<String> expectedAlterTableAlterDateColumnStatement() {
-    return Arrays.asList("ALTER TABLE testschema.Test ALTER COLUMN dateField SET NOT NULL",
-        "COMMENT ON COLUMN testschema.Test.dateField IS '"+PostgreSQLDialect.REAL_NAME_COMMENT_LABEL+":[dateField]/TYPE:[DATE]'");
-  }
-
-
-  /**
-   * @see org.alfasoftware.morf.jdbc.AbstractSqlDialectTest#expectedAlterTableAddDecimalColumnStatement()
-   */
-  @Override
-  protected List<String> expectedAlterTableAddDecimalColumnStatement() {
-    return Arrays.asList("ALTER TABLE testschema.Test ADD COLUMN floatField_new DECIMAL(6,3) NULL",
-        "COMMENT ON COLUMN testschema.Test.floatField_new IS '"+PostgreSQLDialect.REAL_NAME_COMMENT_LABEL+":[floatField_new]/TYPE:[DECIMAL]'");
-  }
-
-
-  /**
-   * @see org.alfasoftware.morf.jdbc.AbstractSqlDialectTest#expectedAlterTableAlterDecimalColumnStatement()
-   */
-  @Override
-  protected List<String> expectedAlterTableAlterDecimalColumnStatement() {
-    return Arrays.asList("ALTER TABLE testschema.Test ALTER COLUMN floatField DROP NOT NULL, ALTER COLUMN floatField TYPE DECIMAL(14,3)",
-        "COMMENT ON COLUMN testschema.Test.floatField IS '"+PostgreSQLDialect.REAL_NAME_COMMENT_LABEL+":[floatField]/TYPE:[DECIMAL]'");
-  }
-
-
-  /**
-   * @see org.alfasoftware.morf.jdbc.AbstractSqlDialectTest#expectedAlterTableAddBigIntegerColumnStatement()
-   */
-  @Override
-  protected List<String> expectedAlterTableAddBigIntegerColumnStatement() {
-    return Arrays.asList("ALTER TABLE testschema.Test ADD COLUMN bigIntegerField_new NUMERIC(19) NULL",
-        "COMMENT ON COLUMN testschema.Test.bigIntegerField_new IS '"+PostgreSQLDialect.REAL_NAME_COMMENT_LABEL+":[bigIntegerField_new]/TYPE:[BIG_INTEGER]'");
-  }
-
-
-  /**
-   * @see org.alfasoftware.morf.jdbc.AbstractSqlDialectTest#expectedAlterTableAlterBigIntegerColumnStatement()
-   */
-  @Override
-  protected List<String> expectedAlterTableAlterBigIntegerColumnStatement() {
-    return Arrays.asList("ALTER TABLE testschema.Test ALTER COLUMN bigIntegerField DROP DEFAULT",
-        "COMMENT ON COLUMN testschema.Test.bigIntegerField IS '"+PostgreSQLDialect.REAL_NAME_COMMENT_LABEL+":[bigIntegerField]/TYPE:[BIG_INTEGER]'");
-  }
-
-
-  /**
-   * @see org.alfasoftware.morf.jdbc.AbstractSqlDialectTest#expectedAlterTableAddColumnNotNullableStatement()
-   */
-  @Override
-  protected List<String> expectedAlterTableAddColumnNotNullableStatement() {
-    return Arrays.asList("ALTER TABLE testschema.Test ADD COLUMN dateField_new DATE DEFAULT DATE '2010-01-01' NOT NULL",
-        "COMMENT ON COLUMN testschema.Test.dateField_new IS '"+PostgreSQLDialect.REAL_NAME_COMMENT_LABEL+":[dateField_new]/TYPE:[DATE]'");
-  }
-
-
-  /**
-   * @see org.alfasoftware.morf.jdbc.AbstractSqlDialectTest#expectedAlterTableAlterColumnFromNullableToNotNullableStatement()
-   */
-  @Override
-  protected List<String> expectedAlterTableAlterColumnFromNullableToNotNullableStatement() {
-    return Arrays.asList("ALTER TABLE testschema.Test ALTER COLUMN dateField SET NOT NULL",
-        "COMMENT ON COLUMN testschema.Test.dateField IS '"+PostgreSQLDialect.REAL_NAME_COMMENT_LABEL+":[dateField]/TYPE:[DATE]'"
-        );
-  }
-
-
-  /**
-   * @see org.alfasoftware.morf.jdbc.AbstractSqlDialectTest#expectedAlterTableAlterColumnFromNotNullableToNotNullableStatement()
-   */
-  @Override
-  protected List<String> expectedAlterTableAlterColumnFromNotNullableToNotNullableStatement() {
-    return Arrays.asList("ALTER TABLE testschema.Test ALTER COLUMN floatField TYPE DECIMAL(20,3)",
-        "COMMENT ON COLUMN testschema.Test.floatField IS '"+PostgreSQLDialect.REAL_NAME_COMMENT_LABEL+":[floatField]/TYPE:[DECIMAL]'");
-  }
-
-
-  /**
-   * @see org.alfasoftware.morf.jdbc.AbstractSqlDialectTest#expectedAlterTableAlterColumnFromNotNullableToNullableStatement()
-   */
-  @Override
-  protected List<String> expectedAlterTableAlterColumnFromNotNullableToNullableStatement() {
-    return Arrays.asList("ALTER TABLE testschema.Test ALTER COLUMN floatField DROP NOT NULL, ALTER COLUMN floatField TYPE DECIMAL(20,3)",
-        "COMMENT ON COLUMN testschema.Test.floatField IS '"+PostgreSQLDialect.REAL_NAME_COMMENT_LABEL+":[floatField]/TYPE:[DECIMAL]'");
-  }
-
-
-  /**
-   * @see org.alfasoftware.morf.jdbc.AbstractSqlDialectTest#expectedAlterTableAddColumnWithDefaultStatement()
-   */
-  @Override
-  protected List<String> expectedAlterTableAddColumnWithDefaultStatement() {
-    return Arrays.asList("ALTER TABLE testschema.Test ADD COLUMN floatField_new DECIMAL(6,3) DEFAULT 20.33 NULL",
-        "COMMENT ON COLUMN testschema.Test.floatField_new IS '"+PostgreSQLDialect.REAL_NAME_COMMENT_LABEL+":[floatField_new]/TYPE:[DECIMAL]'");
-  }
-
-
-  /**
-   * @see org.alfasoftware.morf.jdbc.AbstractSqlDialectTest#expectedAlterTableAlterColumnWithDefaultStatement()
-   */
-  @Override
-  protected List<String> expectedAlterTableAlterColumnWithDefaultStatement() {
-    return Arrays.asList("ALTER TABLE testschema.Test ALTER COLUMN bigIntegerField SET DEFAULT 54321",
-        "COMMENT ON COLUMN testschema.Test.bigIntegerField IS '"+PostgreSQLDialect.REAL_NAME_COMMENT_LABEL+":[bigIntegerField]/TYPE:[BIG_INTEGER]'"
-      );
-  }
-
-
-  /**
-   * @see org.alfasoftware.morf.jdbc.AbstractSqlDialectTest#expectedChangeIndexFollowedByChangeOfAssociatedColumnStatement()
-   */
-  @Override
-  protected List<String> expectedChangeIndexFollowedByChangeOfAssociatedColumnStatement() {
-    return Arrays.asList(
-      "DROP INDEX Test_1",
-      "DROP INDEX IF EXISTS Test_1$null0",
-      "CREATE INDEX Test_1 ON testschema.Test (intField)",
-      "COMMENT ON INDEX Test_1 IS '"+PostgreSQLDialect.REAL_NAME_COMMENT_LABEL+":[Test_1]'",
-      "ALTER TABLE testschema.Test ALTER COLUMN intField SET NOT NULL",
-      "COMMENT ON COLUMN testschema.Test.intField IS '"+PostgreSQLDialect.REAL_NAME_COMMENT_LABEL+":[intField]/TYPE:[INTEGER]'");
-  }
-
-
-  /**
-   * @see org.alfasoftware.morf.jdbc.AbstractSqlDialectTest#expectedAddIndexStatementsOnSingleColumn()
-   */
-  @Override
-  protected List<String> expectedAddIndexStatementsOnSingleColumn() {
-    return Arrays.asList("CREATE INDEX indexName ON testschema.Test (id)",
-                         "COMMENT ON INDEX indexName IS '"+PostgreSQLDialect.REAL_NAME_COMMENT_LABEL+":[indexName]'");
-  }
-
-
-  /**
-   * @see org.alfasoftware.morf.jdbc.AbstractSqlDialectTest#expectedAddIndexStatementsOnMultipleColumns()
-   */
-  @Override
-  protected List<String> expectedAddIndexStatementsOnMultipleColumns() {
-    return Arrays.asList("CREATE INDEX indexName ON testschema.Test (id, version)",
-                         "COMMENT ON INDEX indexName IS '"+PostgreSQLDialect.REAL_NAME_COMMENT_LABEL+":[indexName]'");
-  }
-
-
-  /**
-   * @see org.alfasoftware.morf.jdbc.AbstractSqlDialectTest#expectedAddIndexStatementsUnique()
-   */
-  @Override
-  protected List<String> expectedAddIndexStatementsUnique() {
-    return Arrays.asList("CREATE UNIQUE INDEX indexName ON testschema.Test (id)",
-                         "COMMENT ON INDEX indexName IS '"+PostgreSQLDialect.REAL_NAME_COMMENT_LABEL+":[indexName]'");
-  }
-
-
-  /**
-   * @see org.alfasoftware.morf.jdbc.AbstractSqlDialectTest#expectedAddIndexStatementsUniqueNullable()
-   */
-  @Override
-  protected List<String> expectedAddIndexStatementsUniqueNullable() {
-    return Arrays.asList("CREATE UNIQUE INDEX indexName ON testschema.Test (stringField, intField, floatField, dateField)",
-                         "COMMENT ON INDEX indexName IS '"+PostgreSQLDialect.REAL_NAME_COMMENT_LABEL+":[indexName]'",
-                         "CREATE UNIQUE INDEX indexName$null ON testschema.Test ((stringField ||'§'|| intField ||'§'|| floatField ||'§'|| dateField)) WHERE stringField IS NULL OR intField IS NULL OR dateField IS NULL",
-                         "COMMENT ON INDEX indexName$null IS '"+PostgreSQLDialect.REAL_NAME_COMMENT_LABEL+":[121e97b2b38f63cc6840445595b4177c]'"
-    );
-  }
-
-
-  /**
-   * @see org.alfasoftware.morf.jdbc.AbstractSqlDialectTest#expectedIndexDropStatements()
-   */
-  @Override
-  protected List<String> expectedIndexDropStatements() {
-    return Arrays.asList("DROP INDEX indexName");
-  }
-
-
-  /**
-   * @see org.alfasoftware.morf.jdbc.AbstractSqlDialectTest#expectedAlterColumnMakePrimaryStatements()
-   */
-  @Override
-  protected List<String> expectedAlterColumnMakePrimaryStatements() {
-    return Arrays.asList("ALTER TABLE testschema.Test DROP CONSTRAINT Test_PK",
-        "ALTER TABLE testschema.Test ADD CONSTRAINT Test_PK PRIMARY KEY(id, dateField)",
-        "COMMENT ON COLUMN testschema.Test.dateField IS '"+PostgreSQLDialect.REAL_NAME_COMMENT_LABEL+":[dateField]/TYPE:[DATE]'");
-  }
-
-
-  /**
-   * @see org.alfasoftware.morf.jdbc.AbstractSqlDialectTest#expectedAlterPrimaryKeyColumnCompositeKeyStatements()
-   */
-  @Override
-  protected List<String> expectedAlterPrimaryKeyColumnCompositeKeyStatements() {
-    return Arrays.asList("ALTER TABLE testschema.CompositePrimaryKey DROP CONSTRAINT CompositePrimaryKey_PK",
-        "ALTER TABLE testschema.CompositePrimaryKey ALTER COLUMN secondPrimaryKey TYPE VARCHAR(5) COLLATE \"POSIX\"",
-        "ALTER TABLE testschema.CompositePrimaryKey ADD CONSTRAINT CompositePrimaryKey_PK PRIMARY KEY(id, secondPrimaryKey)",
-        "COMMENT ON COLUMN testschema.CompositePrimaryKey.secondPrimaryKey IS '"+PostgreSQLDialect.REAL_NAME_COMMENT_LABEL+":[secondPrimaryKey]/TYPE:[STRING]'");
-  }
-
-
-  /**
-   * @see org.alfasoftware.morf.jdbc.AbstractSqlDialectTest#expectedAlterRemoveColumnFromCompositeKeyStatements()
-   */
-  @Override
-  protected List<String> expectedAlterRemoveColumnFromCompositeKeyStatements() {
-    return ImmutableList.of(
-      "ALTER TABLE testschema.CompositePrimaryKey DROP CONSTRAINT CompositePrimaryKey_PK",
-      "ALTER TABLE testschema.CompositePrimaryKey ALTER COLUMN secondPrimaryKey DROP NOT NULL, ALTER COLUMN secondPrimaryKey TYPE VARCHAR(5) COLLATE \"POSIX\"",
-      "ALTER TABLE testschema.CompositePrimaryKey ADD CONSTRAINT CompositePrimaryKey_PK PRIMARY KEY(id)",
-      "COMMENT ON COLUMN testschema.CompositePrimaryKey.secondPrimaryKey IS '"+PostgreSQLDialect.REAL_NAME_COMMENT_LABEL+":[secondPrimaryKey]/TYPE:[STRING]'"
-    );
-  }
-
-
-  /**
-   * @see org.alfasoftware.morf.jdbc.AbstractSqlDialectTest#expectedAlterPrimaryKeyColumnStatements()
-   */
-  @Override
-  protected List<String> expectedAlterPrimaryKeyColumnStatements() {
-    return Arrays.asList(
-        "ALTER TABLE testschema.Test DROP CONSTRAINT Test_PK",
-        "ALTER TABLE testschema.Test RENAME id TO renamedId",
-        "ALTER TABLE testschema.Test ADD CONSTRAINT Test_PK PRIMARY KEY(renamedId)",
-        "COMMENT ON COLUMN testschema.Test.renamedId IS '"+PostgreSQLDialect.REAL_NAME_COMMENT_LABEL+":[renamedId]/TYPE:[BIG_INTEGER]'"
-    );
-  }
-
-
-  /**
-   * @see org.alfasoftware.morf.jdbc.AbstractSqlDialectTest#expectedAlterColumnRenamingAndChangingNullability()
-   */
-  @Override
-  protected List<String> expectedAlterColumnRenamingAndChangingNullability() {
-    return Arrays.asList("ALTER TABLE testschema.Other RENAME floatField TO blahField",
-        "ALTER TABLE testschema.Other ALTER COLUMN blahField DROP NOT NULL, ALTER COLUMN blahField TYPE DECIMAL(20,3)",
-        "COMMENT ON COLUMN testschema.Other.blahField IS '"+PostgreSQLDialect.REAL_NAME_COMMENT_LABEL+":[blahField]/TYPE:[DECIMAL]'"
-      );
-  }
-
-  /**
-   * @see org.alfasoftware.morf.jdbc.AbstractSqlDialectTest#expectedAlterTableAddStringColumnWithDefaultStatement()
-   */
-  @Override
-  protected List<String> expectedAlterTableAddStringColumnWithDefaultStatement() {
-    return Arrays.asList("ALTER TABLE testschema.Test ADD COLUMN stringField_with_default VARCHAR(6) COLLATE \"POSIX\" DEFAULT 'N' NOT NULL",
-        "COMMENT ON COLUMN testschema.Test.stringField_with_default IS '"+PostgreSQLDialect.REAL_NAME_COMMENT_LABEL+":[stringField_with_default]/TYPE:[STRING]'");
-  }
-
-
-  /**
-   * {@inheritDoc}
-   * @see org.alfasoftware.morf.jdbc.AbstractSqlDialectTest#expectedAutonumberUpdate()
-   */
-  @Override
-  protected List<String> expectedAutonumberUpdate() {
-    return Arrays.asList("MERGE INTO Autonumber (id, value) SELECT 'TestTable', (SELECT GREATEST((SELECT COALESCE(MAX(id) + 1, 1)  AS CurrentValue FROM TestTable), (SELECT value from Autonumber WHERE name='TestTable'), 1))");
-  }
-
-
-  /**
-   * {@inheritDoc}
-   * @see org.alfasoftware.morf.jdbc.AbstractSqlDialectTest#expectedUpdateWithSelectMinimum()
-   */
-  @Override
-  protected String expectedUpdateWithSelectMinimum() {
-    String value1 = varCharCast("'S'");
-    String value2 = varCharCast("'Y'");
-    return "UPDATE " + tableName("Other") + " O SET intField = (SELECT MIN(intField) FROM " + tableName("Test") + " T WHERE ((T.charField = " + stringLiteralPrefix() + value1 + ") AND (T.stringField = O.stringField) AND (T.intField = O.intField))) WHERE (stringField = " + stringLiteralPrefix() + value2 + ")";
-  }
-
-
-  /**
-   * {@inheritDoc}
-   * @see org.alfasoftware.morf.jdbc.AbstractSqlDialectTest#expectedUpdateUsingAliasedDestinationTable()
-   */
-  @Override
-  protected String expectedUpdateUsingAliasedDestinationTable() {
-    return "UPDATE " + tableName("FloatingRateRate") + " A SET settlementFrequency = (SELECT settlementFrequency FROM " + tableName("FloatingRateDetail") + " B WHERE (A.floatingRateDetailId = B.id))";
-  }
-
-
-  /**
-   * @see org.alfasoftware.morf.jdbc.AbstractSqlDialectTest#expectedCreateViewStatements()
-   */
-  @Override
-  protected List<String> expectedCreateViewStatements() {
-    return Arrays.asList("CREATE VIEW " + tableName("TestView") + " AS (SELECT stringField FROM " + tableName("Test") + " WHERE (stringField = 'blah'))",
-                         "COMMENT ON VIEW TestView IS '"+PostgreSQLDialect.REAL_NAME_COMMENT_LABEL+":[TestView]'");
-  }
-
-
-  /**
-   * @see org.alfasoftware.morf.jdbc.AbstractSqlDialectTest#expectedCreateViewOverUnionSelectStatements()
-   */
-  @Override
-  protected List<String> expectedCreateViewOverUnionSelectStatements() {
-    return Arrays.asList(
-      "CREATE VIEW " + tableName("TestView") + " AS (SELECT stringField FROM " + tableName(TEST_TABLE) + " WHERE (stringField = " + stringLiteralPrefix() + "'blah') UNION ALL SELECT stringField FROM " + tableName(OTHER_TABLE) + " WHERE (stringField = " + stringLiteralPrefix() + "'blah'))",
-      "COMMENT ON VIEW TestView IS '"+PostgreSQLDialect.REAL_NAME_COMMENT_LABEL+":[TestView]'");
-  }
-
-
-  /**
-   * @see org.alfasoftware.morf.jdbc.AbstractSqlDialectTest#expectedYYYYMMDDToDate()
-   */
-  @Override
-  protected String expectedYYYYMMDDToDate() {
-    return "TO_DATE(('20100101') :: TEXT,'YYYYMMDD')";
-  }
-
-
-  /**
-   * @see org.alfasoftware.morf.jdbc.AbstractSqlDialectTest#expectedDateToYyyymmdd()
-   */
-  @Override
-  protected String expectedDateToYyyymmdd() {
-    return "TO_CHAR(testField,'YYYYMMDD') :: NUMERIC";
-  }
-
-
-  /**
-   * @see org.alfasoftware.morf.jdbc.AbstractSqlDialectTest#expectedDateToYyyymmddHHmmss()
-   */
-  @Override
-  protected String expectedDateToYyyymmddHHmmss() {
-    return "TO_CHAR(testField,'YYYYMMDDHH24MISS') :: NUMERIC";
-  }
-
-
-  /**
-   * @see org.alfasoftware.morf.jdbc.AbstractSqlDialectTest#expectedNow()
-   */
-  @Override
-  protected String expectedNow() {
-    return "NOW()";
-  }
-
-
-  /**
-   * @see org.alfasoftware.morf.jdbc.AbstractSqlDialectTest#expectedDropViewStatements()
-   */
-  @Override
-  protected List<String> expectedDropViewStatements() {
-    return Arrays.asList("DROP VIEW IF EXISTS " + tableName("TestView") + " CASCADE");
-  }
-
-
-  /**
-   * @see org.alfasoftware.morf.jdbc.AbstractSqlDialectTest#expectedStringLiteralToIntegerCast()
-   */
-  @Override
-  protected String expectedStringLiteralToIntegerCast() {
-    return "CAST(" + varCharCast("'1234567890'") + " AS INTEGER)";
-  }
-
-
-  /**
-   * @see org.alfasoftware.morf.jdbc.AbstractSqlDialectTest#expectedSubstring()
-   */
-  @Override
-  protected String expectedSubstring() {
-    return "SELECT SUBSTRING(field1, 1, 3) FROM " + tableName("schedule");
-  }
-
-
-  /**
-   * @see org.alfasoftware.morf.jdbc.AbstractSqlDialectTest#expectedAutonumberUpdateForNonIdColumn()
-   */
-  @Override
-  protected List<String> expectedAutonumberUpdateForNonIdColumn() {
-    return Arrays.asList("MERGE INTO Autonumber (id, value) SELECT 'TestTable', (SELECT GREATEST((SELECT COALESCE(MAX(generatedColumn) + 1, 1)  AS CurrentValue FROM TestTable), (SELECT value from Autonumber WHERE name='TestTable'), 1))");
-  }
-
-
-  /**
-   * @see org.alfasoftware.morf.jdbc.AbstractSqlDialectTest#expectedStringFunctionCast()
-   */
-  @Override
-  protected String expectedStringFunctionCast() {
-    return "CAST(MIN(field) AS VARCHAR(8)) COLLATE \"POSIX\"";
-  }
-
-
-  /**
-   * @see org.alfasoftware.morf.jdbc.AbstractSqlDialectTest#expectedDaysBetween()
-   */
-  @Override
-  protected String expectedDaysBetween() {
-    return "SELECT (dateTwo) - (dateOne) FROM testschema.MyTable";
-  }
-
-
-  /**
-   * @see org.alfasoftware.morf.jdbc.AbstractSqlDialectTest#expectedMergeSimple()
-   */
-  @Override
-  protected String expectedMergeSimple() {
-    return "INSERT INTO testschema.foo (id, bar)"
-        + " SELECT somewhere.newId AS id, somewhere.newBar AS bar FROM testschema.somewhere"
-        + " ON CONFLICT (id) DO UPDATE SET bar = EXCLUDED.bar";
-  }
-
-
-  /**
-   * @see org.alfasoftware.morf.jdbc.AbstractSqlDialectTest#expectedMergeComplex()
-   */
-  @Override
-  protected String expectedMergeComplex() {
-    return "INSERT INTO testschema.foo (id, bar)"
-        + " SELECT somewhere.newId AS id, join.joinBar AS bar FROM testschema.somewhere INNER JOIN testschema.join ON (somewhere.newId = join.joinId)"
-        + " ON CONFLICT (id) DO UPDATE SET bar = EXCLUDED.bar";
-  }
-
-
-  /**
-   * @see org.alfasoftware.morf.jdbc.AbstractSqlDialectTest#expectedMergeSourceInDifferentSchema()
-   */
-  @Override
-  protected String expectedMergeSourceInDifferentSchema() {
-    return "INSERT INTO testschema.foo (id, bar)"
-        + " SELECT somewhere.newId AS id, somewhere.newBar AS bar FROM MYSCHEMA.somewhere"
-        + " ON CONFLICT (id) DO UPDATE SET bar = EXCLUDED.bar";
-  }
-
-
-  /**
-   * @see org.alfasoftware.morf.jdbc.AbstractSqlDialectTest#expectedMergeTargetInDifferentSchema()
-   */
-  @Override
-  protected String expectedMergeTargetInDifferentSchema() {
-    return "INSERT INTO MYSCHEMA.foo (id, bar)"
-        + " SELECT somewhere.newId AS id, somewhere.newBar AS bar FROM testschema.somewhere"
-        + " ON CONFLICT (id) DO UPDATE SET bar = EXCLUDED.bar";
-  }
-
-
-  /**
-   * @see org.alfasoftware.morf.jdbc.AbstractSqlDialectTest#expectedMergeForAllPrimaryKeys()
-   */
-  @Override
-  protected String expectedMergeForAllPrimaryKeys() {
-    return "INSERT INTO testschema.foo (id)"
-        + " SELECT somewhere.newId AS id FROM testschema.somewhere"
-        + " ON CONFLICT (id) DO NOTHING";
-  }
-
-
-  /**
-   * @see org.alfasoftware.morf.jdbc.AbstractSqlDialectTest#expectedMergeWithUpdateExpressions()
-   */
-  @Override
-  protected String expectedMergeWithUpdateExpressions() {
-    return "INSERT INTO testschema.foo (id, bar)"
-        + " SELECT somewhere.newId AS id, somewhere.newBar AS bar FROM testschema.somewhere"
-        + " ON CONFLICT (id) DO UPDATE SET bar = EXCLUDED.bar + foo.bar";
-  }
-
-
-  /**
-   * @see org.alfasoftware.morf.jdbc.AbstractSqlDialectTest#expectedAddDays()
-   */
-  @Override
-  protected String expectedAddDays() {
-    return "(((testField) + (-20) * INTERVAL '1 DAY') :: DATE)";
-  }
-
-
-  /**
-   * @see org.alfasoftware.morf.jdbc.AbstractSqlDialectTest#expectedAddMonths()
-   */
-  @Override
-  protected String expectedAddMonths() {
-    return "(((testField) + (-3) * INTERVAL '1 MONTH') :: DATE)";
-  }
-
-
-  /**
-   * @see org.alfasoftware.morf.jdbc.AbstractSqlDialectTest#expectedAlterRemoveColumnFromSimpleKeyStatements()
-   */
-  @Override
-  protected List<String> expectedAlterRemoveColumnFromSimpleKeyStatements() {
-    return Collections.singletonList("ALTER TABLE testschema.Test DROP COLUMN id");
-  }
-
-
-  /**
-   * @see org.alfasoftware.morf.jdbc.AbstractSqlDialectTest#expectedRenameTableStatements()
-   */
-  @Override
-  protected List<String> expectedRenameTableStatements() {
-    return ImmutableList.of(
-      "ALTER TABLE testschema.Test RENAME TO Renamed",
-      "ALTER INDEX testschema.Test_pk RENAME TO Renamed_pk",
-      "COMMENT ON INDEX Renamed_pk IS '"+PostgreSQLDialect.REAL_NAME_COMMENT_LABEL+":[Renamed_pk]'",
-      "COMMENT ON TABLE testschema.Renamed IS '"+PostgreSQLDialect.REAL_NAME_COMMENT_LABEL+":[Renamed]'");
-  }
-
-
-  /**
-   * @return the expected statements for renaming a table with a long name.
-   */
-  @Override
-  protected List<String> getRenamingTableWithLongNameStatements() {
-    return ImmutableList.of(
-      "ALTER TABLE testschema.123456789012345678901234567890XXX RENAME TO Blah",
-      "ALTER INDEX testschema.123456789012345678901234567890XXX_pk RENAME TO Blah_pk",
-      "COMMENT ON INDEX Blah_pk IS '"+PostgreSQLDialect.REAL_NAME_COMMENT_LABEL+":[Blah_pk]'",
-      "COMMENT ON TABLE testschema.Blah IS '"+PostgreSQLDialect.REAL_NAME_COMMENT_LABEL+":[Blah]'"
-        );
-  }
-
-
-  /**
-   * @see org.alfasoftware.morf.jdbc.AbstractSqlDialectTest#expectedRenameIndexStatements()
-   */
-  @Override
-  protected List<String> expectedRenameIndexStatements() {
-    return ImmutableList.of("ALTER INDEX testschema.Test_1 RENAME TO Test_2",
-                            "COMMENT ON INDEX Test_2 IS '"+PostgreSQLDialect.REAL_NAME_COMMENT_LABEL+":[Test_2]'",
-                            "ALTER INDEX IF EXISTS testschema.Test_1$null0 RENAME TO Test_2$null0"
-    );
-  }
-
-
-  /**
-   * @see org.alfasoftware.morf.jdbc.AbstractSqlDialectTest#expectedRenameIndexStatements()
-   */
-  @Override
-  protected List<String> expectedRenameTempIndexStatements() {
-    return ImmutableList.of("ALTER INDEX TempTest_1 RENAME TO TempTest_2",
-                            "COMMENT ON INDEX TempTest_2 IS '"+PostgreSQLDialect.REAL_NAME_COMMENT_LABEL+":[TempTest_2]'");
-  }
-
-
-  /**
-   * @see org.alfasoftware.morf.jdbc.AbstractSqlDialectTest#expectedRandomString()
-   */
-  @Override
-  protected String expectedRandomString() {
-    return "UPPER(SUBSTRING(MD5(RANDOM() :: TEXT), 1, (10) :: INT))";
-  }
-
-
-  /**
-   * @see org.alfasoftware.morf.jdbc.AbstractSqlDialectTest#expectedSelectLiteralWithWhereClauseString()
-   */
-  @Override
-  protected String expectedSelectLiteralWithWhereClauseString() {
-    return "SELECT 'LITERAL' WHERE ('ONE' = 'ONE')";
-  }
-
-
-  /**
-   * @see org.alfasoftware.morf.jdbc.AbstractSqlDialectTest#expectedAddTableFromStatements()
-   */
-  @Override
-  protected List<String> expectedAddTableFromStatements() {
-    return ImmutableList.of(
-      "CREATE TABLE testschema.SomeTable (someField VARCHAR(3) COLLATE \"POSIX\" NOT NULL, otherField DECIMAL(3,0) NOT NULL, CONSTRAINT SomeTable_PK PRIMARY KEY(someField))",
-      "COMMENT ON TABLE testschema.SomeTable IS '"+PostgreSQLDialect.REAL_NAME_COMMENT_LABEL+":[SomeTable]'",
-      "COMMENT ON COLUMN testschema.SomeTable.someField IS '"+PostgreSQLDialect.REAL_NAME_COMMENT_LABEL+":[someField]/TYPE:[STRING]'",
-      "COMMENT ON COLUMN testschema.SomeTable.otherField IS '"+PostgreSQLDialect.REAL_NAME_COMMENT_LABEL+":[otherField]/TYPE:[DECIMAL]'",
-      "CREATE INDEX SomeTable_1 ON testschema.SomeTable (otherField)",
-      "COMMENT ON INDEX SomeTable_1 IS '"+PostgreSQLDialect.REAL_NAME_COMMENT_LABEL+":[SomeTable_1]'",
-      "INSERT INTO testschema.SomeTable SELECT someField, otherField FROM testschema.OtherTable"
-    );
-  }
-
-
-  /**
-   * @see org.alfasoftware.morf.jdbc.AbstractSqlDialectTest#expectedHints1(int)
-   */
-  @Override
-  protected String expectedHints1(int rowCount) {
-    return "SELECT /*+ IndexScan(Foo foo_1) IndexScan(aliased foo_2) */ * FROM SCHEMA2.Foo INNER JOIN testschema.Bar ON (a = b) LEFT OUTER JOIN testschema.Fo ON (a = b) INNER JOIN testschema.Fum Fumble ON (a = b) ORDER BY a";
-  }
-
-  /**
-   * @see org.alfasoftware.morf.jdbc.AbstractSqlDialectTest#expectedHints2(int)
-   */
-  @Override
-  protected String expectedHints2(int rowCount) {
-    return "SELECT /*+ IndexScan(Foo foo_1) */ a, b FROM " + tableName("Foo") + " ORDER BY a FOR UPDATE";
-  }
-
-  /**
-   * @see org.alfasoftware.morf.jdbc.AbstractSqlDialectTest#expectedHints7()
-   */
-  @Override
-  protected String expectedHints7() {
-    return "SELECT /*+ Set(random_page_cost 2.0) */ * FROM SCHEMA2.Foo";
-  }
-
-
-  /**
-   * @see org.alfasoftware.morf.jdbc.AbstractSqlDialectTest#provideCustomHint()
-   */
-  @Override
-  protected CustomHint provideCustomHint() {
-    return new PostgreSQLCustomHint("Set(random_page_cost 2.0)");
-  }
-
-  /**
-   * @see org.alfasoftware.morf.jdbc.AbstractSqlDialectTest#expectedAlterTableDropColumnWithDefaultStatement()
-   */
-  @Override
-  protected List<String> expectedAlterTableDropColumnWithDefaultStatement() {
-    return Collections.singletonList("ALTER TABLE testschema.Test DROP COLUMN bigIntegerField");
-  }
-
-  /**
-   * @return The expected SQL for performing an update with a source table which lives in a different schema.
-   */
-  @Override
-  protected String expectedUpdateUsingSourceTableInDifferentSchema() {
-    return "UPDATE " + tableName("FloatingRateRate") + " A SET settlementFrequency = (SELECT settlementFrequency FROM MYSCHEMA.FloatingRateDetail B WHERE (A.floatingRateDetailId = B.id))";
-  }
-
-  /**
-   * @see org.alfasoftware.morf.jdbc.AbstractSqlDialectTest#expectedAnalyseTableSql()
-   */
-  @Override
-  protected Collection<String> expectedAnalyseTableSql() {
-    return Arrays.asList("ANALYZE TempTest");
-  }
-
-
-  @Override
-  protected List<String> expectedAlterColumnChangingLengthAndCase() {
-    return Arrays.asList("ALTER TABLE testschema.Other ALTER COLUMN FloatField TYPE DECIMAL(20,3)",
-        "COMMENT ON COLUMN testschema.Other.FloatField IS '"+PostgreSQLDialect.REAL_NAME_COMMENT_LABEL+":[FloatField]/TYPE:[DECIMAL]'");
-  }
-
-
-  @Override
-  protected void verifyBlobColumnCallPrepareStatementParameter(SqlParameter blobColumn) throws SQLException {
-    verify(callPrepareStatementParameter(blobColumn, null)).setBinaryStream(Mockito.eq(blobColumn), any(InputStream.class));
-    verify(callPrepareStatementParameter(blobColumn, "QUJD")).setBinaryStream(Mockito.eq(blobColumn), any(InputStream.class));
-  }
-
-
-  /**
-   * @see org.alfasoftware.morf.jdbc.AbstractSqlDialectTest#tableName(java.lang.String)
-   */
-  @Override
-  protected String tableName(String baseName) {
-    return "testschema." + baseName;
-  }
-
-
-  /**
-   * It is only necessary to cast for HSQLDB. Returns the value without casting.
-   *
-   * @see org.alfasoftware.morf.jdbc.AbstractSqlDialectTest#varCharCast(java.lang.String)
-   */
-  @Override
-  protected String varCharCast(String value) {
-    return value;
-  }
-
-
-  /**
-   * @see org.alfasoftware.morf.jdbc.AbstractSqlDialectTest#expectedSelectSome()
-   */
-  @Override
-  protected String expectedSelectSome() {
-    return "SELECT BOOL_OR(booleanField) FROM testschema.Test";
-  }
-
-
-  /**
-   * @see org.alfasoftware.morf.jdbc.AbstractSqlDialectTest#expectedSelectEvery()
-   */
-  @Override
-  protected String expectedSelectEvery() {
-    return "SELECT BOOL_AND(booleanField) FROM testschema.Test";
-  }
-
-
-  /**
-   * @return The expected SQL for a delete statement with a limit and where criterion.
-   */
-  @Override
-  protected String expectedDeleteWithLimitAndWhere(String value) {
-    return "DELETE FROM " + tableName(TEST_TABLE) + " WHERE ctid IN (" +
-      "SELECT ctid FROM " + tableName(TEST_TABLE) + " WHERE (" + TEST_TABLE + ".stringField = " + stringLiteralPrefix() + value +
-      ") LIMIT 1000)";
-  };
-
-
-  /**
-   * @return The expected SQL for a delete statement with a limit and where criterion.
-   */
-  @Override
-  protected String expectedDeleteWithLimitAndComplexWhere(String value1, String value2) {
-    return "DELETE FROM " + tableName(TEST_TABLE) + " WHERE ctid IN (" +
-      "SELECT ctid FROM " + tableName(TEST_TABLE) + " WHERE ((Test.stringField = " + stringLiteralPrefix() + value1 + ") OR (Test.stringField = " + stringLiteralPrefix() + value2 + "))" +
-      " LIMIT 1000)";
-  };
-
-
-  /**
-   * @return The expected SQL for a delete statement with a limit and where criterion.
-   */
-  @Override
-  protected String expectedDeleteWithLimitWithoutWhere() {
-    return "DELETE FROM " + tableName(TEST_TABLE) + " WHERE ctid IN (" +
-      "SELECT ctid FROM " + tableName(TEST_TABLE) +
-      " LIMIT 1000)";
-  }
-
-
-  /**
-   * @see org.alfasoftware.morf.jdbc.AbstractSqlDialectTest#expectedSelectWithExcept()
-   */
-  @Override
-  protected String expectedSelectWithExcept() {
-    return "SELECT stringField FROM testschema.Test EXCEPT SELECT stringField FROM testschema.Other ORDER BY stringField";
-  };
-
-
-<<<<<<< HEAD
-  @Override
-  protected SchemaResource createSchemaResourceForSchemaConsistencyStatements() {
-    final List<Table> tables = ImmutableList.of(
-      table("TableOne")
-        .columns(
-          column("id", DataType.BIG_INTEGER),
-          column("u", DataType.BIG_INTEGER).nullable(),
-          column("v", DataType.BIG_INTEGER).nullable(),
-          column("x", DataType.BIG_INTEGER).nullable())
-        .indexes(
-          index("TableOne_1").columns("u").unique(),
-          index("TableOne_2").columns("u", "v", "x").unique(),
-          index("TableOne_3").columns("x").unique()
-        ),
-      table("TableTwo")
-        .columns(
-          column("id", DataType.BIG_INTEGER),
-          column("x", DataType.BIG_INTEGER).nullable())
-        .indexes(
-          index("TableTwo_3").columns("x").unique()
-        )
-    );
-
-    PostgreSQLMetaDataProvider metaDataProvider = mock(PostgreSQLMetaDataProvider.class);
-    when(metaDataProvider.tables()).thenReturn(tables);
-    when(metaDataProvider.getAdditionalConstraintIndexes("tableone_1")).thenReturn(ImmutableList.of(
-      PostgreSQLUniqueIndexAdditionalDeploymentStatements.matchAdditionalIndex("TableOne_1$null0", "xx/yy").get(),
-      PostgreSQLUniqueIndexAdditionalDeploymentStatements.matchAdditionalIndex("TableOne_1$null1", "xx/yy").get()
-    ));
-    when(metaDataProvider.getAdditionalConstraintIndexes("tableone_3")).thenReturn(ImmutableList.of(
-      PostgreSQLUniqueIndexAdditionalDeploymentStatements.matchAdditionalIndex("TableOne_3$null0", "76e4a5e9bce3c23b4feb0675fb0c8366/cfcd208495d565ef66e7dff9f98764da").get()
-    ));
-    when(metaDataProvider.getAdditionalConstraintIndexes("tabletwo_3")).thenReturn(ImmutableList.of(
-      PostgreSQLUniqueIndexAdditionalDeploymentStatements.matchAdditionalIndex("TableTwo_3$null0", "76e4a5e9bce3c23b4feb0675fb0c8366/cfcd208495d565ef66e7dff9f98764da").get()
-    ));
-
-    final SchemaResource schemaResource = mock(SchemaResource.class);
-    when(schemaResource.getDatabaseMetaDataProvider()).thenReturn(Optional.of(metaDataProvider));
-
-    return schemaResource;
-  }
-
-  @Override
-  protected org.hamcrest.Matcher<java.lang.Iterable<? extends String>> expectedSchemaConsistencyStatements() {
-    return contains(
-      "-- Healing table: TableOne",
-      "DROP INDEX IF EXISTS tableone_1$null0",
-      "DROP INDEX IF EXISTS tableone_1$null1",
-      "CREATE UNIQUE INDEX TableOne_1$null0 ON testschema.TableOne ((0)) WHERE u IS NULL",
-      "COMMENT ON INDEX TableOne_1$null0 IS 'REALNAME:[6285d92226e5112908a10cd51e129b72/cfcd208495d565ef66e7dff9f98764da]'",
-      "CREATE UNIQUE INDEX TableOne_2$null ON testschema.TableOne ((u ||'§'|| v ||'§'|| x)) WHERE u IS NULL OR v IS NULL OR x IS NULL",
-      "COMMENT ON INDEX TableOne_2$null IS 'REALNAME:[47d0d3041096c2ac2e8cbb4a8d0e3fd8]'"
-    );
-=======
-  /**
-   * @see org.alfasoftware.morf.jdbc.AbstractSqlDialectTest#expectedSelectWithDbLink()
-   */
-  @Override
-  protected String expectedSelectWithDbLink() {
-    return "SELECT stringField FROM MYDBLINKREF.Test";
-  }
-
-
-  /**
-   * @see org.alfasoftware.morf.jdbc.AbstractSqlDialectTest#expectedSelectWithExceptAndDbLinkFormer()
-   */
-  @Override
-  protected String expectedSelectWithExceptAndDbLinkFormer() {
-    return "SELECT stringField FROM MYDBLINKREF.Test EXCEPT SELECT stringField FROM testschema.Other ORDER BY stringField";
-  }
-
-
-  /**
-   * @see org.alfasoftware.morf.jdbc.AbstractSqlDialectTest#expectedSelectWithExceptAndDbLinkLatter()
-   */
-  @Override
-  protected String expectedSelectWithExceptAndDbLinkLatter() {
-    return "SELECT stringField FROM testschema.Test EXCEPT SELECT stringField FROM MYDBLINKREF.Other ORDER BY stringField";
->>>>>>> 68dca317
-  }
-}
+package org.alfasoftware.morf.jdbc.postgresql;
+
+import static org.alfasoftware.morf.metadata.SchemaUtils.column;
+import static org.alfasoftware.morf.metadata.SchemaUtils.index;
+import static org.alfasoftware.morf.metadata.SchemaUtils.table;
+import static org.hamcrest.Matchers.contains;
+import static org.mockito.ArgumentMatchers.any;
+import static org.mockito.Mockito.mock;
+import static org.mockito.Mockito.verify;
+import static org.mockito.Mockito.when;
+
+import java.io.InputStream;
+import java.sql.SQLException;
+import java.util.Arrays;
+import java.util.Collection;
+import java.util.Collections;
+import java.util.List;
+import java.util.Optional;
+
+import org.alfasoftware.morf.jdbc.AbstractSqlDialectTest;
+import org.alfasoftware.morf.jdbc.SqlDialect;
+import org.alfasoftware.morf.metadata.DataType;
+import org.alfasoftware.morf.metadata.SchemaResource;
+import org.alfasoftware.morf.metadata.Table;
+import org.alfasoftware.morf.sql.CustomHint;
+import org.alfasoftware.morf.sql.PostgreSQLCustomHint;
+import org.alfasoftware.morf.sql.SelectStatement;
+import org.alfasoftware.morf.sql.element.ConcatenatedField;
+import org.alfasoftware.morf.sql.element.FieldLiteral;
+import org.alfasoftware.morf.sql.element.FieldReference;
+import org.alfasoftware.morf.sql.element.SqlParameter;
+import org.alfasoftware.morf.sql.element.TableReference;
+import org.mockito.Mockito;
+
+import com.google.common.collect.ImmutableList;
+
+/**
+ * Tests SQL statements generated for PostgreSQL.
+ *
+ * @author Copyright (c) Alfa Financial Software 2019
+ */
+public class TestPostgreSQLDialect extends AbstractSqlDialectTest {
+
+  @Override
+  protected String expectedSelectFirstOrderByNullsLastDesc() {
+    return "SELECT stringField FROM testschema.Alternate ORDER BY stringField DESC NULLS LAST LIMIT 1 OFFSET 0";
+  }
+
+
+  @Override
+  protected String expectedRandomFunction() {
+    return "RANDOM()";
+  }
+
+
+  @Override
+  protected String expectedRound() {
+    return "SELECT ROUND((field1) :: NUMERIC, 2) FROM " + tableName("schedule");
+  }
+
+
+  @Override
+  protected String expectedSqlForMathOperationsForExistingDataFix1() {
+    return "ROUND((doublevalue / 1000 * doublevalue) :: NUMERIC, 2)";
+  }
+
+
+  /**
+   * @see org.alfasoftware.morf.jdbc.AbstractSqlDialectTest#createTestDialect()
+   */
+  @Override
+  protected SqlDialect createTestDialect() {
+    return new PostgreSQLDialect("testschema");
+  }
+
+
+  /**
+   * @see org.alfasoftware.morf.jdbc.AbstractSqlDialectTest#expectedCreateTableStatements()
+   */
+  @Override
+  protected List<String> expectedCreateTableStatements() {
+    return Arrays
+        .asList(
+          "CREATE TABLE testschema.Test (id NUMERIC(19) NOT NULL, version INTEGER DEFAULT 0, stringField VARCHAR(3) COLLATE \"POSIX\", intField INTEGER, floatField DECIMAL(13,2) NOT NULL, dateField DATE, booleanField BOOLEAN, charField VARCHAR(1) COLLATE \"POSIX\", blobField BYTEA, bigIntegerField NUMERIC(19) DEFAULT 12345, clobField TEXT, CONSTRAINT Test_PK PRIMARY KEY(id))",
+          "COMMENT ON TABLE testschema.Test IS '"+PostgreSQLDialect.REAL_NAME_COMMENT_LABEL+":[Test]'",
+          "COMMENT ON COLUMN testschema.Test.id IS '"+PostgreSQLDialect.REAL_NAME_COMMENT_LABEL+":[id]/TYPE:[BIG_INTEGER]'",
+          "COMMENT ON COLUMN testschema.Test.version IS '"+PostgreSQLDialect.REAL_NAME_COMMENT_LABEL+":[version]/TYPE:[INTEGER]'",
+          "COMMENT ON COLUMN testschema.Test.stringField IS '"+PostgreSQLDialect.REAL_NAME_COMMENT_LABEL+":[stringField]/TYPE:[STRING]'",
+          "COMMENT ON COLUMN testschema.Test.intField IS '"+PostgreSQLDialect.REAL_NAME_COMMENT_LABEL+":[intField]/TYPE:[INTEGER]'",
+          "COMMENT ON COLUMN testschema.Test.floatField IS '"+PostgreSQLDialect.REAL_NAME_COMMENT_LABEL+":[floatField]/TYPE:[DECIMAL]'",
+          "COMMENT ON COLUMN testschema.Test.dateField IS '"+PostgreSQLDialect.REAL_NAME_COMMENT_LABEL+":[dateField]/TYPE:[DATE]'",
+          "COMMENT ON COLUMN testschema.Test.booleanField IS '"+PostgreSQLDialect.REAL_NAME_COMMENT_LABEL+":[booleanField]/TYPE:[BOOLEAN]'",
+          "COMMENT ON COLUMN testschema.Test.charField IS '"+PostgreSQLDialect.REAL_NAME_COMMENT_LABEL+":[charField]/TYPE:[STRING]'",
+          "COMMENT ON COLUMN testschema.Test.blobField IS '"+PostgreSQLDialect.REAL_NAME_COMMENT_LABEL+":[blobField]/TYPE:[BLOB]'",
+          "COMMENT ON COLUMN testschema.Test.bigIntegerField IS '"+PostgreSQLDialect.REAL_NAME_COMMENT_LABEL+":[bigIntegerField]/TYPE:[BIG_INTEGER]'",
+          "COMMENT ON COLUMN testschema.Test.clobField IS '"+PostgreSQLDialect.REAL_NAME_COMMENT_LABEL+":[clobField]/TYPE:[CLOB]'",
+          "CREATE UNIQUE INDEX Test_NK ON testschema.Test (stringField)",
+          "COMMENT ON INDEX Test_NK IS '"+PostgreSQLDialect.REAL_NAME_COMMENT_LABEL+":[Test_NK]'",
+          "CREATE UNIQUE INDEX Test_NK$null0 ON testschema.Test ((0)) WHERE stringField IS NULL",
+          "COMMENT ON INDEX Test_NK$null0 IS '"+PostgreSQLDialect.REAL_NAME_COMMENT_LABEL+":[e069928444ba25d94fe4d5f64e1423ae/cfcd208495d565ef66e7dff9f98764da]'",
+          "CREATE UNIQUE INDEX Test_1 ON testschema.Test (intField, floatField)",
+          "COMMENT ON INDEX Test_1 IS '"+PostgreSQLDialect.REAL_NAME_COMMENT_LABEL+":[Test_1]'",
+          "CREATE UNIQUE INDEX Test_1$null0 ON testschema.Test (floatField) WHERE intField IS NULL",
+          "COMMENT ON INDEX Test_1$null0 IS '"+PostgreSQLDialect.REAL_NAME_COMMENT_LABEL+":[9c2e9ac2612f55025a2656b5c2cc9316/cfcd208495d565ef66e7dff9f98764da]'",
+          "CREATE TABLE testschema.Alternate (id NUMERIC(19) NOT NULL, version INTEGER DEFAULT 0, stringField VARCHAR(3) COLLATE \"POSIX\", CONSTRAINT Alternate_PK PRIMARY KEY(id))",
+          "COMMENT ON TABLE testschema.Alternate IS '"+PostgreSQLDialect.REAL_NAME_COMMENT_LABEL+":[Alternate]'",
+          "COMMENT ON COLUMN testschema.Alternate.id IS '"+PostgreSQLDialect.REAL_NAME_COMMENT_LABEL+":[id]/TYPE:[BIG_INTEGER]'",
+          "COMMENT ON COLUMN testschema.Alternate.version IS '"+PostgreSQLDialect.REAL_NAME_COMMENT_LABEL+":[version]/TYPE:[INTEGER]'",
+          "COMMENT ON COLUMN testschema.Alternate.stringField IS '"+PostgreSQLDialect.REAL_NAME_COMMENT_LABEL+":[stringField]/TYPE:[STRING]'",
+          "CREATE INDEX Alternate_1 ON testschema.Alternate (stringField)",
+          "COMMENT ON INDEX Alternate_1 IS '"+PostgreSQLDialect.REAL_NAME_COMMENT_LABEL+":[Alternate_1]'",
+          "CREATE TABLE testschema.NonNull (id NUMERIC(19) NOT NULL, version INTEGER DEFAULT 0, stringField VARCHAR(3) COLLATE \"POSIX\" NOT NULL, intField DECIMAL(8,0) NOT NULL, booleanField BOOLEAN NOT NULL, dateField DATE NOT NULL, blobField BYTEA NOT NULL, CONSTRAINT NonNull_PK PRIMARY KEY(id))",
+          "COMMENT ON TABLE testschema.NonNull IS '"+PostgreSQLDialect.REAL_NAME_COMMENT_LABEL+":[NonNull]'",
+          "COMMENT ON COLUMN testschema.NonNull.id IS '"+PostgreSQLDialect.REAL_NAME_COMMENT_LABEL+":[id]/TYPE:[BIG_INTEGER]'",
+          "COMMENT ON COLUMN testschema.NonNull.version IS '"+PostgreSQLDialect.REAL_NAME_COMMENT_LABEL+":[version]/TYPE:[INTEGER]'",
+          "COMMENT ON COLUMN testschema.NonNull.stringField IS '"+PostgreSQLDialect.REAL_NAME_COMMENT_LABEL+":[stringField]/TYPE:[STRING]'",
+          "COMMENT ON COLUMN testschema.NonNull.intField IS '"+PostgreSQLDialect.REAL_NAME_COMMENT_LABEL+":[intField]/TYPE:[DECIMAL]'",
+          "COMMENT ON COLUMN testschema.NonNull.booleanField IS '"+PostgreSQLDialect.REAL_NAME_COMMENT_LABEL+":[booleanField]/TYPE:[BOOLEAN]'",
+          "COMMENT ON COLUMN testschema.NonNull.dateField IS '"+PostgreSQLDialect.REAL_NAME_COMMENT_LABEL+":[dateField]/TYPE:[DATE]'",
+          "COMMENT ON COLUMN testschema.NonNull.blobField IS '"+PostgreSQLDialect.REAL_NAME_COMMENT_LABEL+":[blobField]/TYPE:[BLOB]'",
+          "CREATE TABLE testschema.CompositePrimaryKey (id NUMERIC(19) NOT NULL, version INTEGER DEFAULT 0, stringField VARCHAR(3) COLLATE \"POSIX\" NOT NULL, secondPrimaryKey VARCHAR(3) COLLATE \"POSIX\" NOT NULL, CONSTRAINT CompositePrimaryKey_PK PRIMARY KEY(id, secondPrimaryKey))",
+          "COMMENT ON TABLE testschema.CompositePrimaryKey IS '"+PostgreSQLDialect.REAL_NAME_COMMENT_LABEL+":[CompositePrimaryKey]'",
+          "COMMENT ON COLUMN testschema.CompositePrimaryKey.id IS '"+PostgreSQLDialect.REAL_NAME_COMMENT_LABEL+":[id]/TYPE:[BIG_INTEGER]'",
+          "COMMENT ON COLUMN testschema.CompositePrimaryKey.version IS '"+PostgreSQLDialect.REAL_NAME_COMMENT_LABEL+":[version]/TYPE:[INTEGER]'",
+          "COMMENT ON COLUMN testschema.CompositePrimaryKey.stringField IS '"+PostgreSQLDialect.REAL_NAME_COMMENT_LABEL+":[stringField]/TYPE:[STRING]'",
+          "COMMENT ON COLUMN testschema.CompositePrimaryKey.secondPrimaryKey IS '"+PostgreSQLDialect.REAL_NAME_COMMENT_LABEL+":[secondPrimaryKey]/TYPE:[STRING]'",
+          "DROP SEQUENCE IF EXISTS testschema.AutoNumber_intField_seq",
+          "CREATE SEQUENCE testschema.AutoNumber_intField_seq START 5",
+          "CREATE TABLE testschema.AutoNumber (intField NUMERIC(19) DEFAULT nextval('testschema.AutoNumber_intField_seq'), CONSTRAINT AutoNumber_PK PRIMARY KEY(intField))",
+          "COMMENT ON TABLE testschema.AutoNumber IS '"+PostgreSQLDialect.REAL_NAME_COMMENT_LABEL+":[AutoNumber]'",
+          "ALTER SEQUENCE testschema.AutoNumber_intField_seq OWNED BY testschema.AutoNumber.intField",
+          "COMMENT ON COLUMN testschema.AutoNumber.intField IS '"+PostgreSQLDialect.REAL_NAME_COMMENT_LABEL+":[intField]/TYPE:[BIG_INTEGER]/AUTONUMSTART:[5]'");
+  }
+
+
+  /**
+   * @see org.alfasoftware.morf.jdbc.AbstractSqlDialectTest#expectedCreateTemporaryTableStatements()
+   */
+  @Override
+  protected List<String> expectedCreateTemporaryTableStatements() {
+    return Arrays
+        .asList(
+            "CREATE TEMP TABLE TempTest (id NUMERIC(19) NOT NULL, version INTEGER DEFAULT 0, stringField VARCHAR(3) COLLATE \"POSIX\", intField INTEGER, floatField DECIMAL(13,2) NOT NULL, dateField DATE, booleanField BOOLEAN, charField VARCHAR(1) COLLATE \"POSIX\", blobField BYTEA, bigIntegerField NUMERIC(19) DEFAULT 12345, clobField TEXT, CONSTRAINT TempTest_PK PRIMARY KEY(id))",
+            "COMMENT ON TABLE TempTest IS '"+PostgreSQLDialect.REAL_NAME_COMMENT_LABEL+":[TempTest]'",
+            "COMMENT ON COLUMN TempTest.id IS '"+PostgreSQLDialect.REAL_NAME_COMMENT_LABEL+":[id]/TYPE:[BIG_INTEGER]'",
+            "COMMENT ON COLUMN TempTest.version IS '"+PostgreSQLDialect.REAL_NAME_COMMENT_LABEL+":[version]/TYPE:[INTEGER]'",
+            "COMMENT ON COLUMN TempTest.stringField IS '"+PostgreSQLDialect.REAL_NAME_COMMENT_LABEL+":[stringField]/TYPE:[STRING]'",
+            "COMMENT ON COLUMN TempTest.intField IS '"+PostgreSQLDialect.REAL_NAME_COMMENT_LABEL+":[intField]/TYPE:[INTEGER]'",
+            "COMMENT ON COLUMN TempTest.floatField IS '"+PostgreSQLDialect.REAL_NAME_COMMENT_LABEL+":[floatField]/TYPE:[DECIMAL]'",
+            "COMMENT ON COLUMN TempTest.dateField IS '"+PostgreSQLDialect.REAL_NAME_COMMENT_LABEL+":[dateField]/TYPE:[DATE]'",
+            "COMMENT ON COLUMN TempTest.booleanField IS '"+PostgreSQLDialect.REAL_NAME_COMMENT_LABEL+":[booleanField]/TYPE:[BOOLEAN]'",
+            "COMMENT ON COLUMN TempTest.charField IS '"+PostgreSQLDialect.REAL_NAME_COMMENT_LABEL+":[charField]/TYPE:[STRING]'",
+            "COMMENT ON COLUMN TempTest.blobField IS '"+PostgreSQLDialect.REAL_NAME_COMMENT_LABEL+":[blobField]/TYPE:[BLOB]'",
+            "COMMENT ON COLUMN TempTest.bigIntegerField IS '"+PostgreSQLDialect.REAL_NAME_COMMENT_LABEL+":[bigIntegerField]/TYPE:[BIG_INTEGER]'",
+            "COMMENT ON COLUMN TempTest.clobField IS '"+PostgreSQLDialect.REAL_NAME_COMMENT_LABEL+":[clobField]/TYPE:[CLOB]'",
+            "CREATE UNIQUE INDEX TempTest_NK ON TempTest (stringField)",
+            "COMMENT ON INDEX TempTest_NK IS '"+PostgreSQLDialect.REAL_NAME_COMMENT_LABEL+":[TempTest_NK]'",
+            "CREATE UNIQUE INDEX TempTest_NK$null0 ON TempTest ((0)) WHERE stringField IS NULL",
+            "COMMENT ON INDEX TempTest_NK$null0 IS '"+PostgreSQLDialect.REAL_NAME_COMMENT_LABEL+":[e069928444ba25d94fe4d5f64e1423ae/cfcd208495d565ef66e7dff9f98764da]'",
+            "CREATE INDEX TempTest_1 ON TempTest (intField, floatField)",
+            "COMMENT ON INDEX TempTest_1 IS '"+PostgreSQLDialect.REAL_NAME_COMMENT_LABEL+":[TempTest_1]'",
+            "CREATE TEMP TABLE TempAlternate (id NUMERIC(19) NOT NULL, version INTEGER DEFAULT 0, stringField VARCHAR(3) COLLATE \"POSIX\", CONSTRAINT TempAlternate_PK PRIMARY KEY(id))",
+            "COMMENT ON TABLE TempAlternate IS '"+PostgreSQLDialect.REAL_NAME_COMMENT_LABEL+":[TempAlternate]'",
+            "COMMENT ON COLUMN TempAlternate.id IS '"+PostgreSQLDialect.REAL_NAME_COMMENT_LABEL+":[id]/TYPE:[BIG_INTEGER]'",
+            "COMMENT ON COLUMN TempAlternate.version IS '"+PostgreSQLDialect.REAL_NAME_COMMENT_LABEL+":[version]/TYPE:[INTEGER]'",
+            "COMMENT ON COLUMN TempAlternate.stringField IS '"+PostgreSQLDialect.REAL_NAME_COMMENT_LABEL+":[stringField]/TYPE:[STRING]'",
+            "CREATE INDEX TempAlternate_1 ON TempAlternate (stringField)",
+            "COMMENT ON INDEX TempAlternate_1 IS '"+PostgreSQLDialect.REAL_NAME_COMMENT_LABEL+":[TempAlternate_1]'",
+            "CREATE TEMP TABLE TempNonNull (id NUMERIC(19) NOT NULL, version INTEGER DEFAULT 0, stringField VARCHAR(3) COLLATE \"POSIX\" NOT NULL, intField DECIMAL(8,0) NOT NULL, booleanField BOOLEAN NOT NULL, dateField DATE NOT NULL, blobField BYTEA NOT NULL, CONSTRAINT TempNonNull_PK PRIMARY KEY(id))",
+            "COMMENT ON TABLE TempNonNull IS '"+PostgreSQLDialect.REAL_NAME_COMMENT_LABEL+":[TempNonNull]'",
+            "COMMENT ON COLUMN TempNonNull.id IS '"+PostgreSQLDialect.REAL_NAME_COMMENT_LABEL+":[id]/TYPE:[BIG_INTEGER]'",
+            "COMMENT ON COLUMN TempNonNull.version IS '"+PostgreSQLDialect.REAL_NAME_COMMENT_LABEL+":[version]/TYPE:[INTEGER]'",
+            "COMMENT ON COLUMN TempNonNull.stringField IS '"+PostgreSQLDialect.REAL_NAME_COMMENT_LABEL+":[stringField]/TYPE:[STRING]'",
+            "COMMENT ON COLUMN TempNonNull.intField IS '"+PostgreSQLDialect.REAL_NAME_COMMENT_LABEL+":[intField]/TYPE:[DECIMAL]'",
+            "COMMENT ON COLUMN TempNonNull.booleanField IS '"+PostgreSQLDialect.REAL_NAME_COMMENT_LABEL+":[booleanField]/TYPE:[BOOLEAN]'",
+            "COMMENT ON COLUMN TempNonNull.dateField IS '"+PostgreSQLDialect.REAL_NAME_COMMENT_LABEL+":[dateField]/TYPE:[DATE]'",
+            "COMMENT ON COLUMN TempNonNull.blobField IS '"+PostgreSQLDialect.REAL_NAME_COMMENT_LABEL+":[blobField]/TYPE:[BLOB]'");
+  }
+
+
+  /**
+   * @see org.alfasoftware.morf.jdbc.AbstractSqlDialectTest#expectedCreateTableStatementsWithLongTableName()
+   */
+  @Override
+  protected List<String> expectedCreateTableStatementsWithLongTableName() {
+    return Arrays
+        .asList("CREATE TABLE testschema."
+            + TABLE_WITH_VERY_LONG_NAME
+            + " (id NUMERIC(19) NOT NULL, version INTEGER DEFAULT 0, stringField VARCHAR(3) COLLATE \"POSIX\", intField DECIMAL(8,0), floatField DECIMAL(13,2) NOT NULL, dateField DATE, booleanField BOOLEAN, charField VARCHAR(1) COLLATE \"POSIX\", CONSTRAINT " + TABLE_WITH_VERY_LONG_NAME + "_PK PRIMARY KEY(id))",
+            "COMMENT ON TABLE testschema.tableWithANameThatExceedsTwentySevenCharactersToMakeSureSchemaNameDoesNotGetFactoredIntoOracleNameTruncation IS '"+PostgreSQLDialect.REAL_NAME_COMMENT_LABEL+":[tableWithANameThatExceedsTwentySevenCharactersToMakeSureSchemaNameDoesNotGetFactoredIntoOracleNameTruncation]'",
+            "COMMENT ON COLUMN testschema.tableWithANameThatExceedsTwentySevenCharactersToMakeSureSchemaNameDoesNotGetFactoredIntoOracleNameTruncation.id IS '"+PostgreSQLDialect.REAL_NAME_COMMENT_LABEL+":[id]/TYPE:[BIG_INTEGER]'",
+            "COMMENT ON COLUMN testschema.tableWithANameThatExceedsTwentySevenCharactersToMakeSureSchemaNameDoesNotGetFactoredIntoOracleNameTruncation.version IS '"+PostgreSQLDialect.REAL_NAME_COMMENT_LABEL+":[version]/TYPE:[INTEGER]'",
+            "COMMENT ON COLUMN testschema.tableWithANameThatExceedsTwentySevenCharactersToMakeSureSchemaNameDoesNotGetFactoredIntoOracleNameTruncation.stringField IS '"+PostgreSQLDialect.REAL_NAME_COMMENT_LABEL+":[stringField]/TYPE:[STRING]'",
+            "COMMENT ON COLUMN testschema.tableWithANameThatExceedsTwentySevenCharactersToMakeSureSchemaNameDoesNotGetFactoredIntoOracleNameTruncation.intField IS '"+PostgreSQLDialect.REAL_NAME_COMMENT_LABEL+":[intField]/TYPE:[DECIMAL]'",
+            "COMMENT ON COLUMN testschema.tableWithANameThatExceedsTwentySevenCharactersToMakeSureSchemaNameDoesNotGetFactoredIntoOracleNameTruncation.floatField IS '"+PostgreSQLDialect.REAL_NAME_COMMENT_LABEL+":[floatField]/TYPE:[DECIMAL]'",
+            "COMMENT ON COLUMN testschema.tableWithANameThatExceedsTwentySevenCharactersToMakeSureSchemaNameDoesNotGetFactoredIntoOracleNameTruncation.dateField IS '"+PostgreSQLDialect.REAL_NAME_COMMENT_LABEL+":[dateField]/TYPE:[DATE]'",
+            "COMMENT ON COLUMN testschema.tableWithANameThatExceedsTwentySevenCharactersToMakeSureSchemaNameDoesNotGetFactoredIntoOracleNameTruncation.booleanField IS '"+PostgreSQLDialect.REAL_NAME_COMMENT_LABEL+":[booleanField]/TYPE:[BOOLEAN]'",
+            "COMMENT ON COLUMN testschema.tableWithANameThatExceedsTwentySevenCharactersToMakeSureSchemaNameDoesNotGetFactoredIntoOracleNameTruncation.charField IS '"+PostgreSQLDialect.REAL_NAME_COMMENT_LABEL+":[charField]/TYPE:[STRING]'",
+            "CREATE UNIQUE INDEX Test_NK ON testschema.tableWithANameThatExceedsTwentySevenCharactersToMakeSureSchemaNameDoesNotGetFactoredIntoOracleNameTruncation (stringField)",
+            "COMMENT ON INDEX Test_NK IS '"+PostgreSQLDialect.REAL_NAME_COMMENT_LABEL+":[Test_NK]'",
+            "CREATE UNIQUE INDEX Test_NK$null0 ON testschema.tableWithANameThatExceedsTwentySevenCharactersToMakeSureSchemaNameDoesNotGetFactoredIntoOracleNameTruncation ((0)) WHERE stringField IS NULL",
+            "COMMENT ON INDEX Test_NK$null0 IS '"+PostgreSQLDialect.REAL_NAME_COMMENT_LABEL+":[e069928444ba25d94fe4d5f64e1423ae/cfcd208495d565ef66e7dff9f98764da]'",
+            "CREATE INDEX Test_1 ON testschema.tableWithANameThatExceedsTwentySevenCharactersToMakeSureSchemaNameDoesNotGetFactoredIntoOracleNameTruncation (intField, floatField)",
+            "COMMENT ON INDEX Test_1 IS '"+PostgreSQLDialect.REAL_NAME_COMMENT_LABEL+":[Test_1]'"
+        );
+  }
+
+
+  /**
+   * @see org.alfasoftware.morf.jdbc.AbstractSqlDialectTest#expectedDropTableStatements()
+   */
+  @Override
+  protected List<String> expectedDropTableStatements() {
+    return Arrays.asList("DROP TABLE testschema.Test");
+  }
+
+
+  /**
+   * @see org.alfasoftware.morf.jdbc.AbstractSqlDialectTest#expectedDropTempTableStatements()
+   */
+  @Override
+  protected List<String> expectedDropTempTableStatements() {
+    return Arrays.asList("DROP TABLE TempTest");
+  }
+
+
+  /**
+   * @see org.alfasoftware.morf.jdbc.AbstractSqlDialectTest#expectedTruncateTableStatements()
+   */
+  @Override
+  protected List<String> expectedTruncateTableStatements() {
+    return Arrays.asList("TRUNCATE TABLE testschema.Test");
+  }
+
+
+  /**
+   * @see org.alfasoftware.morf.jdbc.AbstractSqlDialectTest#expectedTruncateTempTableStatements()
+   */
+  @Override
+  protected List<String> expectedTruncateTempTableStatements() {
+    return Arrays.asList("TRUNCATE TABLE TempTest");
+  }
+
+
+  /**
+   * @see org.alfasoftware.morf.jdbc.AbstractSqlDialectTest#expectedDeleteAllFromTableStatements()
+   */
+  @Override
+  protected List<String> expectedDeleteAllFromTableStatements() {
+    return Arrays.asList("DELETE FROM testschema.Test");
+  }
+
+
+  /**
+   * @see org.alfasoftware.morf.jdbc.AbstractSqlDialectTest#expectedParameterisedInsertStatement()
+   */
+  @Override
+  protected String expectedParameterisedInsertStatement() {
+    return "INSERT INTO testschema.Test (id, version, stringField, intField, floatField, dateField, booleanField, charField, blobField, bigIntegerField, clobField) VALUES (5, :version, 'Escap''d', 7, :floatField, 20100405, TRUE, :charField, :blobField, :bigIntegerField, :clobField)";
+  }
+
+
+  /**
+   * @see org.alfasoftware.morf.jdbc.AbstractSqlDialectTest#expectedParameterisedInsertStatementWithTableInDifferentSchema()
+   */
+  @Override
+  protected String expectedParameterisedInsertStatementWithTableInDifferentSchema() {
+    return "INSERT INTO MYSCHEMA.Test (id, version, stringField, intField, floatField, dateField, booleanField, charField, blobField, bigIntegerField, clobField) VALUES (5, :version, 'Escap''d', 7, :floatField, 20100405, TRUE, :charField, :blobField, :bigIntegerField, :clobField)";
+  }
+
+
+  /**
+   * @see org.alfasoftware.morf.jdbc.AbstractSqlDialectTest#expectedAutoGenerateIdStatement()
+   */
+  @Override
+  protected List<String> expectedAutoGenerateIdStatement() {
+    return Arrays.asList(
+      "DELETE FROM idvalues where name = 'Test'",
+      "INSERT INTO idvalues (name, value) VALUES('Test', (SELECT COALESCE(MAX(id) + 1, 1) AS CurrentValue FROM testschema.Test))",
+      "INSERT INTO testschema.Test (version, stringField, id) SELECT version, stringField, (SELECT COALESCE(value, 0) FROM idvalues WHERE (name = 'Test')) + Other.id FROM testschema.Other"
+    );
+  }
+
+
+  /**
+   * @see org.alfasoftware.morf.jdbc.AbstractSqlDialectTest#expectedInsertWithIdAndVersion()
+   */
+  @Override
+  protected List<String> expectedInsertWithIdAndVersion() {
+    return Arrays.asList(
+      "DELETE FROM idvalues where name = 'Test'",
+      "INSERT INTO idvalues (name, value) VALUES('Test', (SELECT COALESCE(MAX(id) + 1, 1) AS CurrentValue FROM testschema.Test))",
+      "INSERT INTO testschema.Test (stringField, id, version) SELECT stringField, (SELECT COALESCE(value, 0) FROM idvalues WHERE (name = 'Test')) + Other.id, 0 AS version FROM testschema.Other"
+    );
+  }
+
+
+  /**
+   * @see org.alfasoftware.morf.jdbc.AbstractSqlDialectTest#expectedSpecifiedValueInsert()
+   */
+  @Override
+  protected List<String> expectedSpecifiedValueInsert() {
+    return Arrays.asList(
+      "DELETE FROM idvalues where name = 'Test'",
+      "INSERT INTO idvalues (name, value) VALUES('Test', (SELECT COALESCE(MAX(id) + 1, 1) AS CurrentValue FROM testschema.Test))",
+      "INSERT INTO testschema.Test (stringField, intField, floatField, dateField, booleanField, charField, id, version, blobField, bigIntegerField, clobField) VALUES ('Escap''d', 7, 11.25, 20100405, TRUE, 'X', (SELECT COALESCE(value, 1) FROM idvalues WHERE (name = 'Test')), 0, null, 12345, null)"
+    );
+  }
+
+
+  /**
+   * @see org.alfasoftware.morf.jdbc.AbstractSqlDialectTest#expectedSpecifiedValueInsertWithTableInDifferentSchema()
+   */
+  @Override
+  protected List<String> expectedSpecifiedValueInsertWithTableInDifferentSchema() {
+    return Arrays.asList(
+      "DELETE FROM idvalues where name = 'Test'",
+      "INSERT INTO idvalues (name, value) VALUES('Test', (SELECT COALESCE(MAX(id) + 1, 1) AS CurrentValue FROM MYSCHEMA.Test))",
+      "INSERT INTO MYSCHEMA.Test (stringField, intField, floatField, dateField, booleanField, charField, id, version, blobField, bigIntegerField, clobField) VALUES ('Escap''d', 7, 11.25, 20100405, TRUE, 'X', (SELECT COALESCE(value, 1) FROM idvalues WHERE (name = 'Test')), 0, null, 12345, null)"
+    );
+  }
+
+
+  /**
+   * @see org.alfasoftware.morf.jdbc.AbstractSqlDialectTest#expectedParameterisedInsertStatementWithNoColumnValues()
+   */
+  @Override
+  protected String expectedParameterisedInsertStatementWithNoColumnValues() {
+    return "INSERT INTO testschema.Test (id, version, stringField, intField, floatField, dateField, booleanField, charField, blobField, bigIntegerField, clobField) VALUES (:id, :version, :stringField, :intField, :floatField, :dateField, :booleanField, :charField, :blobField, :bigIntegerField, :clobField)";
+  }
+
+
+  /**
+   * @see org.alfasoftware.morf.jdbc.AbstractSqlDialectTest#expectedEmptyStringInsertStatement()
+   */
+  @Override
+  protected String expectedEmptyStringInsertStatement() {
+    return "INSERT INTO testschema.Test (stringField, id, version, intField, floatField, dateField, booleanField, charField, blobField, bigIntegerField, clobField) VALUES (NULL, (SELECT COALESCE(value, 1) FROM idvalues WHERE (name = 'Test')), 0, 0, 0, null, FALSE, NULL, null, 12345, null)";
+  }
+
+
+  /**
+   * @see org.alfasoftware.morf.jdbc.AbstractSqlDialectTest#expectedConcatenationWithCase()
+   */
+  @Override
+  protected String expectedConcatenationWithCase() {
+    return "SELECT CONCAT(assetDescriptionLine1, CASE WHEN (taxVariationIndicator = 'Y') THEN exposureCustomerNumber ELSE invoicingCustomerNumber END) AS test FROM testschema.schedule";
+  }
+
+
+  /**
+   * @see org.alfasoftware.morf.jdbc.AbstractSqlDialectTest#expectedConcatenationWithFunction()
+   */
+  @Override
+  protected String expectedConcatenationWithFunction() {
+    return "SELECT CONCAT(assetDescriptionLine1, MAX(scheduleStartDate)) AS test FROM testschema.schedule";
+  }
+
+
+  /**
+   * @see org.alfasoftware.morf.jdbc.AbstractSqlDialectTest#expectedConcatenationWithMultipleFieldLiterals()
+   */
+  @Override
+  protected String expectedConcatenationWithMultipleFieldLiterals() {
+    return "SELECT CONCAT('ABC', ' ', 'DEF') AS assetDescription FROM testschema.schedule";
+  }
+
+
+  /**
+   * @see org.alfasoftware.morf.jdbc.AbstractSqlDialectTest#expectedNestedConcatenations()
+   */
+
+  SelectStatement stmt = new SelectStatement(new ConcatenatedField(new FieldReference("field1"), new ConcatenatedField(
+      new FieldReference("field2"), new FieldLiteral("XYZ"))).as("test")).from(new TableReference("schedule"));
+
+
+
+  @Override
+  protected String expectedNestedConcatenations() {
+    return "SELECT CONCAT(field1, CONCAT(field2, 'XYZ')) AS test FROM testschema.schedule";
+  }
+
+
+  /**
+   * @see org.alfasoftware.morf.jdbc.AbstractSqlDialectTest#expectedSelectWithConcatenation1()
+   */
+  @Override
+  protected String expectedSelectWithConcatenation1() {
+    return "SELECT CONCAT(assetDescriptionLine1, ' ', assetDescriptionLine2) AS assetDescription FROM testschema.schedule";
+  }
+
+
+  /**
+   * @see org.alfasoftware.morf.jdbc.AbstractSqlDialectTest#expectedSelectWithConcatenation2()
+   */
+  @Override
+  protected String expectedSelectWithConcatenation2() {
+    return "SELECT CONCAT(assetDescriptionLine1, 'XYZ', assetDescriptionLine2) AS assetDescription FROM testschema.schedule";
+  }
+
+
+  /**
+   * @see org.alfasoftware.morf.jdbc.AbstractSqlDialectTest#expectedIsNull()
+   */
+  @Override
+  protected String expectedIsNull() {
+    return "COALESCE('A', 'B')";
+  }
+
+
+  /**
+   * @see org.alfasoftware.morf.jdbc.AbstractSqlDialectTest#expectedMathsPlus()
+   */
+  @Override
+  protected String expectedMathsPlus() {
+    return "1 + 1";
+  }
+
+
+  /**
+   * @see org.alfasoftware.morf.jdbc.AbstractSqlDialectTest#expectedMathsMinus()
+   */
+  @Override
+  protected String expectedMathsMinus() {
+    return "1 - 1";
+  }
+
+
+  /**
+   * @see org.alfasoftware.morf.jdbc.AbstractSqlDialectTest#expectedMathsDivide()
+   */
+  @Override
+  protected String expectedMathsDivide() {
+    return "1 / 1";
+  }
+
+
+  /**
+   * @see org.alfasoftware.morf.jdbc.AbstractSqlDialectTest#expectedMathsMultiply()
+   */
+  @Override
+  protected String expectedMathsMultiply() {
+    return "1 * 1";
+  }
+
+
+  /**
+   * @see org.alfasoftware.morf.jdbc.AbstractSqlDialectTest#expectedStringCast()
+   */
+  @Override
+  protected String expectedStringCast() {
+    return "CAST(value AS VARCHAR(10)) COLLATE \"POSIX\"";
+  }
+
+
+  /**
+   * @see org.alfasoftware.morf.jdbc.AbstractSqlDialectTest#expectedBigIntCast()
+   */
+  @Override
+  protected String expectedBigIntCast() {
+    return "CAST(value AS NUMERIC(19))";
+  }
+
+
+  /**
+   * @see org.alfasoftware.morf.jdbc.AbstractSqlDialectTest#expectedBigIntFunctionCast()
+   */
+  @Override
+  protected String expectedBigIntFunctionCast() {
+    return "CAST(MIN(value) AS NUMERIC(19))";
+  }
+
+
+  /**
+   * @see org.alfasoftware.morf.jdbc.AbstractSqlDialectTest#expectedBooleanCast()
+   */
+  @Override
+  protected String expectedBooleanCast() {
+    return "CAST(value AS BOOLEAN)";
+  }
+
+
+  /**
+   * @see org.alfasoftware.morf.jdbc.AbstractSqlDialectTest#expectedDateCast()
+   */
+  @Override
+  protected String expectedDateCast() {
+    return "CAST(value AS DATE)";
+  }
+
+
+  /**
+   * @see org.alfasoftware.morf.jdbc.AbstractSqlDialectTest#expectedDecimalCast()
+   */
+  @Override
+  protected String expectedDecimalCast() {
+    return "CAST(value AS DECIMAL(10,2))";
+  }
+
+
+  /**
+   * @see org.alfasoftware.morf.jdbc.AbstractSqlDialectTest#expectedIntegerCast()
+   */
+  @Override
+  protected String expectedIntegerCast() {
+    return "CAST(value AS INTEGER)";
+  }
+
+
+  /**
+   * {@inheritDoc}
+   *
+   * @see org.alfasoftware.morf.jdbc.AbstractSqlDialectTest#expectedSelectWithUnion()
+   */
+  @Override
+  protected String expectedSelectWithUnion() {
+    return "SELECT stringField FROM testschema.Other UNION SELECT stringField FROM testschema.Test UNION ALL SELECT stringField FROM testschema.Alternate ORDER BY stringField";
+  }
+
+
+  /**
+   * @see org.alfasoftware.morf.jdbc.AbstractSqlDialectTest#expectedLeftPad()
+   */
+  @Override
+  protected String expectedLeftPad() {
+    return "SELECT LPAD(stringField, 10, 'j') FROM testschema.Test";
+  }
+
+
+  /**
+   * @see org.alfasoftware.morf.jdbc.AbstractSqlDialectTest#expectedBooleanLiteral(boolean) ()
+   */
+  @Override
+  protected String expectedBooleanLiteral(boolean value) {
+    return value ? "TRUE" : "FALSE";
+  }
+
+
+  /**
+   * @see org.alfasoftware.morf.jdbc.AbstractSqlDialectTest#expectedBlobLiteral(String)  ()
+   */
+  @Override
+  protected String expectedBlobLiteral(String value) {
+    return String.format("E'\\x%s'", value);
+  }
+
+
+  /**
+   * @see org.alfasoftware.morf.jdbc.AbstractSqlDialectTest#expectedAlterTableAddBlobColumnStatement()
+   */
+  @Override
+  protected List<String> expectedAlterTableAddBlobColumnStatement() {
+    return Arrays.asList("ALTER TABLE testschema.Test ADD COLUMN blobField_new BYTEA NULL",
+        "COMMENT ON COLUMN testschema.Test.blobField_new IS '"+PostgreSQLDialect.REAL_NAME_COMMENT_LABEL+":[blobField_new]/TYPE:[BLOB]'");
+  }
+
+
+  /**
+   * @see org.alfasoftware.morf.jdbc.AbstractSqlDialectTest#expectedAlterTableAlterBlobColumnStatement()
+   */
+  @Override
+  protected List<String> expectedAlterTableAlterBlobColumnStatement() {
+    return Arrays.asList("ALTER TABLE testschema.Test ALTER COLUMN blobField SET NOT NULL",
+        "COMMENT ON COLUMN testschema.Test.blobField IS '"+PostgreSQLDialect.REAL_NAME_COMMENT_LABEL+":[blobField]/TYPE:[BLOB]'");
+  }
+
+
+  /**
+   * @see org.alfasoftware.morf.jdbc.AbstractSqlDialectTest#expectedAlterTableAlterBooleanColumnStatement()
+   */
+  @Override
+  protected List<String> expectedAlterTableAlterBooleanColumnStatement() {
+    return Arrays.asList("ALTER TABLE testschema.Test ALTER COLUMN booleanField SET NOT NULL",
+        "COMMENT ON COLUMN testschema.Test.booleanField IS '"+PostgreSQLDialect.REAL_NAME_COMMENT_LABEL+":[booleanField]/TYPE:[BOOLEAN]'");
+  }
+
+
+  /**
+   * @see org.alfasoftware.morf.jdbc.AbstractSqlDialectTest#expectedAlterTableAddBooleanColumnStatement()
+   */
+  @Override
+  protected List<String> expectedAlterTableAddBooleanColumnStatement() {
+    return Arrays.asList("ALTER TABLE testschema.Test ADD COLUMN booleanField_new BOOLEAN NULL",
+        "COMMENT ON COLUMN testschema.Test.booleanField_new IS '"+PostgreSQLDialect.REAL_NAME_COMMENT_LABEL+":[booleanField_new]/TYPE:[BOOLEAN]'");
+  }
+
+
+  /**
+   * @see org.alfasoftware.morf.jdbc.AbstractSqlDialectTest#expectedAlterTableAddStringColumnStatement()
+   */
+  @Override
+  protected List<String> expectedAlterTableAddStringColumnStatement() {
+    return Arrays.asList("ALTER TABLE testschema.Test ADD COLUMN stringField_new VARCHAR(6) COLLATE \"POSIX\" NULL",
+        "COMMENT ON COLUMN testschema.Test.stringField_new IS '"+PostgreSQLDialect.REAL_NAME_COMMENT_LABEL+":[stringField_new]/TYPE:[STRING]'");
+  }
+
+
+  /**
+   * @see org.alfasoftware.morf.jdbc.AbstractSqlDialectTest#expectedAlterTableAlterStringColumnStatement()
+   */
+  @Override
+  protected List<String> expectedAlterTableAlterStringColumnStatement() {
+    return Arrays.asList("ALTER TABLE testschema.Test ALTER COLUMN stringField TYPE VARCHAR(6) COLLATE \"POSIX\"",
+        "COMMENT ON COLUMN testschema.Test.stringField IS '"+PostgreSQLDialect.REAL_NAME_COMMENT_LABEL+":[stringField]/TYPE:[STRING]'");
+  }
+
+
+  /**
+   * @see org.alfasoftware.morf.jdbc.AbstractSqlDialectTest#expectedAlterTableAddIntegerColumnStatement()
+   */
+  @Override
+  protected List<String> expectedAlterTableAddIntegerColumnStatement() {
+    return Arrays.asList("ALTER TABLE testschema.Test ADD COLUMN intField_new INTEGER NULL",
+        "COMMENT ON COLUMN testschema.Test.intField_new IS '"+PostgreSQLDialect.REAL_NAME_COMMENT_LABEL+":[intField_new]/TYPE:[INTEGER]'");
+  }
+
+
+  /**
+   * @see org.alfasoftware.morf.jdbc.AbstractSqlDialectTest#expectedAlterTableAlterIntegerColumnStatement()
+   */
+  @Override
+  protected List<String> expectedAlterTableAlterIntegerColumnStatement() {
+    return Arrays.asList("ALTER TABLE testschema.Test ALTER COLUMN intField SET NOT NULL",
+        "COMMENT ON COLUMN testschema.Test.intField IS '"+PostgreSQLDialect.REAL_NAME_COMMENT_LABEL+":[intField]/TYPE:[INTEGER]'");
+  }
+
+
+  /**
+   * @see org.alfasoftware.morf.jdbc.AbstractSqlDialectTest#expectedAlterTableAddDateColumnStatement()
+   */
+  @Override
+  protected List<String> expectedAlterTableAddDateColumnStatement() {
+    return Arrays.asList("ALTER TABLE testschema.Test ADD COLUMN dateField_new DATE NULL",
+        "COMMENT ON COLUMN testschema.Test.dateField_new IS '"+PostgreSQLDialect.REAL_NAME_COMMENT_LABEL+":[dateField_new]/TYPE:[DATE]'");
+  }
+
+
+  /**
+   * @see org.alfasoftware.morf.jdbc.AbstractSqlDialectTest#expectedAlterTableAlterDateColumnStatement()
+   */
+  @Override
+  protected List<String> expectedAlterTableAlterDateColumnStatement() {
+    return Arrays.asList("ALTER TABLE testschema.Test ALTER COLUMN dateField SET NOT NULL",
+        "COMMENT ON COLUMN testschema.Test.dateField IS '"+PostgreSQLDialect.REAL_NAME_COMMENT_LABEL+":[dateField]/TYPE:[DATE]'");
+  }
+
+
+  /**
+   * @see org.alfasoftware.morf.jdbc.AbstractSqlDialectTest#expectedAlterTableAddDecimalColumnStatement()
+   */
+  @Override
+  protected List<String> expectedAlterTableAddDecimalColumnStatement() {
+    return Arrays.asList("ALTER TABLE testschema.Test ADD COLUMN floatField_new DECIMAL(6,3) NULL",
+        "COMMENT ON COLUMN testschema.Test.floatField_new IS '"+PostgreSQLDialect.REAL_NAME_COMMENT_LABEL+":[floatField_new]/TYPE:[DECIMAL]'");
+  }
+
+
+  /**
+   * @see org.alfasoftware.morf.jdbc.AbstractSqlDialectTest#expectedAlterTableAlterDecimalColumnStatement()
+   */
+  @Override
+  protected List<String> expectedAlterTableAlterDecimalColumnStatement() {
+    return Arrays.asList("ALTER TABLE testschema.Test ALTER COLUMN floatField DROP NOT NULL, ALTER COLUMN floatField TYPE DECIMAL(14,3)",
+        "COMMENT ON COLUMN testschema.Test.floatField IS '"+PostgreSQLDialect.REAL_NAME_COMMENT_LABEL+":[floatField]/TYPE:[DECIMAL]'");
+  }
+
+
+  /**
+   * @see org.alfasoftware.morf.jdbc.AbstractSqlDialectTest#expectedAlterTableAddBigIntegerColumnStatement()
+   */
+  @Override
+  protected List<String> expectedAlterTableAddBigIntegerColumnStatement() {
+    return Arrays.asList("ALTER TABLE testschema.Test ADD COLUMN bigIntegerField_new NUMERIC(19) NULL",
+        "COMMENT ON COLUMN testschema.Test.bigIntegerField_new IS '"+PostgreSQLDialect.REAL_NAME_COMMENT_LABEL+":[bigIntegerField_new]/TYPE:[BIG_INTEGER]'");
+  }
+
+
+  /**
+   * @see org.alfasoftware.morf.jdbc.AbstractSqlDialectTest#expectedAlterTableAlterBigIntegerColumnStatement()
+   */
+  @Override
+  protected List<String> expectedAlterTableAlterBigIntegerColumnStatement() {
+    return Arrays.asList("ALTER TABLE testschema.Test ALTER COLUMN bigIntegerField DROP DEFAULT",
+        "COMMENT ON COLUMN testschema.Test.bigIntegerField IS '"+PostgreSQLDialect.REAL_NAME_COMMENT_LABEL+":[bigIntegerField]/TYPE:[BIG_INTEGER]'");
+  }
+
+
+  /**
+   * @see org.alfasoftware.morf.jdbc.AbstractSqlDialectTest#expectedAlterTableAddColumnNotNullableStatement()
+   */
+  @Override
+  protected List<String> expectedAlterTableAddColumnNotNullableStatement() {
+    return Arrays.asList("ALTER TABLE testschema.Test ADD COLUMN dateField_new DATE DEFAULT DATE '2010-01-01' NOT NULL",
+        "COMMENT ON COLUMN testschema.Test.dateField_new IS '"+PostgreSQLDialect.REAL_NAME_COMMENT_LABEL+":[dateField_new]/TYPE:[DATE]'");
+  }
+
+
+  /**
+   * @see org.alfasoftware.morf.jdbc.AbstractSqlDialectTest#expectedAlterTableAlterColumnFromNullableToNotNullableStatement()
+   */
+  @Override
+  protected List<String> expectedAlterTableAlterColumnFromNullableToNotNullableStatement() {
+    return Arrays.asList("ALTER TABLE testschema.Test ALTER COLUMN dateField SET NOT NULL",
+        "COMMENT ON COLUMN testschema.Test.dateField IS '"+PostgreSQLDialect.REAL_NAME_COMMENT_LABEL+":[dateField]/TYPE:[DATE]'"
+        );
+  }
+
+
+  /**
+   * @see org.alfasoftware.morf.jdbc.AbstractSqlDialectTest#expectedAlterTableAlterColumnFromNotNullableToNotNullableStatement()
+   */
+  @Override
+  protected List<String> expectedAlterTableAlterColumnFromNotNullableToNotNullableStatement() {
+    return Arrays.asList("ALTER TABLE testschema.Test ALTER COLUMN floatField TYPE DECIMAL(20,3)",
+        "COMMENT ON COLUMN testschema.Test.floatField IS '"+PostgreSQLDialect.REAL_NAME_COMMENT_LABEL+":[floatField]/TYPE:[DECIMAL]'");
+  }
+
+
+  /**
+   * @see org.alfasoftware.morf.jdbc.AbstractSqlDialectTest#expectedAlterTableAlterColumnFromNotNullableToNullableStatement()
+   */
+  @Override
+  protected List<String> expectedAlterTableAlterColumnFromNotNullableToNullableStatement() {
+    return Arrays.asList("ALTER TABLE testschema.Test ALTER COLUMN floatField DROP NOT NULL, ALTER COLUMN floatField TYPE DECIMAL(20,3)",
+        "COMMENT ON COLUMN testschema.Test.floatField IS '"+PostgreSQLDialect.REAL_NAME_COMMENT_LABEL+":[floatField]/TYPE:[DECIMAL]'");
+  }
+
+
+  /**
+   * @see org.alfasoftware.morf.jdbc.AbstractSqlDialectTest#expectedAlterTableAddColumnWithDefaultStatement()
+   */
+  @Override
+  protected List<String> expectedAlterTableAddColumnWithDefaultStatement() {
+    return Arrays.asList("ALTER TABLE testschema.Test ADD COLUMN floatField_new DECIMAL(6,3) DEFAULT 20.33 NULL",
+        "COMMENT ON COLUMN testschema.Test.floatField_new IS '"+PostgreSQLDialect.REAL_NAME_COMMENT_LABEL+":[floatField_new]/TYPE:[DECIMAL]'");
+  }
+
+
+  /**
+   * @see org.alfasoftware.morf.jdbc.AbstractSqlDialectTest#expectedAlterTableAlterColumnWithDefaultStatement()
+   */
+  @Override
+  protected List<String> expectedAlterTableAlterColumnWithDefaultStatement() {
+    return Arrays.asList("ALTER TABLE testschema.Test ALTER COLUMN bigIntegerField SET DEFAULT 54321",
+        "COMMENT ON COLUMN testschema.Test.bigIntegerField IS '"+PostgreSQLDialect.REAL_NAME_COMMENT_LABEL+":[bigIntegerField]/TYPE:[BIG_INTEGER]'"
+      );
+  }
+
+
+  /**
+   * @see org.alfasoftware.morf.jdbc.AbstractSqlDialectTest#expectedChangeIndexFollowedByChangeOfAssociatedColumnStatement()
+   */
+  @Override
+  protected List<String> expectedChangeIndexFollowedByChangeOfAssociatedColumnStatement() {
+    return Arrays.asList(
+      "DROP INDEX Test_1",
+      "DROP INDEX IF EXISTS Test_1$null0",
+      "CREATE INDEX Test_1 ON testschema.Test (intField)",
+      "COMMENT ON INDEX Test_1 IS '"+PostgreSQLDialect.REAL_NAME_COMMENT_LABEL+":[Test_1]'",
+      "ALTER TABLE testschema.Test ALTER COLUMN intField SET NOT NULL",
+      "COMMENT ON COLUMN testschema.Test.intField IS '"+PostgreSQLDialect.REAL_NAME_COMMENT_LABEL+":[intField]/TYPE:[INTEGER]'");
+  }
+
+
+  /**
+   * @see org.alfasoftware.morf.jdbc.AbstractSqlDialectTest#expectedAddIndexStatementsOnSingleColumn()
+   */
+  @Override
+  protected List<String> expectedAddIndexStatementsOnSingleColumn() {
+    return Arrays.asList("CREATE INDEX indexName ON testschema.Test (id)",
+                         "COMMENT ON INDEX indexName IS '"+PostgreSQLDialect.REAL_NAME_COMMENT_LABEL+":[indexName]'");
+  }
+
+
+  /**
+   * @see org.alfasoftware.morf.jdbc.AbstractSqlDialectTest#expectedAddIndexStatementsOnMultipleColumns()
+   */
+  @Override
+  protected List<String> expectedAddIndexStatementsOnMultipleColumns() {
+    return Arrays.asList("CREATE INDEX indexName ON testschema.Test (id, version)",
+                         "COMMENT ON INDEX indexName IS '"+PostgreSQLDialect.REAL_NAME_COMMENT_LABEL+":[indexName]'");
+  }
+
+
+  /**
+   * @see org.alfasoftware.morf.jdbc.AbstractSqlDialectTest#expectedAddIndexStatementsUnique()
+   */
+  @Override
+  protected List<String> expectedAddIndexStatementsUnique() {
+    return Arrays.asList("CREATE UNIQUE INDEX indexName ON testschema.Test (id)",
+                         "COMMENT ON INDEX indexName IS '"+PostgreSQLDialect.REAL_NAME_COMMENT_LABEL+":[indexName]'");
+  }
+
+
+  /**
+   * @see org.alfasoftware.morf.jdbc.AbstractSqlDialectTest#expectedAddIndexStatementsUniqueNullable()
+   */
+  @Override
+  protected List<String> expectedAddIndexStatementsUniqueNullable() {
+    return Arrays.asList("CREATE UNIQUE INDEX indexName ON testschema.Test (stringField, intField, floatField, dateField)",
+                         "COMMENT ON INDEX indexName IS '"+PostgreSQLDialect.REAL_NAME_COMMENT_LABEL+":[indexName]'",
+                         "CREATE UNIQUE INDEX indexName$null ON testschema.Test ((stringField ||'§'|| intField ||'§'|| floatField ||'§'|| dateField)) WHERE stringField IS NULL OR intField IS NULL OR dateField IS NULL",
+                         "COMMENT ON INDEX indexName$null IS '"+PostgreSQLDialect.REAL_NAME_COMMENT_LABEL+":[121e97b2b38f63cc6840445595b4177c]'"
+    );
+  }
+
+
+  /**
+   * @see org.alfasoftware.morf.jdbc.AbstractSqlDialectTest#expectedIndexDropStatements()
+   */
+  @Override
+  protected List<String> expectedIndexDropStatements() {
+    return Arrays.asList("DROP INDEX indexName");
+  }
+
+
+  /**
+   * @see org.alfasoftware.morf.jdbc.AbstractSqlDialectTest#expectedAlterColumnMakePrimaryStatements()
+   */
+  @Override
+  protected List<String> expectedAlterColumnMakePrimaryStatements() {
+    return Arrays.asList("ALTER TABLE testschema.Test DROP CONSTRAINT Test_PK",
+        "ALTER TABLE testschema.Test ADD CONSTRAINT Test_PK PRIMARY KEY(id, dateField)",
+        "COMMENT ON COLUMN testschema.Test.dateField IS '"+PostgreSQLDialect.REAL_NAME_COMMENT_LABEL+":[dateField]/TYPE:[DATE]'");
+  }
+
+
+  /**
+   * @see org.alfasoftware.morf.jdbc.AbstractSqlDialectTest#expectedAlterPrimaryKeyColumnCompositeKeyStatements()
+   */
+  @Override
+  protected List<String> expectedAlterPrimaryKeyColumnCompositeKeyStatements() {
+    return Arrays.asList("ALTER TABLE testschema.CompositePrimaryKey DROP CONSTRAINT CompositePrimaryKey_PK",
+        "ALTER TABLE testschema.CompositePrimaryKey ALTER COLUMN secondPrimaryKey TYPE VARCHAR(5) COLLATE \"POSIX\"",
+        "ALTER TABLE testschema.CompositePrimaryKey ADD CONSTRAINT CompositePrimaryKey_PK PRIMARY KEY(id, secondPrimaryKey)",
+        "COMMENT ON COLUMN testschema.CompositePrimaryKey.secondPrimaryKey IS '"+PostgreSQLDialect.REAL_NAME_COMMENT_LABEL+":[secondPrimaryKey]/TYPE:[STRING]'");
+  }
+
+
+  /**
+   * @see org.alfasoftware.morf.jdbc.AbstractSqlDialectTest#expectedAlterRemoveColumnFromCompositeKeyStatements()
+   */
+  @Override
+  protected List<String> expectedAlterRemoveColumnFromCompositeKeyStatements() {
+    return ImmutableList.of(
+      "ALTER TABLE testschema.CompositePrimaryKey DROP CONSTRAINT CompositePrimaryKey_PK",
+      "ALTER TABLE testschema.CompositePrimaryKey ALTER COLUMN secondPrimaryKey DROP NOT NULL, ALTER COLUMN secondPrimaryKey TYPE VARCHAR(5) COLLATE \"POSIX\"",
+      "ALTER TABLE testschema.CompositePrimaryKey ADD CONSTRAINT CompositePrimaryKey_PK PRIMARY KEY(id)",
+      "COMMENT ON COLUMN testschema.CompositePrimaryKey.secondPrimaryKey IS '"+PostgreSQLDialect.REAL_NAME_COMMENT_LABEL+":[secondPrimaryKey]/TYPE:[STRING]'"
+    );
+  }
+
+
+  /**
+   * @see org.alfasoftware.morf.jdbc.AbstractSqlDialectTest#expectedAlterPrimaryKeyColumnStatements()
+   */
+  @Override
+  protected List<String> expectedAlterPrimaryKeyColumnStatements() {
+    return Arrays.asList(
+        "ALTER TABLE testschema.Test DROP CONSTRAINT Test_PK",
+        "ALTER TABLE testschema.Test RENAME id TO renamedId",
+        "ALTER TABLE testschema.Test ADD CONSTRAINT Test_PK PRIMARY KEY(renamedId)",
+        "COMMENT ON COLUMN testschema.Test.renamedId IS '"+PostgreSQLDialect.REAL_NAME_COMMENT_LABEL+":[renamedId]/TYPE:[BIG_INTEGER]'"
+    );
+  }
+
+
+  /**
+   * @see org.alfasoftware.morf.jdbc.AbstractSqlDialectTest#expectedAlterColumnRenamingAndChangingNullability()
+   */
+  @Override
+  protected List<String> expectedAlterColumnRenamingAndChangingNullability() {
+    return Arrays.asList("ALTER TABLE testschema.Other RENAME floatField TO blahField",
+        "ALTER TABLE testschema.Other ALTER COLUMN blahField DROP NOT NULL, ALTER COLUMN blahField TYPE DECIMAL(20,3)",
+        "COMMENT ON COLUMN testschema.Other.blahField IS '"+PostgreSQLDialect.REAL_NAME_COMMENT_LABEL+":[blahField]/TYPE:[DECIMAL]'"
+      );
+  }
+
+  /**
+   * @see org.alfasoftware.morf.jdbc.AbstractSqlDialectTest#expectedAlterTableAddStringColumnWithDefaultStatement()
+   */
+  @Override
+  protected List<String> expectedAlterTableAddStringColumnWithDefaultStatement() {
+    return Arrays.asList("ALTER TABLE testschema.Test ADD COLUMN stringField_with_default VARCHAR(6) COLLATE \"POSIX\" DEFAULT 'N' NOT NULL",
+        "COMMENT ON COLUMN testschema.Test.stringField_with_default IS '"+PostgreSQLDialect.REAL_NAME_COMMENT_LABEL+":[stringField_with_default]/TYPE:[STRING]'");
+  }
+
+
+  /**
+   * {@inheritDoc}
+   * @see org.alfasoftware.morf.jdbc.AbstractSqlDialectTest#expectedAutonumberUpdate()
+   */
+  @Override
+  protected List<String> expectedAutonumberUpdate() {
+    return Arrays.asList("MERGE INTO Autonumber (id, value) SELECT 'TestTable', (SELECT GREATEST((SELECT COALESCE(MAX(id) + 1, 1)  AS CurrentValue FROM TestTable), (SELECT value from Autonumber WHERE name='TestTable'), 1))");
+  }
+
+
+  /**
+   * {@inheritDoc}
+   * @see org.alfasoftware.morf.jdbc.AbstractSqlDialectTest#expectedUpdateWithSelectMinimum()
+   */
+  @Override
+  protected String expectedUpdateWithSelectMinimum() {
+    String value1 = varCharCast("'S'");
+    String value2 = varCharCast("'Y'");
+    return "UPDATE " + tableName("Other") + " O SET intField = (SELECT MIN(intField) FROM " + tableName("Test") + " T WHERE ((T.charField = " + stringLiteralPrefix() + value1 + ") AND (T.stringField = O.stringField) AND (T.intField = O.intField))) WHERE (stringField = " + stringLiteralPrefix() + value2 + ")";
+  }
+
+
+  /**
+   * {@inheritDoc}
+   * @see org.alfasoftware.morf.jdbc.AbstractSqlDialectTest#expectedUpdateUsingAliasedDestinationTable()
+   */
+  @Override
+  protected String expectedUpdateUsingAliasedDestinationTable() {
+    return "UPDATE " + tableName("FloatingRateRate") + " A SET settlementFrequency = (SELECT settlementFrequency FROM " + tableName("FloatingRateDetail") + " B WHERE (A.floatingRateDetailId = B.id))";
+  }
+
+
+  /**
+   * @see org.alfasoftware.morf.jdbc.AbstractSqlDialectTest#expectedCreateViewStatements()
+   */
+  @Override
+  protected List<String> expectedCreateViewStatements() {
+    return Arrays.asList("CREATE VIEW " + tableName("TestView") + " AS (SELECT stringField FROM " + tableName("Test") + " WHERE (stringField = 'blah'))",
+                         "COMMENT ON VIEW TestView IS '"+PostgreSQLDialect.REAL_NAME_COMMENT_LABEL+":[TestView]'");
+  }
+
+
+  /**
+   * @see org.alfasoftware.morf.jdbc.AbstractSqlDialectTest#expectedCreateViewOverUnionSelectStatements()
+   */
+  @Override
+  protected List<String> expectedCreateViewOverUnionSelectStatements() {
+    return Arrays.asList(
+      "CREATE VIEW " + tableName("TestView") + " AS (SELECT stringField FROM " + tableName(TEST_TABLE) + " WHERE (stringField = " + stringLiteralPrefix() + "'blah') UNION ALL SELECT stringField FROM " + tableName(OTHER_TABLE) + " WHERE (stringField = " + stringLiteralPrefix() + "'blah'))",
+      "COMMENT ON VIEW TestView IS '"+PostgreSQLDialect.REAL_NAME_COMMENT_LABEL+":[TestView]'");
+  }
+
+
+  /**
+   * @see org.alfasoftware.morf.jdbc.AbstractSqlDialectTest#expectedYYYYMMDDToDate()
+   */
+  @Override
+  protected String expectedYYYYMMDDToDate() {
+    return "TO_DATE(('20100101') :: TEXT,'YYYYMMDD')";
+  }
+
+
+  /**
+   * @see org.alfasoftware.morf.jdbc.AbstractSqlDialectTest#expectedDateToYyyymmdd()
+   */
+  @Override
+  protected String expectedDateToYyyymmdd() {
+    return "TO_CHAR(testField,'YYYYMMDD') :: NUMERIC";
+  }
+
+
+  /**
+   * @see org.alfasoftware.morf.jdbc.AbstractSqlDialectTest#expectedDateToYyyymmddHHmmss()
+   */
+  @Override
+  protected String expectedDateToYyyymmddHHmmss() {
+    return "TO_CHAR(testField,'YYYYMMDDHH24MISS') :: NUMERIC";
+  }
+
+
+  /**
+   * @see org.alfasoftware.morf.jdbc.AbstractSqlDialectTest#expectedNow()
+   */
+  @Override
+  protected String expectedNow() {
+    return "NOW()";
+  }
+
+
+  /**
+   * @see org.alfasoftware.morf.jdbc.AbstractSqlDialectTest#expectedDropViewStatements()
+   */
+  @Override
+  protected List<String> expectedDropViewStatements() {
+    return Arrays.asList("DROP VIEW IF EXISTS " + tableName("TestView") + " CASCADE");
+  }
+
+
+  /**
+   * @see org.alfasoftware.morf.jdbc.AbstractSqlDialectTest#expectedStringLiteralToIntegerCast()
+   */
+  @Override
+  protected String expectedStringLiteralToIntegerCast() {
+    return "CAST(" + varCharCast("'1234567890'") + " AS INTEGER)";
+  }
+
+
+  /**
+   * @see org.alfasoftware.morf.jdbc.AbstractSqlDialectTest#expectedSubstring()
+   */
+  @Override
+  protected String expectedSubstring() {
+    return "SELECT SUBSTRING(field1, 1, 3) FROM " + tableName("schedule");
+  }
+
+
+  /**
+   * @see org.alfasoftware.morf.jdbc.AbstractSqlDialectTest#expectedAutonumberUpdateForNonIdColumn()
+   */
+  @Override
+  protected List<String> expectedAutonumberUpdateForNonIdColumn() {
+    return Arrays.asList("MERGE INTO Autonumber (id, value) SELECT 'TestTable', (SELECT GREATEST((SELECT COALESCE(MAX(generatedColumn) + 1, 1)  AS CurrentValue FROM TestTable), (SELECT value from Autonumber WHERE name='TestTable'), 1))");
+  }
+
+
+  /**
+   * @see org.alfasoftware.morf.jdbc.AbstractSqlDialectTest#expectedStringFunctionCast()
+   */
+  @Override
+  protected String expectedStringFunctionCast() {
+    return "CAST(MIN(field) AS VARCHAR(8)) COLLATE \"POSIX\"";
+  }
+
+
+  /**
+   * @see org.alfasoftware.morf.jdbc.AbstractSqlDialectTest#expectedDaysBetween()
+   */
+  @Override
+  protected String expectedDaysBetween() {
+    return "SELECT (dateTwo) - (dateOne) FROM testschema.MyTable";
+  }
+
+
+  /**
+   * @see org.alfasoftware.morf.jdbc.AbstractSqlDialectTest#expectedMergeSimple()
+   */
+  @Override
+  protected String expectedMergeSimple() {
+    return "INSERT INTO testschema.foo (id, bar)"
+        + " SELECT somewhere.newId AS id, somewhere.newBar AS bar FROM testschema.somewhere"
+        + " ON CONFLICT (id) DO UPDATE SET bar = EXCLUDED.bar";
+  }
+
+
+  /**
+   * @see org.alfasoftware.morf.jdbc.AbstractSqlDialectTest#expectedMergeComplex()
+   */
+  @Override
+  protected String expectedMergeComplex() {
+    return "INSERT INTO testschema.foo (id, bar)"
+        + " SELECT somewhere.newId AS id, join.joinBar AS bar FROM testschema.somewhere INNER JOIN testschema.join ON (somewhere.newId = join.joinId)"
+        + " ON CONFLICT (id) DO UPDATE SET bar = EXCLUDED.bar";
+  }
+
+
+  /**
+   * @see org.alfasoftware.morf.jdbc.AbstractSqlDialectTest#expectedMergeSourceInDifferentSchema()
+   */
+  @Override
+  protected String expectedMergeSourceInDifferentSchema() {
+    return "INSERT INTO testschema.foo (id, bar)"
+        + " SELECT somewhere.newId AS id, somewhere.newBar AS bar FROM MYSCHEMA.somewhere"
+        + " ON CONFLICT (id) DO UPDATE SET bar = EXCLUDED.bar";
+  }
+
+
+  /**
+   * @see org.alfasoftware.morf.jdbc.AbstractSqlDialectTest#expectedMergeTargetInDifferentSchema()
+   */
+  @Override
+  protected String expectedMergeTargetInDifferentSchema() {
+    return "INSERT INTO MYSCHEMA.foo (id, bar)"
+        + " SELECT somewhere.newId AS id, somewhere.newBar AS bar FROM testschema.somewhere"
+        + " ON CONFLICT (id) DO UPDATE SET bar = EXCLUDED.bar";
+  }
+
+
+  /**
+   * @see org.alfasoftware.morf.jdbc.AbstractSqlDialectTest#expectedMergeForAllPrimaryKeys()
+   */
+  @Override
+  protected String expectedMergeForAllPrimaryKeys() {
+    return "INSERT INTO testschema.foo (id)"
+        + " SELECT somewhere.newId AS id FROM testschema.somewhere"
+        + " ON CONFLICT (id) DO NOTHING";
+  }
+
+
+  /**
+   * @see org.alfasoftware.morf.jdbc.AbstractSqlDialectTest#expectedMergeWithUpdateExpressions()
+   */
+  @Override
+  protected String expectedMergeWithUpdateExpressions() {
+    return "INSERT INTO testschema.foo (id, bar)"
+        + " SELECT somewhere.newId AS id, somewhere.newBar AS bar FROM testschema.somewhere"
+        + " ON CONFLICT (id) DO UPDATE SET bar = EXCLUDED.bar + foo.bar";
+  }
+
+
+  /**
+   * @see org.alfasoftware.morf.jdbc.AbstractSqlDialectTest#expectedAddDays()
+   */
+  @Override
+  protected String expectedAddDays() {
+    return "(((testField) + (-20) * INTERVAL '1 DAY') :: DATE)";
+  }
+
+
+  /**
+   * @see org.alfasoftware.morf.jdbc.AbstractSqlDialectTest#expectedAddMonths()
+   */
+  @Override
+  protected String expectedAddMonths() {
+    return "(((testField) + (-3) * INTERVAL '1 MONTH') :: DATE)";
+  }
+
+
+  /**
+   * @see org.alfasoftware.morf.jdbc.AbstractSqlDialectTest#expectedAlterRemoveColumnFromSimpleKeyStatements()
+   */
+  @Override
+  protected List<String> expectedAlterRemoveColumnFromSimpleKeyStatements() {
+    return Collections.singletonList("ALTER TABLE testschema.Test DROP COLUMN id");
+  }
+
+
+  /**
+   * @see org.alfasoftware.morf.jdbc.AbstractSqlDialectTest#expectedRenameTableStatements()
+   */
+  @Override
+  protected List<String> expectedRenameTableStatements() {
+    return ImmutableList.of(
+      "ALTER TABLE testschema.Test RENAME TO Renamed",
+      "ALTER INDEX testschema.Test_pk RENAME TO Renamed_pk",
+      "COMMENT ON INDEX Renamed_pk IS '"+PostgreSQLDialect.REAL_NAME_COMMENT_LABEL+":[Renamed_pk]'",
+      "COMMENT ON TABLE testschema.Renamed IS '"+PostgreSQLDialect.REAL_NAME_COMMENT_LABEL+":[Renamed]'");
+  }
+
+
+  /**
+   * @return the expected statements for renaming a table with a long name.
+   */
+  @Override
+  protected List<String> getRenamingTableWithLongNameStatements() {
+    return ImmutableList.of(
+      "ALTER TABLE testschema.123456789012345678901234567890XXX RENAME TO Blah",
+      "ALTER INDEX testschema.123456789012345678901234567890XXX_pk RENAME TO Blah_pk",
+      "COMMENT ON INDEX Blah_pk IS '"+PostgreSQLDialect.REAL_NAME_COMMENT_LABEL+":[Blah_pk]'",
+      "COMMENT ON TABLE testschema.Blah IS '"+PostgreSQLDialect.REAL_NAME_COMMENT_LABEL+":[Blah]'"
+        );
+  }
+
+
+  /**
+   * @see org.alfasoftware.morf.jdbc.AbstractSqlDialectTest#expectedRenameIndexStatements()
+   */
+  @Override
+  protected List<String> expectedRenameIndexStatements() {
+    return ImmutableList.of("ALTER INDEX testschema.Test_1 RENAME TO Test_2",
+                            "COMMENT ON INDEX Test_2 IS '"+PostgreSQLDialect.REAL_NAME_COMMENT_LABEL+":[Test_2]'",
+                            "ALTER INDEX IF EXISTS testschema.Test_1$null0 RENAME TO Test_2$null0"
+    );
+  }
+
+
+  /**
+   * @see org.alfasoftware.morf.jdbc.AbstractSqlDialectTest#expectedRenameIndexStatements()
+   */
+  @Override
+  protected List<String> expectedRenameTempIndexStatements() {
+    return ImmutableList.of("ALTER INDEX TempTest_1 RENAME TO TempTest_2",
+                            "COMMENT ON INDEX TempTest_2 IS '"+PostgreSQLDialect.REAL_NAME_COMMENT_LABEL+":[TempTest_2]'");
+  }
+
+
+  /**
+   * @see org.alfasoftware.morf.jdbc.AbstractSqlDialectTest#expectedRandomString()
+   */
+  @Override
+  protected String expectedRandomString() {
+    return "UPPER(SUBSTRING(MD5(RANDOM() :: TEXT), 1, (10) :: INT))";
+  }
+
+
+  /**
+   * @see org.alfasoftware.morf.jdbc.AbstractSqlDialectTest#expectedSelectLiteralWithWhereClauseString()
+   */
+  @Override
+  protected String expectedSelectLiteralWithWhereClauseString() {
+    return "SELECT 'LITERAL' WHERE ('ONE' = 'ONE')";
+  }
+
+
+  /**
+   * @see org.alfasoftware.morf.jdbc.AbstractSqlDialectTest#expectedAddTableFromStatements()
+   */
+  @Override
+  protected List<String> expectedAddTableFromStatements() {
+    return ImmutableList.of(
+      "CREATE TABLE testschema.SomeTable (someField VARCHAR(3) COLLATE \"POSIX\" NOT NULL, otherField DECIMAL(3,0) NOT NULL, CONSTRAINT SomeTable_PK PRIMARY KEY(someField))",
+      "COMMENT ON TABLE testschema.SomeTable IS '"+PostgreSQLDialect.REAL_NAME_COMMENT_LABEL+":[SomeTable]'",
+      "COMMENT ON COLUMN testschema.SomeTable.someField IS '"+PostgreSQLDialect.REAL_NAME_COMMENT_LABEL+":[someField]/TYPE:[STRING]'",
+      "COMMENT ON COLUMN testschema.SomeTable.otherField IS '"+PostgreSQLDialect.REAL_NAME_COMMENT_LABEL+":[otherField]/TYPE:[DECIMAL]'",
+      "CREATE INDEX SomeTable_1 ON testschema.SomeTable (otherField)",
+      "COMMENT ON INDEX SomeTable_1 IS '"+PostgreSQLDialect.REAL_NAME_COMMENT_LABEL+":[SomeTable_1]'",
+      "INSERT INTO testschema.SomeTable SELECT someField, otherField FROM testschema.OtherTable"
+    );
+  }
+
+
+  /**
+   * @see org.alfasoftware.morf.jdbc.AbstractSqlDialectTest#expectedHints1(int)
+   */
+  @Override
+  protected String expectedHints1(int rowCount) {
+    return "SELECT /*+ IndexScan(Foo foo_1) IndexScan(aliased foo_2) */ * FROM SCHEMA2.Foo INNER JOIN testschema.Bar ON (a = b) LEFT OUTER JOIN testschema.Fo ON (a = b) INNER JOIN testschema.Fum Fumble ON (a = b) ORDER BY a";
+  }
+
+  /**
+   * @see org.alfasoftware.morf.jdbc.AbstractSqlDialectTest#expectedHints2(int)
+   */
+  @Override
+  protected String expectedHints2(int rowCount) {
+    return "SELECT /*+ IndexScan(Foo foo_1) */ a, b FROM " + tableName("Foo") + " ORDER BY a FOR UPDATE";
+  }
+
+  /**
+   * @see org.alfasoftware.morf.jdbc.AbstractSqlDialectTest#expectedHints7()
+   */
+  @Override
+  protected String expectedHints7() {
+    return "SELECT /*+ Set(random_page_cost 2.0) */ * FROM SCHEMA2.Foo";
+  }
+
+
+  /**
+   * @see org.alfasoftware.morf.jdbc.AbstractSqlDialectTest#provideCustomHint()
+   */
+  @Override
+  protected CustomHint provideCustomHint() {
+    return new PostgreSQLCustomHint("Set(random_page_cost 2.0)");
+  }
+
+  /**
+   * @see org.alfasoftware.morf.jdbc.AbstractSqlDialectTest#expectedAlterTableDropColumnWithDefaultStatement()
+   */
+  @Override
+  protected List<String> expectedAlterTableDropColumnWithDefaultStatement() {
+    return Collections.singletonList("ALTER TABLE testschema.Test DROP COLUMN bigIntegerField");
+  }
+
+  /**
+   * @return The expected SQL for performing an update with a source table which lives in a different schema.
+   */
+  @Override
+  protected String expectedUpdateUsingSourceTableInDifferentSchema() {
+    return "UPDATE " + tableName("FloatingRateRate") + " A SET settlementFrequency = (SELECT settlementFrequency FROM MYSCHEMA.FloatingRateDetail B WHERE (A.floatingRateDetailId = B.id))";
+  }
+
+  /**
+   * @see org.alfasoftware.morf.jdbc.AbstractSqlDialectTest#expectedAnalyseTableSql()
+   */
+  @Override
+  protected Collection<String> expectedAnalyseTableSql() {
+    return Arrays.asList("ANALYZE TempTest");
+  }
+
+
+  @Override
+  protected List<String> expectedAlterColumnChangingLengthAndCase() {
+    return Arrays.asList("ALTER TABLE testschema.Other ALTER COLUMN FloatField TYPE DECIMAL(20,3)",
+        "COMMENT ON COLUMN testschema.Other.FloatField IS '"+PostgreSQLDialect.REAL_NAME_COMMENT_LABEL+":[FloatField]/TYPE:[DECIMAL]'");
+  }
+
+
+  @Override
+  protected void verifyBlobColumnCallPrepareStatementParameter(SqlParameter blobColumn) throws SQLException {
+    verify(callPrepareStatementParameter(blobColumn, null)).setBinaryStream(Mockito.eq(blobColumn), any(InputStream.class));
+    verify(callPrepareStatementParameter(blobColumn, "QUJD")).setBinaryStream(Mockito.eq(blobColumn), any(InputStream.class));
+  }
+
+
+  /**
+   * @see org.alfasoftware.morf.jdbc.AbstractSqlDialectTest#tableName(java.lang.String)
+   */
+  @Override
+  protected String tableName(String baseName) {
+    return "testschema." + baseName;
+  }
+
+
+  /**
+   * It is only necessary to cast for HSQLDB. Returns the value without casting.
+   *
+   * @see org.alfasoftware.morf.jdbc.AbstractSqlDialectTest#varCharCast(java.lang.String)
+   */
+  @Override
+  protected String varCharCast(String value) {
+    return value;
+  }
+
+
+  /**
+   * @see org.alfasoftware.morf.jdbc.AbstractSqlDialectTest#expectedSelectSome()
+   */
+  @Override
+  protected String expectedSelectSome() {
+    return "SELECT BOOL_OR(booleanField) FROM testschema.Test";
+  }
+
+
+  /**
+   * @see org.alfasoftware.morf.jdbc.AbstractSqlDialectTest#expectedSelectEvery()
+   */
+  @Override
+  protected String expectedSelectEvery() {
+    return "SELECT BOOL_AND(booleanField) FROM testschema.Test";
+  }
+
+
+  /**
+   * @return The expected SQL for a delete statement with a limit and where criterion.
+   */
+  @Override
+  protected String expectedDeleteWithLimitAndWhere(String value) {
+    return "DELETE FROM " + tableName(TEST_TABLE) + " WHERE ctid IN (" +
+      "SELECT ctid FROM " + tableName(TEST_TABLE) + " WHERE (" + TEST_TABLE + ".stringField = " + stringLiteralPrefix() + value +
+      ") LIMIT 1000)";
+  };
+
+
+  /**
+   * @return The expected SQL for a delete statement with a limit and where criterion.
+   */
+  @Override
+  protected String expectedDeleteWithLimitAndComplexWhere(String value1, String value2) {
+    return "DELETE FROM " + tableName(TEST_TABLE) + " WHERE ctid IN (" +
+      "SELECT ctid FROM " + tableName(TEST_TABLE) + " WHERE ((Test.stringField = " + stringLiteralPrefix() + value1 + ") OR (Test.stringField = " + stringLiteralPrefix() + value2 + "))" +
+      " LIMIT 1000)";
+  };
+
+
+  /**
+   * @return The expected SQL for a delete statement with a limit and where criterion.
+   */
+  @Override
+  protected String expectedDeleteWithLimitWithoutWhere() {
+    return "DELETE FROM " + tableName(TEST_TABLE) + " WHERE ctid IN (" +
+      "SELECT ctid FROM " + tableName(TEST_TABLE) +
+      " LIMIT 1000)";
+  }
+
+
+  /**
+   * @see org.alfasoftware.morf.jdbc.AbstractSqlDialectTest#expectedSelectWithExcept()
+   */
+  @Override
+  protected String expectedSelectWithExcept() {
+    return "SELECT stringField FROM testschema.Test EXCEPT SELECT stringField FROM testschema.Other ORDER BY stringField";
+  };
+
+
+  @Override
+  protected SchemaResource createSchemaResourceForSchemaConsistencyStatements() {
+    final List<Table> tables = ImmutableList.of(
+      table("TableOne")
+        .columns(
+          column("id", DataType.BIG_INTEGER),
+          column("u", DataType.BIG_INTEGER).nullable(),
+          column("v", DataType.BIG_INTEGER).nullable(),
+          column("x", DataType.BIG_INTEGER).nullable())
+        .indexes(
+          index("TableOne_1").columns("u").unique(),
+          index("TableOne_2").columns("u", "v", "x").unique(),
+          index("TableOne_3").columns("x").unique()
+        ),
+      table("TableTwo")
+        .columns(
+          column("id", DataType.BIG_INTEGER),
+          column("x", DataType.BIG_INTEGER).nullable())
+        .indexes(
+          index("TableTwo_3").columns("x").unique()
+        )
+    );
+
+    PostgreSQLMetaDataProvider metaDataProvider = mock(PostgreSQLMetaDataProvider.class);
+    when(metaDataProvider.tables()).thenReturn(tables);
+    when(metaDataProvider.getAdditionalConstraintIndexes("tableone_1")).thenReturn(ImmutableList.of(
+      PostgreSQLUniqueIndexAdditionalDeploymentStatements.matchAdditionalIndex("TableOne_1$null0", "xx/yy").get(),
+      PostgreSQLUniqueIndexAdditionalDeploymentStatements.matchAdditionalIndex("TableOne_1$null1", "xx/yy").get()
+    ));
+    when(metaDataProvider.getAdditionalConstraintIndexes("tableone_3")).thenReturn(ImmutableList.of(
+      PostgreSQLUniqueIndexAdditionalDeploymentStatements.matchAdditionalIndex("TableOne_3$null0", "76e4a5e9bce3c23b4feb0675fb0c8366/cfcd208495d565ef66e7dff9f98764da").get()
+    ));
+    when(metaDataProvider.getAdditionalConstraintIndexes("tabletwo_3")).thenReturn(ImmutableList.of(
+      PostgreSQLUniqueIndexAdditionalDeploymentStatements.matchAdditionalIndex("TableTwo_3$null0", "76e4a5e9bce3c23b4feb0675fb0c8366/cfcd208495d565ef66e7dff9f98764da").get()
+    ));
+
+    final SchemaResource schemaResource = mock(SchemaResource.class);
+    when(schemaResource.getDatabaseMetaDataProvider()).thenReturn(Optional.of(metaDataProvider));
+
+    return schemaResource;
+  }
+
+  @Override
+  protected org.hamcrest.Matcher<java.lang.Iterable<? extends String>> expectedSchemaConsistencyStatements() {
+    return contains(
+      "-- Healing table: TableOne",
+      "DROP INDEX IF EXISTS tableone_1$null0",
+      "DROP INDEX IF EXISTS tableone_1$null1",
+      "CREATE UNIQUE INDEX TableOne_1$null0 ON testschema.TableOne ((0)) WHERE u IS NULL",
+      "COMMENT ON INDEX TableOne_1$null0 IS 'REALNAME:[6285d92226e5112908a10cd51e129b72/cfcd208495d565ef66e7dff9f98764da]'",
+      "CREATE UNIQUE INDEX TableOne_2$null ON testschema.TableOne ((u ||'§'|| v ||'§'|| x)) WHERE u IS NULL OR v IS NULL OR x IS NULL",
+      "COMMENT ON INDEX TableOne_2$null IS 'REALNAME:[47d0d3041096c2ac2e8cbb4a8d0e3fd8]'"
+    );
+  }
+
+
+  /**
+   * @see org.alfasoftware.morf.jdbc.AbstractSqlDialectTest#expectedSelectWithDbLink()
+   */
+  @Override
+  protected String expectedSelectWithDbLink() {
+    return "SELECT stringField FROM MYDBLINKREF.Test";
+  }
+
+
+  /**
+   * @see org.alfasoftware.morf.jdbc.AbstractSqlDialectTest#expectedSelectWithExceptAndDbLinkFormer()
+   */
+  @Override
+  protected String expectedSelectWithExceptAndDbLinkFormer() {
+    return "SELECT stringField FROM MYDBLINKREF.Test EXCEPT SELECT stringField FROM testschema.Other ORDER BY stringField";
+  }
+
+
+  /**
+   * @see org.alfasoftware.morf.jdbc.AbstractSqlDialectTest#expectedSelectWithExceptAndDbLinkLatter()
+   */
+  @Override
+  protected String expectedSelectWithExceptAndDbLinkLatter() {
+    return "SELECT stringField FROM testschema.Test EXCEPT SELECT stringField FROM MYDBLINKREF.Other ORDER BY stringField";
+  }
+}