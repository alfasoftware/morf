language: java
install: true
addons:
  sonarcloud:
    organization: "alfasoftware"
    token:
      secure: "Rk0cQ9JL2/DB8xrKjaU/m9HEvZllokUZ8c7Q+6g3DHwOsMvZi1OoCdUtDXf9Zl0xtdFPMvoWsGPeZ6+sZK9evHscvRH83hVMTrTabWK4+QL660QeMXboBprwuBIpAI0XBCfNcslsT3zPd/e4v35FHPdvRr1yOQlibrjEgs1MZo6/LQ7QgRNJAHsskiqOOJS6LLDHceYJEW7wd/y7R0BvXoxch6xQhDOFvowoc22/cEyUVCSCMMas74hD//veSXdHt0CNOY+H+/PAzAYsbM0rkJnrysqO8UgLZwpnP/Mjsoi0InoisvriSl9MYgQwMAfcrtVxxR94vt4Pu62LXsnt6ufGfwFBrdTh1Rna05fzTAmm9bwywIR2UsMwNeM4iDoz+Rc2ImnwMKRipn5lib5kCOlwqjTv6NVi0oV5XEzTfU51HIrQMmmsq60YwMZgcYwckHoVVOojv29dAjLe0Z/LbfUH8MHprt8/MdWA8ir2egxHHW3dXVY11MgDKzQ2RyYb1uPNJgkVfZDm7uHDcj13dFR61Gy1mTdrtpnWx1ojU2IJQ4oKuGb04RbqQ5lCq7dgsHlaeaAJFMlcn1I6IOk8t6QkYy/3vhSXgkZpQAO3K5Zp4aaGZD90sYdQO3JQNCe2S8mhgEGOqsAdxytFygCaMxOKG5NV9qxVilkzfGPvmqM="
jobs:
  include:
<<<<<<< HEAD
    - if: branch = master AND repo = alfasoftware/morf AND NOT type = pull_request
      name: "Test with coverage"
      script:
        - mvn clean org.jacoco:jacoco-maven-plugin:prepare-agent test sonar:sonar -Pcoverage-per-test -Dsonar.branch.name=master -B -U
    - if: branch = master AND repo = alfasoftware/morf AND NOT type = pull_request
=======
    - if: repo = alfasoftware/morf AND branch = master AND NOT type = pull_request
      name: "Test"
      script:
        - mvn clean org.jacoco:jacoco-maven-plugin:prepare-agent test sonar:sonar -Pcoverage-per-test -B -U
    - if: repo = alfasoftware/morf AND NOT branch = master AND NOT type = pull_request
      name: "Test"
      script:
        - mvn clean org.jacoco:jacoco-maven-plugin:prepare-agent test sonar:sonar -Pcoverage-per-test -B -U -Dsonar.branch.name=$TRAVIS_BRANCH
    - if: repo = alfasoftware/morf AND type = pull_request
      name: "Test"
      script:
        - mvn clean org.jacoco:jacoco-maven-plugin:prepare-agent test sonar:sonar -Pcoverage-per-test -B -U -Dsonar.pullrequest.key=$TRAVIS_PULL_REQUEST -Dsonar.pullrequest.branch=$TRAVIS_PULL_REQUEST_BRANCH -Dsonar.pullrequest.base=$TRAVIS_BRANCH
    - if: repo = alfasoftware/morf AND branch = master AND NOT type = pull_request
>>>>>>> 8aff2666
      name: "Deploy"
      script:
        - echo $GPG_SECRET_KEYS | base64 --decode | $GPG_EXECUTABLE --import
        - echo $GPG_OWNERTRUST | base64 --decode | $GPG_EXECUTABLE --import-ownertrust
        - mvn clean deploy --settings .maven-settings.xml -B -U -Prelease
<<<<<<< HEAD
    - if: NOT branch = master OR NOT repo = alfasoftware/morf OR type = pull_request
=======
    - if: NOT repo = alfasoftware/morf
>>>>>>> 8aff2666
      name: "Test"
      script:
        - mvn clean test -B -U
matrix:
  fast_finish: true
  include:
    - jdk: oraclejdk8
cache:
  directories:
    - '$HOME/.m2/repository'
    - '$HOME/.sonar/cache'
<|MERGE_RESOLUTION|>--- conflicted
+++ resolved
@@ -7,13 +7,6 @@
       secure: "Rk0cQ9JL2/DB8xrKjaU/m9HEvZllokUZ8c7Q+6g3DHwOsMvZi1OoCdUtDXf9Zl0xtdFPMvoWsGPeZ6+sZK9evHscvRH83hVMTrTabWK4+QL660QeMXboBprwuBIpAI0XBCfNcslsT3zPd/e4v35FHPdvRr1yOQlibrjEgs1MZo6/LQ7QgRNJAHsskiqOOJS6LLDHceYJEW7wd/y7R0BvXoxch6xQhDOFvowoc22/cEyUVCSCMMas74hD//veSXdHt0CNOY+H+/PAzAYsbM0rkJnrysqO8UgLZwpnP/Mjsoi0InoisvriSl9MYgQwMAfcrtVxxR94vt4Pu62LXsnt6ufGfwFBrdTh1Rna05fzTAmm9bwywIR2UsMwNeM4iDoz+Rc2ImnwMKRipn5lib5kCOlwqjTv6NVi0oV5XEzTfU51HIrQMmmsq60YwMZgcYwckHoVVOojv29dAjLe0Z/LbfUH8MHprt8/MdWA8ir2egxHHW3dXVY11MgDKzQ2RyYb1uPNJgkVfZDm7uHDcj13dFR61Gy1mTdrtpnWx1ojU2IJQ4oKuGb04RbqQ5lCq7dgsHlaeaAJFMlcn1I6IOk8t6QkYy/3vhSXgkZpQAO3K5Zp4aaGZD90sYdQO3JQNCe2S8mhgEGOqsAdxytFygCaMxOKG5NV9qxVilkzfGPvmqM="
 jobs:
   include:
-<<<<<<< HEAD
-    - if: branch = master AND repo = alfasoftware/morf AND NOT type = pull_request
-      name: "Test with coverage"
-      script:
-        - mvn clean org.jacoco:jacoco-maven-plugin:prepare-agent test sonar:sonar -Pcoverage-per-test -Dsonar.branch.name=master -B -U
-    - if: branch = master AND repo = alfasoftware/morf AND NOT type = pull_request
-=======
     - if: repo = alfasoftware/morf AND branch = master AND NOT type = pull_request
       name: "Test"
       script:
@@ -27,17 +20,12 @@
       script:
         - mvn clean org.jacoco:jacoco-maven-plugin:prepare-agent test sonar:sonar -Pcoverage-per-test -B -U -Dsonar.pullrequest.key=$TRAVIS_PULL_REQUEST -Dsonar.pullrequest.branch=$TRAVIS_PULL_REQUEST_BRANCH -Dsonar.pullrequest.base=$TRAVIS_BRANCH
     - if: repo = alfasoftware/morf AND branch = master AND NOT type = pull_request
->>>>>>> 8aff2666
       name: "Deploy"
       script:
         - echo $GPG_SECRET_KEYS | base64 --decode | $GPG_EXECUTABLE --import
         - echo $GPG_OWNERTRUST | base64 --decode | $GPG_EXECUTABLE --import-ownertrust
         - mvn clean deploy --settings .maven-settings.xml -B -U -Prelease
-<<<<<<< HEAD
-    - if: NOT branch = master OR NOT repo = alfasoftware/morf OR type = pull_request
-=======
     - if: NOT repo = alfasoftware/morf
->>>>>>> 8aff2666
       name: "Test"
       script:
         - mvn clean test -B -U
@@ -48,4 +36,4 @@
 cache:
   directories:
     - '$HOME/.m2/repository'
-    - '$HOME/.sonar/cache'
+    - '$HOME/.sonar/cache'