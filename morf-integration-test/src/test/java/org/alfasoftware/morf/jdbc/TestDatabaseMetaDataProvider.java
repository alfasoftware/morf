--- conflicted
+++ resolved
@@ -1,670 +1,666 @@
-/* Copyright 2017 Alfa Financial Software
- *
- * Licensed under the Apache License, Version 2.0 (the "License");
- * you may not use this file except in compliance with the License.
- * You may obtain a copy of the License at
- *
- *    http://www.apache.org/licenses/LICENSE-2.0
- *
- * Unless required by applicable law or agreed to in writing, software
- * distributed under the License is distributed on an "AS IS" BASIS,
- * WITHOUT WARRANTIES OR CONDITIONS OF ANY KIND, either express or implied.
- * See the License for the specific language governing permissions and
- * limitations under the License.
- */
-
-package org.alfasoftware.morf.jdbc;
-
-import static java.util.stream.Collectors.toList;
-import static org.alfasoftware.morf.metadata.SchemaUtils.column;
-import static org.alfasoftware.morf.metadata.SchemaUtils.index;
-import static org.alfasoftware.morf.metadata.SchemaUtils.schema;
-import static org.alfasoftware.morf.metadata.SchemaUtils.sequence;
-import static org.alfasoftware.morf.metadata.SchemaUtils.table;
-import static org.alfasoftware.morf.metadata.SchemaUtils.view;
-import static org.alfasoftware.morf.sql.SqlUtils.field;
-import static org.alfasoftware.morf.sql.SqlUtils.select;
-import static org.alfasoftware.morf.sql.SqlUtils.tableRef;
-import static org.hamcrest.MatcherAssert.assertThat;
-import static org.hamcrest.Matchers.contains;
-import static org.hamcrest.Matchers.containsInAnyOrder;
-import static org.hamcrest.Matchers.either;
-import static org.hamcrest.Matchers.empty;
-import static org.hamcrest.Matchers.equalTo;
-import static org.hamcrest.Matchers.equalToIgnoringCase;
-import static org.hamcrest.Matchers.is;
-import static org.junit.Assert.assertEquals;
-import static org.junit.Assert.assertFalse;
-<<<<<<< HEAD
-import static org.junit.Assert.assertThat;
-import static org.junit.Assert.assertThrows;
-=======
->>>>>>> fa07671c
-import static org.junit.Assert.assertTrue;
-import static org.junit.Assert.fail;
-
-import java.sql.Connection;
-import java.sql.SQLException;
-import java.util.List;
-import java.util.function.Function;
-
-import org.alfasoftware.morf.guicesupport.InjectMembersRule;
-import org.alfasoftware.morf.metadata.Column;
-import org.alfasoftware.morf.metadata.DataType;
-import org.alfasoftware.morf.metadata.Index;
-import org.alfasoftware.morf.metadata.Schema;
-import org.alfasoftware.morf.metadata.SchemaResource;
-import org.alfasoftware.morf.metadata.SchemaUtils;
-import org.alfasoftware.morf.metadata.Sequence;
-import org.alfasoftware.morf.metadata.Table;
-import org.alfasoftware.morf.metadata.View;
-import org.alfasoftware.morf.sql.SelectStatement;
-import org.alfasoftware.morf.testing.DatabaseSchemaManager;
-import org.alfasoftware.morf.testing.DatabaseSchemaManager.TruncationBehavior;
-import org.alfasoftware.morf.testing.TestingDataSourceModule;
-import org.hamcrest.FeatureMatcher;
-import org.hamcrest.Matcher;
-import org.hamcrest.Matchers;
-import org.junit.After;
-import org.junit.Before;
-import org.junit.Rule;
-import org.junit.Test;
-
-import com.google.common.base.Strings;
-import com.google.common.collect.ImmutableList;
-import com.google.common.collect.Iterables;
-import com.google.common.util.concurrent.UncheckedExecutionException;
-import com.google.inject.Inject;
-
-import net.jcip.annotations.NotThreadSafe;
-
-/**
- * Tests for {@link DatabaseMetaDataProvider}.
- *
- * @author Copyright (c) Alfa Financial Software 2011
- */
-@NotThreadSafe
-public class TestDatabaseMetaDataProvider {
-
-  @Rule public InjectMembersRule injectMembersRule = new InjectMembersRule(new TestingDataSourceModule());
-
-  @Inject
-  private DatabaseSchemaManager schemaManager;
-
-  @Inject
-  private ConnectionResources database;
-
-
-  private final Schema schema = schema(
-    schema(
-      table("WithTypes")
-        .columns(
-          // strings
-          column("stringCol", DataType.STRING, 20),
-          column("primaryStringCol", DataType.STRING, 15).primaryKey(),
-          column("nullableStringCol", DataType.STRING, 10).nullable(),
-          // decimals
-          column("decimalElevenCol", DataType.DECIMAL, 11),
-          column("decimalNineFiveCol", DataType.DECIMAL, 9, 5),
-          column("nullableDecimalFiveTwoCol", DataType.DECIMAL, 5, 2).nullable(),
-          // bigint
-          column("bigIntegerCol", DataType.BIG_INTEGER),
-          column("primaryBigIntegerCol", DataType.BIG_INTEGER).primaryKey(),
-          column("nullableBigIntegerCol", DataType.BIG_INTEGER).nullable(),
-          // bool
-          column("booleanCol", DataType.BOOLEAN),
-          column("nullableBooleanCol", DataType.BOOLEAN).nullable(),
-          // integer
-          column("integerTenCol", DataType.INTEGER),
-          column("nullableIntegerCol", DataType.INTEGER).nullable(),
-          // date
-          column("dateCol", DataType.DATE),
-          column("nullableDateCol", DataType.DATE).nullable())
-        .indexes(
-          index("WithTypes_1").columns("booleanCol", "dateCol"),
-          index("NaturalKey").columns("decimalElevenCol").unique(),
-          index("WithTypes_PRF1").columns("decimalNineFiveCol", "bigIntegerCol")),
-      table("WithLobs")
-        .columns(
-          SchemaUtils.autonumber("autonumfield", 17),
-          column("blobColumn", DataType.BLOB),
-          column("clobColumn", DataType.CLOB)),
-      table("WithDefaults")
-        .columns(
-          SchemaUtils.idColumn(),
-          SchemaUtils.versionColumn(),
-          column("stringCol", DataType.STRING, 20).defaultValue("one"),
-          column("decimalNineFiveCol", DataType.DECIMAL, 9, 5).defaultValue("11.7"),
-          column("bigIntegerCol", DataType.BIG_INTEGER).defaultValue("8"),
-          column("booleanCol", DataType.BOOLEAN).defaultValue("1"),
-          column("integerTenCol", DataType.INTEGER).defaultValue("17"),
-          column("dateCol", DataType.DATE).defaultValue("2020-01-01")),
-      table("WithPartition")
-        .columns(
-          SchemaUtils.idColumn(),
-          column("stringCol", DataType.STRING, 20)
-          )
-    ),
-    schema(
-      view("ViewWithTypes", select(field("primaryStringCol"), field("id")).from("WithTypes").crossJoin(tableRef("WithDefaults"))),
-      view("View2", select(field("primaryStringCol"), field("id")).from("ViewWithTypes"), "ViewWithTypes")
-    ),
-    schema(
-      sequence("Sequence1")
-    )
-  );
-
-  private static String databaseType;
-  private static Boolean mysqlLowerCaseTableNames;
-  private static Boolean mysqlLowerCaseViewNames;
-  private static Boolean mysqlLowerCaseSequenceNames;
-
-
-  @Before
-  public void before() throws SQLException {
-
-    databaseType = database.getDatabaseType();
-
-    schemaManager.dropAllSequences();
-    schemaManager.dropAllViews();
-    schemaManager.dropAllTables();
-    schemaManager.mutateToSupportSchema(schema, TruncationBehavior.ALWAYS);
-
-    try (Connection connection = database.getDataSource().getConnection()) {
-      String schema = Strings.isNullOrEmpty(database.getSchemaName()) ? "" : database.getSchemaName() + ".";
-      connection.createStatement().executeUpdate("CREATE TABLE " + schema + "WithTimestamp (special TIMESTAMP)");
-    }
-
-    readMysqlLowerCaseTableNames();
-  }
-
-  @After
-  public void after() throws SQLException {
-    // must cleanup, otherwise other tests could try to read this table and fail
-    try (Connection connection = database.getDataSource().getConnection()) {
-      String schema = Strings.isNullOrEmpty(database.getSchemaName()) ? "" : database.getSchemaName() + ".";
-      connection.createStatement().executeUpdate("DROP TABLE " + schema + "WithTimestamp");
-    }
-
-    schemaManager.invalidateCache();
-  }
-
-
-  @Test
-  public void testViewsAndTables() throws SQLException {
-    try(SchemaResource schemaResource = database.openSchemaResource()) {
-
-      assertFalse(schemaResource.isEmptyDatabase());
-
-      assertThat(schemaResource.sequenceNames(), containsInAnyOrder(ImmutableList.of(
-        sequenceNameEqualTo("Sequence1")
-      )));
-
-      assertThat(schemaResource.sequences(), containsInAnyOrder(ImmutableList.of(
-        sequenceNameMatcher("Sequence1")
-      )));
-
-      assertThat(schemaResource.viewNames(), containsInAnyOrder(ImmutableList.of(
-        viewNameEqualTo("ViewWithTypes"),
-        viewNameEqualTo("View2")
-      )));
-
-
-      assertThat(schemaResource.views(), containsInAnyOrder(ImmutableList.of(
-        viewNameMatcher("ViewWithTypes"),
-        viewNameMatcher("View2")
-      )));
-
-
-      assertThat(schemaResource.tableNames(), containsInAnyOrder(ImmutableList.of(
-        tableNameEqualTo("WithTypes"),
-        tableNameEqualTo("WithDefaults"),
-        tableNameEqualTo("WithLobs"),
-        tableNameEqualTo("WithPartition"),
-        equalToIgnoringCase("WithTimestamp") // can read table names even if they contain unsupported columns
-      )));
-
-
-      assertThat(schemaResource.tables(), containsInAnyOrder(ImmutableList.of(
-        tableNameMatcher("WithTypes"),
-        tableNameMatcher("WithDefaults"),
-        tableNameMatcher("WithLobs"),
-        tableNameMatcher("WithPartition"),
-        propertyMatcher(Table::getName, "name", equalToIgnoringCase("WithTimestamp")) // can read table names even if they contain unsupported columns
-      )));
-    }
-  }
-
-  @Test
-  public void testTableWithTypes() throws SQLException {
-    try(SchemaResource schemaResource = database.openSchemaResource()) {
-      assertTrue(schemaResource.tableExists("WithTypes"));
-      Table table = schemaResource.getTable("WithTypes");
-
-      assertThat(table.isTemporary(), is(false));
-      assertThat(table.getName(), tableNameEqualTo("WithTypes"));
-
-      assertThat(table.columns(), containsColumns(ImmutableList.of(
-          // strings
-        columnMatcher(
-          column("stringCol", DataType.STRING, 20)),
-        columnMatcher(
-          column("primaryStringCol", DataType.STRING, 15).primaryKey()),
-        columnMatcher(
-          column("nullableStringCol", DataType.STRING, 10).nullable()),
-          // decimals
-        columnMatcher(
-          column("decimalElevenCol", DataType.DECIMAL, 11)),
-        columnMatcher(
-          column("decimalNineFiveCol", DataType.DECIMAL, 9, 5)),
-        columnMatcher(
-          column("nullableDecimalFiveTwoCol", DataType.DECIMAL, 5, 2).nullable()),
-          // bigint
-        columnMatcher(
-          column("bigIntegerCol", DataType.BIG_INTEGER)),
-        columnMatcher(
-          column("primaryBigIntegerCol", DataType.BIG_INTEGER).primaryKey()),
-        columnMatcher(
-          column("nullableBigIntegerCol", DataType.BIG_INTEGER).nullable()),
-          // bool
-        columnMatcher(
-          column("booleanCol", DataType.BOOLEAN)),
-        columnMatcher(
-          column("nullableBooleanCol", DataType.BOOLEAN).nullable()),
-          // integer
-        columnMatcher(
-          column("integerTenCol", DataType.INTEGER)),
-        columnMatcher(
-          column("nullableIntegerCol", DataType.INTEGER).nullable()),
-          // date
-        columnMatcher(
-          column("dateCol", DataType.DATE)),
-        columnMatcher(
-          column("nullableDateCol", DataType.DATE).nullable()))
-      ));
-
-      assertThat(table.primaryKey(), contains(ImmutableList.of(
-        columnMatcher(
-          column("primaryStringCol", DataType.STRING, 15).primaryKey()),
-        columnMatcher(
-          column("primaryBigIntegerCol", DataType.BIG_INTEGER).primaryKey()))
-      ));
-
-      assertThat(table.indexes(), containsInAnyOrder(ImmutableList.of(
-        indexMatcher(
-          index("WithTypes_1").columns("booleanCol", "dateCol")),
-        indexMatcher(
-          index("NaturalKey").columns("decimalElevenCol").unique()))
-      ));
-
-      schemaResource.getAdditionalMetadata().ifPresent(additionalMetadata ->
-        assertThat(additionalMetadata.ignoredIndexes().get("WithTypes".toLowerCase()), containsInAnyOrder(ImmutableList.of(
-          indexMatcher(index("WithTypes_PRF1").columns("decimalNineFiveCol", "bigIntegerCol"))
-      ))));
-    }
-  }
-
-
-  @Test
-  public void testTableWithLobs() throws SQLException {
-    try(SchemaResource schemaResource = database.openSchemaResource()) {
-      assertTrue(schemaResource.tableExists("WithLobs"));
-      Table table = schemaResource.getTable("WithLobs");
-
-      assertThat(table.isTemporary(), is(false));
-      assertThat(table.getName(), tableNameEqualTo("WithLobs"));
-
-      assertThat(table.columns(), containsColumns(ImmutableList.of(
-        columnMatcher(
-          SchemaUtils.autonumber("autonumfield", 17)),
-        columnMatcher(
-          column("blobColumn", DataType.BLOB)),
-        columnMatcher(
-          column("clobColumn", DataType.CLOB)))
-      ));
-
-      assertThat(table.primaryKey(), contains(ImmutableList.of(
-        columnMatcher(
-          SchemaUtils.autonumber("autonumfield", 17)))
-      ));
-
-      assertThat(table.indexes(), empty());
-    }
-  }
-
-
-  @Test
-  public void testTableWithPartition() throws SQLException {
-    boolean isPostgres = databaseType.equals("PGSQL");
-    // RE-CREATE table with two partitions on table WithPartition
-    try (Connection connection = database.getDataSource().getConnection()) {
-      if (isPostgres) {
-        String tableSchema = Strings.isNullOrEmpty(database.getSchemaName()) ? "" : database.getSchemaName() + ".";
-        connection.createStatement().executeUpdate("DROP TABLE " + tableSchema + "WithPartition");
-        connection.createStatement().executeUpdate("CREATE TABLE " + tableSchema + "WithPartition(id numeric(19) NOT NULL, stringCol VARCHAR(20)) PARTITION BY RANGE (id)");
-        connection.createStatement().executeUpdate("CREATE TABLE " + tableSchema + "WithPartition_p0 PARTITION OF " + tableSchema + "WithPartition FOR VALUES FROM (0) TO (10000)");
-        connection.createStatement().executeUpdate("CREATE TABLE " + tableSchema + "WithPartition_p1 PARTITION OF " + tableSchema + "WithPartition FOR VALUES FROM (10000) TO (99999)");
-      }
-    }
-
-    try(SchemaResource schemaResource = database.openSchemaResource()) {
-      assertTrue(schemaResource.tableExists("WithPartition"));
-
-      if (isPostgres) {
-        UncheckedExecutionException uncheckedExecutionException = assertThrows(UncheckedExecutionException.class, () -> schemaResource.getTable("WithPartition_p0"));
-        assertTrue("partition must not be found on getTable", uncheckedExecutionException.getMessage().contains("Table [WithPartition_p0/*] not found."));
-
-        Table table = schemaResource.getTable("WithPartition");
-        assertEquals("table must have 2 columns", 2, table.columns().size());
-        assertEquals("first column must match", "id", table.columns().get(0).getName());
-        assertEquals("second column column must match", "stringcol", table.columns().get(1).getName());
-      }
-    }
-  }
-
-
-  @Test
-  public void testTableWithDefaults() throws SQLException {
-    try(SchemaResource schemaResource = database.openSchemaResource()) {
-      assertTrue(schemaResource.tableExists("WithDefaults"));
-      Table table = schemaResource.getTable("WithDefaults");
-
-      assertThat(table.isTemporary(), is(false));
-      assertThat(table.getName(), tableNameEqualTo("WithDefaults"));
-
-      assertThat(table.columns(), containsColumns(ImmutableList.of(
-        columnMatcher(
-          SchemaUtils.idColumn()),
-        columnMatcher(
-          SchemaUtils.versionColumn()),
-        columnMatcher(
-          column("stringCol", DataType.STRING, 20).defaultValue("")),
-        columnMatcher(
-          column("decimalNineFiveCol", DataType.DECIMAL, 9, 5).defaultValue("")),
-        columnMatcher(
-          column("bigIntegerCol", DataType.BIG_INTEGER).defaultValue("")),
-        columnMatcher(
-          column("booleanCol", DataType.BOOLEAN).defaultValue("")),
-        columnMatcher(
-          column("integerTenCol", DataType.INTEGER).defaultValue("")),
-        columnMatcher(
-          column("dateCol", DataType.DATE).defaultValue("")))
-      ));
-
-      assertThat(table.primaryKey(), contains(ImmutableList.of(
-        columnMatcher(
-          SchemaUtils.idColumn()))
-      ));
-
-      assertThat(table.indexes(), empty());
-    }
-  }
-
-
-  @Test
-  public void testTableWithTimestamp() throws SQLException {
-    try(SchemaResource schemaResource = database.openSchemaResource()) {
-      assertTrue(schemaResource.tableExists("WithTimestamp"));
-      Table table = schemaResource.getTable("WithTimestamp");
-
-      assertThat(table.isTemporary(), is(false));
-      assertThat(table.getName(), equalToIgnoringCase("WithTimestamp"));
-
-      assertThat(table.columns(), containsColumns(ImmutableList.of(
-        propertyMatcher(Column::getName, "name", equalToIgnoringCase("special")) // can read column names even if they contain unsupported data types
-      )));
-
-      try {
-        Iterables.getOnlyElement(table.columns()).getType();
-        fail("Exception expected");
-      }
-      catch (DatabaseMetaDataProvider.UnexpectedDataTypeException e) { /* expected*/ }
-
-      assertThat(table.indexes(), empty()); // can read indexes, as long as unsupported data types are not involved
-    }
-  }
-
-
-  @Test
-  public void testViewWithTypes() throws SQLException {
-    try(SchemaResource schemaResource = database.openSchemaResource()) {
-      assertTrue(schemaResource.viewExists("ViewWithTypes"));
-      View view = schemaResource.getView("ViewWithTypes");
-
-      assertThat(view.getName(), viewNameEqualTo("ViewWithTypes"));
-
-      assertThat(view.knowsSelectStatement(), equalTo(false));
-      assertThat(view.knowsDependencies(), equalTo(false));
-
-      try {
-        SelectStatement selectStatement = view.getSelectStatement();
-        fail("Expected UnsupportedOperationException, got " + selectStatement);
-      } catch (UnsupportedOperationException e) {
-        assertThat(e.getMessage(), equalToIgnoringCase("Cannot return SelectStatement as [ViewWithTypes] has been loaded from the database"));
-      }
-
-      try {
-        String[] dependencies = view.getDependencies();
-        fail("Expected UnsupportedOperationException, got " + dependencies);
-      } catch (UnsupportedOperationException e) {
-        assertThat(e.getMessage(), equalToIgnoringCase("Cannot return dependencies as [ViewWithTypes] has been loaded from the database"));
-      }
-    }
-  }
-
-
-  @Test
-  public void testView2() throws SQLException {
-    try(SchemaResource schemaResource = database.openSchemaResource()) {
-      assertTrue(schemaResource.viewExists("View2"));
-      View view = schemaResource.getView("View2");
-
-      assertThat(view.getName(), viewNameEqualTo("View2"));
-
-      assertThat(view.knowsSelectStatement(), equalTo(false));
-      assertThat(view.knowsDependencies(), equalTo(false));
-    }
-  }
-
-
-  @Test
-  public void testCopySchema() throws SQLException {
-    try(SchemaResource schemaResource = database.openSchemaResource()) {
-      SchemaUtils.copy(schemaResource, ImmutableList.of("(?i:WithTimestamp)"));
-    }
-  }
-
-
-  @Test
-  public void testCopySchemaFailure() throws SQLException {
-    try(SchemaResource schemaResource = database.openSchemaResource()) {
-      SchemaUtils.copy(schemaResource, ImmutableList.of(""));
-      fail("Exception expected");
-    }
-    catch (RuntimeException e) {
-      assertThat(e.getMessage(), equalToIgnoringCase("Exception copying table [WITHTIMESTAMP]"));
-    }
-  }
-
-
-  private static Matcher<? super Table> tableNameMatcher(String tableName) {
-    Matcher<Table> subMatchers = Matchers.allOf(ImmutableList.of(
-      propertyMatcher(Table::getName, "name", tableNameEqualTo(tableName))
-    ));
-
-    return Matchers.describedAs("%0", subMatchers, tableName);
-  }
-
-
-  private static Matcher<? super View> viewNameMatcher(String viewName) {
-    Matcher<View> subMatchers = Matchers.allOf(ImmutableList.of(
-      propertyMatcher(View::getName, "name", viewNameEqualTo(viewName))
-    ));
-
-    return Matchers.describedAs("%0", subMatchers, viewName);
-  }
-
-
-  private static Matcher<? super Sequence> sequenceNameMatcher(String sequenceName) {
-    Matcher<Sequence> subMatchers = Matchers.allOf(ImmutableList.of(
-      propertyMatcher(Sequence::getName, "name", sequenceNameEqualTo(sequenceName))
-    ));
-
-    return Matchers.describedAs("%0", subMatchers, sequenceName);
-  }
-
-
-  private static Matcher<? super Column> columnMatcher(Column column) {
-    Matcher<Column> subMatchers = Matchers.allOf(ImmutableList.of(
-      propertyMatcher(Column::getName, "name", columnNameEqualTo(column.getName())),
-      propertyMatcher(Column::getType, "type", equalTo(column.getType())),
-      propertyMatcher(Column::getWidth, "width", equalTo(column.getWidth())),
-      propertyMatcher(Column::getScale, "scale", equalTo(column.getScale())),
-      propertyMatcher(Column::isNullable, "null", equalTo(column.isNullable())),
-      propertyMatcher(Column::isPrimaryKey, "PK", equalTo(column.isPrimaryKey())),
-      propertyMatcher(Column::getDefaultValue, "default", equalTo(column.getDefaultValue())),
-      propertyMatcher(Column::isAutoNumbered, "autonum", equalTo(column.isAutoNumbered())),
-      propertyMatcher(Column::getAutoNumberStart, "from", equalTo(column.getAutoNumberStart()))
-    ));
-
-    return Matchers.describedAs("%0", subMatchers, column.toString());
-  }
-
-
-  private static Matcher<? super Index> indexMatcher(Index index) {
-    Matcher<Index> subMatchers = Matchers.allOf(ImmutableList.of(
-      propertyMatcher(Index::getName, "name", indexNameEqualTo(index.getName())),
-      propertyMatcher(Index::columnNames, "columns", contains(indexColumnNamesEqualTo(index.columnNames()))),
-      propertyMatcher(Index::isUnique, "unique", equalTo(index.isUnique()))
-    ));
-
-    return Matchers.describedAs("%0", subMatchers, index.toString());
-  }
-
-  private static List<Matcher<? super String>> indexColumnNamesEqualTo(List<String> columnNames) {
-    return columnNames.stream()
-        .map(columnName -> indexColumnNameEqualTo(columnName))
-        .collect(toList());
-  }
-
-
-  private static <T,U> Matcher<T> propertyMatcher(Function<T,U> propertyExtractor, String propertyName, Matcher<? super U> propertyMatcher) {
-    return new FeatureMatcher<T,U> (propertyMatcher, "expected " + propertyName, propertyName) {
-      @Override
-      protected U featureValueOf(T actual) {
-        return propertyExtractor.apply(actual);
-      }
-    };
-  }
-
-
-  private static Matcher<Iterable<? extends Column>> containsColumns(List<Matcher<? super Column>> columnMatchers) {
-    switch (databaseType) {
-      case "ORACLE":
-        return containsInAnyOrder(columnMatchers);
-      default:
-        return contains(columnMatchers);
-    }
-  }
-
-
-  private static Matcher<String> viewNameEqualTo(String viewName) {
-    switch (databaseType) {
-      case "H2":
-      case "ORACLE":
-        return equalTo(viewName.toUpperCase());
-      case "MY_SQL":
-        return mysqlLowerCaseViewNames
-            ? equalTo(viewName.toLowerCase())
-            : equalTo(viewName);
-      default:
-        return equalTo(viewName);
-    }
-  }
-
-
-  private static Matcher<String> sequenceNameEqualTo(String sequenceName) {
-    switch (databaseType) {
-      case "H2":
-      case "ORACLE":
-        return equalTo(sequenceName.toUpperCase());
-      case "MY_SQL":
-        return mysqlLowerCaseSequenceNames
-          ? equalTo(sequenceName.toLowerCase())
-          : equalTo(sequenceName);
-      case "PGSQL":
-        return equalTo(sequenceName.toLowerCase());
-      default:
-        return equalTo(sequenceName);
-    }
-  }
-
-
-  private static Matcher<String> tableNameEqualTo(String tableName) {
-    switch (databaseType) {
-      case "H2":
-        return equalTo(tableName.toUpperCase());
-      case "MY_SQL":
-        return mysqlLowerCaseTableNames
-            ? equalTo(tableName.toLowerCase())
-            : equalTo(tableName);
-      default:
-        return equalTo(tableName);
-    }
-  }
-
-
-  private static Matcher<String> columnNameEqualTo(String columnName) {
-    switch (databaseType) {
-      case "H2":
-        return equalTo(columnName.toUpperCase());
-      default:
-        return equalTo(columnName);
-    }
-  }
-
-
-  private static Matcher<String> indexNameEqualTo(String indexName) {
-    switch (databaseType) {
-      case "H2":
-        return equalTo(indexName.toUpperCase());
-      case "ORACLE":
-        return either(equalTo(indexName)).or(equalTo(indexName.toUpperCase()));
-      default:
-        return equalTo(indexName);
-    }
-  }
-
-
-  private static Matcher<String> indexColumnNameEqualTo(String columnName) {
-    switch (databaseType) {
-      case "H2":
-        return equalTo(columnName.toUpperCase());
-      default:
-        return equalTo(columnName);
-    }
-  }
-
-
-  /**
-   * For MySQL only, tries to determine whether table names and view names keep their CamelCase names.
-   *
-   * Originally, this was determined via a simple "SELECT @@GLOBAL.lower_case_table_names", however,
-   * different versions and different distributions ended up providing rather unreliable answers. As
-   * far as this test is concerned, what we really need is some form of consistency.
-   */
-  private void readMysqlLowerCaseTableNames() throws SQLException {
-    if ("MY_SQL".equals(databaseType)) {
-      try(SchemaResource schemaResource = database.openSchemaResource()) {
-        Table table = schemaResource.getTable("WithTypes");
-        mysqlLowerCaseTableNames = table.getName().equals("withtypes");
-
-        View view = schemaResource.getView("ViewWithTypes");
-        mysqlLowerCaseViewNames = view.getName().equals("viewwithtypes");
-
-        Sequence sequence = schemaResource.getSequence("Sequence2");
-        mysqlLowerCaseSequenceNames = sequence.getName().equals("sequence2");
-      }
-    }
-  }
-}
+/* Copyright 2017 Alfa Financial Software
+ *
+ * Licensed under the Apache License, Version 2.0 (the "License");
+ * you may not use this file except in compliance with the License.
+ * You may obtain a copy of the License at
+ *
+ *    http://www.apache.org/licenses/LICENSE-2.0
+ *
+ * Unless required by applicable law or agreed to in writing, software
+ * distributed under the License is distributed on an "AS IS" BASIS,
+ * WITHOUT WARRANTIES OR CONDITIONS OF ANY KIND, either express or implied.
+ * See the License for the specific language governing permissions and
+ * limitations under the License.
+ */
+
+package org.alfasoftware.morf.jdbc;
+
+import static java.util.stream.Collectors.toList;
+import static org.alfasoftware.morf.metadata.SchemaUtils.column;
+import static org.alfasoftware.morf.metadata.SchemaUtils.index;
+import static org.alfasoftware.morf.metadata.SchemaUtils.schema;
+import static org.alfasoftware.morf.metadata.SchemaUtils.sequence;
+import static org.alfasoftware.morf.metadata.SchemaUtils.table;
+import static org.alfasoftware.morf.metadata.SchemaUtils.view;
+import static org.alfasoftware.morf.sql.SqlUtils.field;
+import static org.alfasoftware.morf.sql.SqlUtils.select;
+import static org.alfasoftware.morf.sql.SqlUtils.tableRef;
+import static org.hamcrest.Matchers.contains;
+import static org.hamcrest.Matchers.containsInAnyOrder;
+import static org.hamcrest.Matchers.either;
+import static org.hamcrest.Matchers.empty;
+import static org.hamcrest.Matchers.equalTo;
+import static org.hamcrest.Matchers.equalToIgnoringCase;
+import static org.hamcrest.Matchers.is;
+import static org.junit.Assert.assertEquals;
+import static org.junit.Assert.assertFalse;
+import static org.junit.Assert.assertThat;
+import static org.junit.Assert.assertThrows;
+import static org.junit.Assert.assertTrue;
+import static org.junit.Assert.fail;
+
+import java.sql.Connection;
+import java.sql.SQLException;
+import java.util.List;
+import java.util.function.Function;
+
+import org.alfasoftware.morf.guicesupport.InjectMembersRule;
+import org.alfasoftware.morf.metadata.Column;
+import org.alfasoftware.morf.metadata.DataType;
+import org.alfasoftware.morf.metadata.Index;
+import org.alfasoftware.morf.metadata.Schema;
+import org.alfasoftware.morf.metadata.SchemaResource;
+import org.alfasoftware.morf.metadata.SchemaUtils;
+import org.alfasoftware.morf.metadata.Sequence;
+import org.alfasoftware.morf.metadata.Table;
+import org.alfasoftware.morf.metadata.View;
+import org.alfasoftware.morf.sql.SelectStatement;
+import org.alfasoftware.morf.testing.DatabaseSchemaManager;
+import org.alfasoftware.morf.testing.DatabaseSchemaManager.TruncationBehavior;
+import org.alfasoftware.morf.testing.TestingDataSourceModule;
+import org.hamcrest.FeatureMatcher;
+import org.hamcrest.Matcher;
+import org.hamcrest.Matchers;
+import org.junit.After;
+import org.junit.Before;
+import org.junit.Rule;
+import org.junit.Test;
+
+import com.google.common.base.Strings;
+import com.google.common.collect.ImmutableList;
+import com.google.common.collect.Iterables;
+import com.google.common.util.concurrent.UncheckedExecutionException;
+import com.google.inject.Inject;
+
+import net.jcip.annotations.NotThreadSafe;
+
+/**
+ * Tests for {@link DatabaseMetaDataProvider}.
+ *
+ * @author Copyright (c) Alfa Financial Software 2011
+ */
+@NotThreadSafe
+public class TestDatabaseMetaDataProvider {
+
+  @Rule public InjectMembersRule injectMembersRule = new InjectMembersRule(new TestingDataSourceModule());
+
+  @Inject
+  private DatabaseSchemaManager schemaManager;
+
+  @Inject
+  private ConnectionResources database;
+
+
+  private final Schema schema = schema(
+    schema(
+      table("WithTypes")
+        .columns(
+          // strings
+          column("stringCol", DataType.STRING, 20),
+          column("primaryStringCol", DataType.STRING, 15).primaryKey(),
+          column("nullableStringCol", DataType.STRING, 10).nullable(),
+          // decimals
+          column("decimalElevenCol", DataType.DECIMAL, 11),
+          column("decimalNineFiveCol", DataType.DECIMAL, 9, 5),
+          column("nullableDecimalFiveTwoCol", DataType.DECIMAL, 5, 2).nullable(),
+          // bigint
+          column("bigIntegerCol", DataType.BIG_INTEGER),
+          column("primaryBigIntegerCol", DataType.BIG_INTEGER).primaryKey(),
+          column("nullableBigIntegerCol", DataType.BIG_INTEGER).nullable(),
+          // bool
+          column("booleanCol", DataType.BOOLEAN),
+          column("nullableBooleanCol", DataType.BOOLEAN).nullable(),
+          // integer
+          column("integerTenCol", DataType.INTEGER),
+          column("nullableIntegerCol", DataType.INTEGER).nullable(),
+          // date
+          column("dateCol", DataType.DATE),
+          column("nullableDateCol", DataType.DATE).nullable())
+        .indexes(
+          index("WithTypes_1").columns("booleanCol", "dateCol"),
+          index("NaturalKey").columns("decimalElevenCol").unique(),
+          index("WithTypes_PRF1").columns("decimalNineFiveCol", "bigIntegerCol")),
+      table("WithLobs")
+        .columns(
+          SchemaUtils.autonumber("autonumfield", 17),
+          column("blobColumn", DataType.BLOB),
+          column("clobColumn", DataType.CLOB)),
+      table("WithDefaults")
+        .columns(
+          SchemaUtils.idColumn(),
+          SchemaUtils.versionColumn(),
+          column("stringCol", DataType.STRING, 20).defaultValue("one"),
+          column("decimalNineFiveCol", DataType.DECIMAL, 9, 5).defaultValue("11.7"),
+          column("bigIntegerCol", DataType.BIG_INTEGER).defaultValue("8"),
+          column("booleanCol", DataType.BOOLEAN).defaultValue("1"),
+          column("integerTenCol", DataType.INTEGER).defaultValue("17"),
+          column("dateCol", DataType.DATE).defaultValue("2020-01-01")),
+      table("WithPartition")
+        .columns(
+          SchemaUtils.idColumn(),
+          column("stringCol", DataType.STRING, 20)
+          )
+    ),
+    schema(
+      view("ViewWithTypes", select(field("primaryStringCol"), field("id")).from("WithTypes").crossJoin(tableRef("WithDefaults"))),
+      view("View2", select(field("primaryStringCol"), field("id")).from("ViewWithTypes"), "ViewWithTypes")
+    ),
+    schema(
+      sequence("Sequence1")
+    )
+  );
+
+  private static String databaseType;
+  private static Boolean mysqlLowerCaseTableNames;
+  private static Boolean mysqlLowerCaseViewNames;
+  private static Boolean mysqlLowerCaseSequenceNames;
+
+
+  @Before
+  public void before() throws SQLException {
+
+    databaseType = database.getDatabaseType();
+
+    schemaManager.dropAllSequences();
+    schemaManager.dropAllViews();
+    schemaManager.dropAllTables();
+    schemaManager.mutateToSupportSchema(schema, TruncationBehavior.ALWAYS);
+
+    try (Connection connection = database.getDataSource().getConnection()) {
+      String schema = Strings.isNullOrEmpty(database.getSchemaName()) ? "" : database.getSchemaName() + ".";
+      connection.createStatement().executeUpdate("CREATE TABLE " + schema + "WithTimestamp (special TIMESTAMP)");
+    }
+
+    readMysqlLowerCaseTableNames();
+  }
+
+  @After
+  public void after() throws SQLException {
+    // must cleanup, otherwise other tests could try to read this table and fail
+    try (Connection connection = database.getDataSource().getConnection()) {
+      String schema = Strings.isNullOrEmpty(database.getSchemaName()) ? "" : database.getSchemaName() + ".";
+      connection.createStatement().executeUpdate("DROP TABLE " + schema + "WithTimestamp");
+    }
+
+    schemaManager.invalidateCache();
+  }
+
+
+  @Test
+  public void testViewsAndTables() throws SQLException {
+    try(SchemaResource schemaResource = database.openSchemaResource()) {
+
+      assertFalse(schemaResource.isEmptyDatabase());
+
+      assertThat(schemaResource.sequenceNames(), containsInAnyOrder(ImmutableList.of(
+        sequenceNameEqualTo("Sequence1")
+      )));
+
+      assertThat(schemaResource.sequences(), containsInAnyOrder(ImmutableList.of(
+        sequenceNameMatcher("Sequence1")
+      )));
+
+      assertThat(schemaResource.viewNames(), containsInAnyOrder(ImmutableList.of(
+        viewNameEqualTo("ViewWithTypes"),
+        viewNameEqualTo("View2")
+      )));
+
+
+      assertThat(schemaResource.views(), containsInAnyOrder(ImmutableList.of(
+        viewNameMatcher("ViewWithTypes"),
+        viewNameMatcher("View2")
+      )));
+
+
+      assertThat(schemaResource.tableNames(), containsInAnyOrder(ImmutableList.of(
+        tableNameEqualTo("WithTypes"),
+        tableNameEqualTo("WithDefaults"),
+        tableNameEqualTo("WithLobs"),
+        tableNameEqualTo("WithPartition"),
+        equalToIgnoringCase("WithTimestamp") // can read table names even if they contain unsupported columns
+      )));
+
+
+      assertThat(schemaResource.tables(), containsInAnyOrder(ImmutableList.of(
+        tableNameMatcher("WithTypes"),
+        tableNameMatcher("WithDefaults"),
+        tableNameMatcher("WithLobs"),
+        tableNameMatcher("WithPartition"),
+        propertyMatcher(Table::getName, "name", equalToIgnoringCase("WithTimestamp")) // can read table names even if they contain unsupported columns
+      )));
+    }
+  }
+
+  @Test
+  public void testTableWithTypes() throws SQLException {
+    try(SchemaResource schemaResource = database.openSchemaResource()) {
+      assertTrue(schemaResource.tableExists("WithTypes"));
+      Table table = schemaResource.getTable("WithTypes");
+
+      assertThat(table.isTemporary(), is(false));
+      assertThat(table.getName(), tableNameEqualTo("WithTypes"));
+
+      assertThat(table.columns(), containsColumns(ImmutableList.of(
+          // strings
+        columnMatcher(
+          column("stringCol", DataType.STRING, 20)),
+        columnMatcher(
+          column("primaryStringCol", DataType.STRING, 15).primaryKey()),
+        columnMatcher(
+          column("nullableStringCol", DataType.STRING, 10).nullable()),
+          // decimals
+        columnMatcher(
+          column("decimalElevenCol", DataType.DECIMAL, 11)),
+        columnMatcher(
+          column("decimalNineFiveCol", DataType.DECIMAL, 9, 5)),
+        columnMatcher(
+          column("nullableDecimalFiveTwoCol", DataType.DECIMAL, 5, 2).nullable()),
+          // bigint
+        columnMatcher(
+          column("bigIntegerCol", DataType.BIG_INTEGER)),
+        columnMatcher(
+          column("primaryBigIntegerCol", DataType.BIG_INTEGER).primaryKey()),
+        columnMatcher(
+          column("nullableBigIntegerCol", DataType.BIG_INTEGER).nullable()),
+          // bool
+        columnMatcher(
+          column("booleanCol", DataType.BOOLEAN)),
+        columnMatcher(
+          column("nullableBooleanCol", DataType.BOOLEAN).nullable()),
+          // integer
+        columnMatcher(
+          column("integerTenCol", DataType.INTEGER)),
+        columnMatcher(
+          column("nullableIntegerCol", DataType.INTEGER).nullable()),
+          // date
+        columnMatcher(
+          column("dateCol", DataType.DATE)),
+        columnMatcher(
+          column("nullableDateCol", DataType.DATE).nullable()))
+      ));
+
+      assertThat(table.primaryKey(), contains(ImmutableList.of(
+        columnMatcher(
+          column("primaryStringCol", DataType.STRING, 15).primaryKey()),
+        columnMatcher(
+          column("primaryBigIntegerCol", DataType.BIG_INTEGER).primaryKey()))
+      ));
+
+      assertThat(table.indexes(), containsInAnyOrder(ImmutableList.of(
+        indexMatcher(
+          index("WithTypes_1").columns("booleanCol", "dateCol")),
+        indexMatcher(
+          index("NaturalKey").columns("decimalElevenCol").unique()))
+      ));
+
+      schemaResource.getAdditionalMetadata().ifPresent(additionalMetadata ->
+        assertThat(additionalMetadata.ignoredIndexes().get("WithTypes".toLowerCase()), containsInAnyOrder(ImmutableList.of(
+          indexMatcher(index("WithTypes_PRF1").columns("decimalNineFiveCol", "bigIntegerCol"))
+      ))));
+    }
+  }
+
+
+  @Test
+  public void testTableWithLobs() throws SQLException {
+    try(SchemaResource schemaResource = database.openSchemaResource()) {
+      assertTrue(schemaResource.tableExists("WithLobs"));
+      Table table = schemaResource.getTable("WithLobs");
+
+      assertThat(table.isTemporary(), is(false));
+      assertThat(table.getName(), tableNameEqualTo("WithLobs"));
+
+      assertThat(table.columns(), containsColumns(ImmutableList.of(
+        columnMatcher(
+          SchemaUtils.autonumber("autonumfield", 17)),
+        columnMatcher(
+          column("blobColumn", DataType.BLOB)),
+        columnMatcher(
+          column("clobColumn", DataType.CLOB)))
+      ));
+
+      assertThat(table.primaryKey(), contains(ImmutableList.of(
+        columnMatcher(
+          SchemaUtils.autonumber("autonumfield", 17)))
+      ));
+
+      assertThat(table.indexes(), empty());
+    }
+  }
+
+
+  @Test
+  public void testTableWithPartition() throws SQLException {
+    boolean isPostgres = databaseType.equals("PGSQL");
+    // RE-CREATE table with two partitions on table WithPartition
+    try (Connection connection = database.getDataSource().getConnection()) {
+      if (isPostgres) {
+        String tableSchema = Strings.isNullOrEmpty(database.getSchemaName()) ? "" : database.getSchemaName() + ".";
+        connection.createStatement().executeUpdate("DROP TABLE " + tableSchema + "WithPartition");
+        connection.createStatement().executeUpdate("CREATE TABLE " + tableSchema + "WithPartition(id numeric(19) NOT NULL, stringCol VARCHAR(20)) PARTITION BY RANGE (id)");
+        connection.createStatement().executeUpdate("CREATE TABLE " + tableSchema + "WithPartition_p0 PARTITION OF " + tableSchema + "WithPartition FOR VALUES FROM (0) TO (10000)");
+        connection.createStatement().executeUpdate("CREATE TABLE " + tableSchema + "WithPartition_p1 PARTITION OF " + tableSchema + "WithPartition FOR VALUES FROM (10000) TO (99999)");
+      }
+    }
+
+    try(SchemaResource schemaResource = database.openSchemaResource()) {
+      assertTrue(schemaResource.tableExists("WithPartition"));
+
+      if (isPostgres) {
+        UncheckedExecutionException uncheckedExecutionException = assertThrows(UncheckedExecutionException.class, () -> schemaResource.getTable("WithPartition_p0"));
+        assertTrue("partition must not be found on getTable", uncheckedExecutionException.getMessage().contains("Table [WithPartition_p0/*] not found."));
+
+        Table table = schemaResource.getTable("WithPartition");
+        assertEquals("table must have 2 columns", 2, table.columns().size());
+        assertEquals("first column must match", "id", table.columns().get(0).getName());
+        assertEquals("second column column must match", "stringcol", table.columns().get(1).getName());
+      }
+    }
+  }
+
+
+  @Test
+  public void testTableWithDefaults() throws SQLException {
+    try(SchemaResource schemaResource = database.openSchemaResource()) {
+      assertTrue(schemaResource.tableExists("WithDefaults"));
+      Table table = schemaResource.getTable("WithDefaults");
+
+      assertThat(table.isTemporary(), is(false));
+      assertThat(table.getName(), tableNameEqualTo("WithDefaults"));
+
+      assertThat(table.columns(), containsColumns(ImmutableList.of(
+        columnMatcher(
+          SchemaUtils.idColumn()),
+        columnMatcher(
+          SchemaUtils.versionColumn()),
+        columnMatcher(
+          column("stringCol", DataType.STRING, 20).defaultValue("")),
+        columnMatcher(
+          column("decimalNineFiveCol", DataType.DECIMAL, 9, 5).defaultValue("")),
+        columnMatcher(
+          column("bigIntegerCol", DataType.BIG_INTEGER).defaultValue("")),
+        columnMatcher(
+          column("booleanCol", DataType.BOOLEAN).defaultValue("")),
+        columnMatcher(
+          column("integerTenCol", DataType.INTEGER).defaultValue("")),
+        columnMatcher(
+          column("dateCol", DataType.DATE).defaultValue("")))
+      ));
+
+      assertThat(table.primaryKey(), contains(ImmutableList.of(
+        columnMatcher(
+          SchemaUtils.idColumn()))
+      ));
+
+      assertThat(table.indexes(), empty());
+    }
+  }
+
+
+  @Test
+  public void testTableWithTimestamp() throws SQLException {
+    try(SchemaResource schemaResource = database.openSchemaResource()) {
+      assertTrue(schemaResource.tableExists("WithTimestamp"));
+      Table table = schemaResource.getTable("WithTimestamp");
+
+      assertThat(table.isTemporary(), is(false));
+      assertThat(table.getName(), equalToIgnoringCase("WithTimestamp"));
+
+      assertThat(table.columns(), containsColumns(ImmutableList.of(
+        propertyMatcher(Column::getName, "name", equalToIgnoringCase("special")) // can read column names even if they contain unsupported data types
+      )));
+
+      try {
+        Iterables.getOnlyElement(table.columns()).getType();
+        fail("Exception expected");
+      }
+      catch (DatabaseMetaDataProvider.UnexpectedDataTypeException e) { /* expected*/ }
+
+      assertThat(table.indexes(), empty()); // can read indexes, as long as unsupported data types are not involved
+    }
+  }
+
+
+  @Test
+  public void testViewWithTypes() throws SQLException {
+    try(SchemaResource schemaResource = database.openSchemaResource()) {
+      assertTrue(schemaResource.viewExists("ViewWithTypes"));
+      View view = schemaResource.getView("ViewWithTypes");
+
+      assertThat(view.getName(), viewNameEqualTo("ViewWithTypes"));
+
+      assertThat(view.knowsSelectStatement(), equalTo(false));
+      assertThat(view.knowsDependencies(), equalTo(false));
+
+      try {
+        SelectStatement selectStatement = view.getSelectStatement();
+        fail("Expected UnsupportedOperationException, got " + selectStatement);
+      } catch (UnsupportedOperationException e) {
+        assertThat(e.getMessage(), equalToIgnoringCase("Cannot return SelectStatement as [ViewWithTypes] has been loaded from the database"));
+      }
+
+      try {
+        String[] dependencies = view.getDependencies();
+        fail("Expected UnsupportedOperationException, got " + dependencies);
+      } catch (UnsupportedOperationException e) {
+        assertThat(e.getMessage(), equalToIgnoringCase("Cannot return dependencies as [ViewWithTypes] has been loaded from the database"));
+      }
+    }
+  }
+
+
+  @Test
+  public void testView2() throws SQLException {
+    try(SchemaResource schemaResource = database.openSchemaResource()) {
+      assertTrue(schemaResource.viewExists("View2"));
+      View view = schemaResource.getView("View2");
+
+      assertThat(view.getName(), viewNameEqualTo("View2"));
+
+      assertThat(view.knowsSelectStatement(), equalTo(false));
+      assertThat(view.knowsDependencies(), equalTo(false));
+    }
+  }
+
+
+  @Test
+  public void testCopySchema() throws SQLException {
+    try(SchemaResource schemaResource = database.openSchemaResource()) {
+      SchemaUtils.copy(schemaResource, ImmutableList.of("(?i:WithTimestamp)"));
+    }
+  }
+
+
+  @Test
+  public void testCopySchemaFailure() throws SQLException {
+    try(SchemaResource schemaResource = database.openSchemaResource()) {
+      SchemaUtils.copy(schemaResource, ImmutableList.of(""));
+      fail("Exception expected");
+    }
+    catch (RuntimeException e) {
+      assertThat(e.getMessage(), equalToIgnoringCase("Exception copying table [WITHTIMESTAMP]"));
+    }
+  }
+
+
+  private static Matcher<? super Table> tableNameMatcher(String tableName) {
+    Matcher<Table> subMatchers = Matchers.allOf(ImmutableList.of(
+      propertyMatcher(Table::getName, "name", tableNameEqualTo(tableName))
+    ));
+
+    return Matchers.describedAs("%0", subMatchers, tableName);
+  }
+
+
+  private static Matcher<? super View> viewNameMatcher(String viewName) {
+    Matcher<View> subMatchers = Matchers.allOf(ImmutableList.of(
+      propertyMatcher(View::getName, "name", viewNameEqualTo(viewName))
+    ));
+
+    return Matchers.describedAs("%0", subMatchers, viewName);
+  }
+
+
+  private static Matcher<? super Sequence> sequenceNameMatcher(String sequenceName) {
+    Matcher<Sequence> subMatchers = Matchers.allOf(ImmutableList.of(
+      propertyMatcher(Sequence::getName, "name", sequenceNameEqualTo(sequenceName))
+    ));
+
+    return Matchers.describedAs("%0", subMatchers, sequenceName);
+  }
+
+
+  private static Matcher<? super Column> columnMatcher(Column column) {
+    Matcher<Column> subMatchers = Matchers.allOf(ImmutableList.of(
+      propertyMatcher(Column::getName, "name", columnNameEqualTo(column.getName())),
+      propertyMatcher(Column::getType, "type", equalTo(column.getType())),
+      propertyMatcher(Column::getWidth, "width", equalTo(column.getWidth())),
+      propertyMatcher(Column::getScale, "scale", equalTo(column.getScale())),
+      propertyMatcher(Column::isNullable, "null", equalTo(column.isNullable())),
+      propertyMatcher(Column::isPrimaryKey, "PK", equalTo(column.isPrimaryKey())),
+      propertyMatcher(Column::getDefaultValue, "default", equalTo(column.getDefaultValue())),
+      propertyMatcher(Column::isAutoNumbered, "autonum", equalTo(column.isAutoNumbered())),
+      propertyMatcher(Column::getAutoNumberStart, "from", equalTo(column.getAutoNumberStart()))
+    ));
+
+    return Matchers.describedAs("%0", subMatchers, column.toString());
+  }
+
+
+  private static Matcher<? super Index> indexMatcher(Index index) {
+    Matcher<Index> subMatchers = Matchers.allOf(ImmutableList.of(
+      propertyMatcher(Index::getName, "name", indexNameEqualTo(index.getName())),
+      propertyMatcher(Index::columnNames, "columns", contains(indexColumnNamesEqualTo(index.columnNames()))),
+      propertyMatcher(Index::isUnique, "unique", equalTo(index.isUnique()))
+    ));
+
+    return Matchers.describedAs("%0", subMatchers, index.toString());
+  }
+
+  private static List<Matcher<? super String>> indexColumnNamesEqualTo(List<String> columnNames) {
+    return columnNames.stream()
+        .map(columnName -> indexColumnNameEqualTo(columnName))
+        .collect(toList());
+  }
+
+
+  private static <T,U> Matcher<T> propertyMatcher(Function<T,U> propertyExtractor, String propertyName, Matcher<? super U> propertyMatcher) {
+    return new FeatureMatcher<T,U> (propertyMatcher, "expected " + propertyName, propertyName) {
+      @Override
+      protected U featureValueOf(T actual) {
+        return propertyExtractor.apply(actual);
+      }
+    };
+  }
+
+
+  private static Matcher<Iterable<? extends Column>> containsColumns(List<Matcher<? super Column>> columnMatchers) {
+    switch (databaseType) {
+      case "ORACLE":
+        return containsInAnyOrder(columnMatchers);
+      default:
+        return contains(columnMatchers);
+    }
+  }
+
+
+  private static Matcher<String> viewNameEqualTo(String viewName) {
+    switch (databaseType) {
+      case "H2":
+      case "ORACLE":
+        return equalTo(viewName.toUpperCase());
+      case "MY_SQL":
+        return mysqlLowerCaseViewNames
+            ? equalTo(viewName.toLowerCase())
+            : equalTo(viewName);
+      default:
+        return equalTo(viewName);
+    }
+  }
+
+
+  private static Matcher<String> sequenceNameEqualTo(String sequenceName) {
+    switch (databaseType) {
+      case "H2":
+      case "ORACLE":
+        return equalTo(sequenceName.toUpperCase());
+      case "MY_SQL":
+        return mysqlLowerCaseSequenceNames
+          ? equalTo(sequenceName.toLowerCase())
+          : equalTo(sequenceName);
+      case "PGSQL":
+        return equalTo(sequenceName.toLowerCase());
+      default:
+        return equalTo(sequenceName);
+    }
+  }
+
+
+  private static Matcher<String> tableNameEqualTo(String tableName) {
+    switch (databaseType) {
+      case "H2":
+        return equalTo(tableName.toUpperCase());
+      case "MY_SQL":
+        return mysqlLowerCaseTableNames
+            ? equalTo(tableName.toLowerCase())
+            : equalTo(tableName);
+      default:
+        return equalTo(tableName);
+    }
+  }
+
+
+  private static Matcher<String> columnNameEqualTo(String columnName) {
+    switch (databaseType) {
+      case "H2":
+        return equalTo(columnName.toUpperCase());
+      default:
+        return equalTo(columnName);
+    }
+  }
+
+
+  private static Matcher<String> indexNameEqualTo(String indexName) {
+    switch (databaseType) {
+      case "H2":
+        return equalTo(indexName.toUpperCase());
+      case "ORACLE":
+        return either(equalTo(indexName)).or(equalTo(indexName.toUpperCase()));
+      default:
+        return equalTo(indexName);
+    }
+  }
+
+
+  private static Matcher<String> indexColumnNameEqualTo(String columnName) {
+    switch (databaseType) {
+      case "H2":
+        return equalTo(columnName.toUpperCase());
+      default:
+        return equalTo(columnName);
+    }
+  }
+
+
+  /**
+   * For MySQL only, tries to determine whether table names and view names keep their CamelCase names.
+   *
+   * Originally, this was determined via a simple "SELECT @@GLOBAL.lower_case_table_names", however,
+   * different versions and different distributions ended up providing rather unreliable answers. As
+   * far as this test is concerned, what we really need is some form of consistency.
+   */
+  private void readMysqlLowerCaseTableNames() throws SQLException {
+    if ("MY_SQL".equals(databaseType)) {
+      try(SchemaResource schemaResource = database.openSchemaResource()) {
+        Table table = schemaResource.getTable("WithTypes");
+        mysqlLowerCaseTableNames = table.getName().equals("withtypes");
+
+        View view = schemaResource.getView("ViewWithTypes");
+        mysqlLowerCaseViewNames = view.getName().equals("viewwithtypes");
+
+        Sequence sequence = schemaResource.getSequence("Sequence2");
+        mysqlLowerCaseSequenceNames = sequence.getName().equals("sequence2");
+      }
+    }
+  }
+}