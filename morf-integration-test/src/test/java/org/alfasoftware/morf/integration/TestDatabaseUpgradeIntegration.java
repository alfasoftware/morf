/* Copyright 2017 Alfa Financial Software
 *
 * Licensed under the Apache License, Version 2.0 (the "License");
 * you may not use this file except in compliance with the License.
 * You may obtain a copy of the License at
 *
 *    http://www.apache.org/licenses/LICENSE-2.0
 *
 * Unless required by applicable law or agreed to in writing, software
 * distributed under the License is distributed on an "AS IS" BASIS,
 * WITHOUT WARRANTIES OR CONDITIONS OF ANY KIND, either express or implied.
 * See the License for the specific language governing permissions and
 * limitations under the License.
 */

package org.alfasoftware.morf.integration;

<<<<<<< HEAD
import com.google.common.collect.FluentIterable;
import com.google.common.collect.ImmutableList;
import com.google.common.collect.Lists;
import com.google.common.collect.Maps;
import com.google.inject.Inject;
import com.google.inject.Provider;
import net.jcip.annotations.NotThreadSafe;
=======
import static com.google.common.base.Predicates.compose;
import static com.google.common.base.Predicates.equalTo;
import static com.google.common.base.Predicates.not;
import static java.util.Collections.singletonList;
import static java.util.stream.Collectors.toSet;
import static org.alfasoftware.morf.metadata.DataSetUtils.dataSetProducer;
import static org.alfasoftware.morf.metadata.DataSetUtils.record;
import static org.alfasoftware.morf.metadata.SchemaUtils.column;
import static org.alfasoftware.morf.metadata.SchemaUtils.copy;
import static org.alfasoftware.morf.metadata.SchemaUtils.idColumn;
import static org.alfasoftware.morf.metadata.SchemaUtils.index;
import static org.alfasoftware.morf.metadata.SchemaUtils.schema;
import static org.alfasoftware.morf.metadata.SchemaUtils.table;
import static org.alfasoftware.morf.metadata.SchemaUtils.view;
import static org.alfasoftware.morf.sql.SqlUtils.field;
import static org.alfasoftware.morf.sql.SqlUtils.insert;
import static org.alfasoftware.morf.sql.SqlUtils.literal;
import static org.alfasoftware.morf.sql.SqlUtils.select;
import static org.alfasoftware.morf.sql.SqlUtils.tableRef;
import static org.alfasoftware.morf.upgrade.db.DatabaseUpgradeTableContribution.deployedViewsTable;
import static org.alfasoftware.morf.upgrade.db.DatabaseUpgradeTableContribution.upgradeAuditTable;
import static org.hamcrest.Matchers.equalToIgnoringCase;
import static org.junit.Assert.assertEquals;
import static org.junit.Assert.assertThat;
import static org.junit.Assert.assertTrue;
import static org.junit.Assert.fail;

import java.math.BigDecimal;
import java.sql.Connection;
import java.sql.ResultSet;
import java.sql.SQLException;
import java.util.Collections;
import java.util.List;
import java.util.Locale;
import java.util.Map;

import javax.sql.DataSource;

>>>>>>> cb728f05
import org.alfasoftware.morf.dataset.DataSetConnector;
import org.alfasoftware.morf.dataset.DataSetProducer;
import org.alfasoftware.morf.dataset.Record;
import org.alfasoftware.morf.dataset.TableDataHomology;
import org.alfasoftware.morf.guicesupport.InjectMembersRule;
import org.alfasoftware.morf.integration.testdatabaseupgradeintegration.upgrade.v1_0_0.AddBasicTable;
import org.alfasoftware.morf.integration.testdatabaseupgradeintegration.upgrade.v1_0_0.AddColumn;
import org.alfasoftware.morf.integration.testdatabaseupgradeintegration.upgrade.v1_0_0.AddColumnDropDefaultValue;
import org.alfasoftware.morf.integration.testdatabaseupgradeintegration.upgrade.v1_0_0.AddColumnWithoutDropDefaultValue;
import org.alfasoftware.morf.integration.testdatabaseupgradeintegration.upgrade.v1_0_0.AddDataToAutonumberedColumn;
import org.alfasoftware.morf.integration.testdatabaseupgradeintegration.upgrade.v1_0_0.AddDataToIdColumn;
import org.alfasoftware.morf.integration.testdatabaseupgradeintegration.upgrade.v1_0_0.AddPrimaryKeyColumns;
import org.alfasoftware.morf.integration.testdatabaseupgradeintegration.upgrade.v1_0_0.ChangeColumnDataType;
import org.alfasoftware.morf.integration.testdatabaseupgradeintegration.upgrade.v1_0_0.ChangeColumnLengthAndCase;
import org.alfasoftware.morf.integration.testdatabaseupgradeintegration.upgrade.v1_0_0.ChangePrimaryKeyColumnOrder;
import org.alfasoftware.morf.integration.testdatabaseupgradeintegration.upgrade.v1_0_0.ChangePrimaryKeyColumns;
import org.alfasoftware.morf.integration.testdatabaseupgradeintegration.upgrade.v1_0_0.CorrectPrimaryKeyOrder;
import org.alfasoftware.morf.integration.testdatabaseupgradeintegration.upgrade.v1_0_0.CorrectPrimaryKeyOrderNoOp;
import org.alfasoftware.morf.integration.testdatabaseupgradeintegration.upgrade.v1_0_0.CreateTableAsSelect;
import org.alfasoftware.morf.integration.testdatabaseupgradeintegration.upgrade.v1_0_0.DropLurkingDefaultValue;
import org.alfasoftware.morf.integration.testdatabaseupgradeintegration.upgrade.v1_0_0.DropPrimaryKey;
import org.alfasoftware.morf.integration.testdatabaseupgradeintegration.upgrade.v1_0_0.ReduceStringColumnWidth;
import org.alfasoftware.morf.integration.testdatabaseupgradeintegration.upgrade.v1_0_0.RemoveAutoNumbered;
import org.alfasoftware.morf.integration.testdatabaseupgradeintegration.upgrade.v1_0_0.RemoveColumnFromCompositePrimaryKey;
import org.alfasoftware.morf.integration.testdatabaseupgradeintegration.upgrade.v1_0_0.RemoveColumnWithDefault;
import org.alfasoftware.morf.integration.testdatabaseupgradeintegration.upgrade.v1_0_0.RemovePrimaryKeyColumns;
import org.alfasoftware.morf.integration.testdatabaseupgradeintegration.upgrade.v1_0_0.RemoveSimpleColumn;
import org.alfasoftware.morf.integration.testdatabaseupgradeintegration.upgrade.v1_0_0.RenameIndex;
import org.alfasoftware.morf.integration.testdatabaseupgradeintegration.upgrade.v1_0_0.RenameKeylessTable;
import org.alfasoftware.morf.integration.testdatabaseupgradeintegration.upgrade.v1_0_0.RenameTable;
import org.alfasoftware.morf.integration.testdatabaseupgradeintegration.upgrade.v1_0_0.RepeatedAdditionOfTable;
import org.alfasoftware.morf.integration.testdatabaseupgradeintegration.upgrade.v1_0_0.ReplacePrimaryKey;
import org.alfasoftware.morf.integration.testdatabaseupgradeintegration.upgrade.v1_0_0.ReplaceTableWithView;
import org.alfasoftware.morf.jdbc.AbstractSqlDialectTest;
import org.alfasoftware.morf.jdbc.ConnectionResources;
import org.alfasoftware.morf.jdbc.DatabaseDataSetConsumer;
import org.alfasoftware.morf.jdbc.DatabaseDataSetProducer;
import org.alfasoftware.morf.jdbc.RuntimeSqlException;
import org.alfasoftware.morf.jdbc.SqlDialect;
import org.alfasoftware.morf.jdbc.SqlScriptExecutor;
import org.alfasoftware.morf.jdbc.SqlScriptExecutor.ResultSetProcessor;
import org.alfasoftware.morf.jdbc.SqlScriptExecutorProvider;
import org.alfasoftware.morf.metadata.Column;
import org.alfasoftware.morf.metadata.DataType;
import org.alfasoftware.morf.metadata.Schema;
import org.alfasoftware.morf.metadata.SchemaHomology;
import org.alfasoftware.morf.metadata.SchemaHomology.CollectingDifferenceWriter;
import org.alfasoftware.morf.metadata.SchemaUtils.TableBuilder;
import org.alfasoftware.morf.metadata.Table;
import org.alfasoftware.morf.metadata.View;
import org.alfasoftware.morf.sql.InsertStatement;
import org.alfasoftware.morf.sql.SelectStatement;
import org.alfasoftware.morf.testing.DatabaseSchemaManager;
import org.alfasoftware.morf.testing.DatabaseSchemaManager.TruncationBehavior;
import org.alfasoftware.morf.testing.TestingDataSourceModule;
import org.alfasoftware.morf.upgrade.LoggingSqlScriptVisitor;
import org.alfasoftware.morf.upgrade.Upgrade;
import org.alfasoftware.morf.upgrade.UpgradePathFinder.NoUpgradePathExistsException;
import org.alfasoftware.morf.upgrade.UpgradeStep;
import org.apache.commons.lang3.StringUtils;
import org.junit.After;
import org.junit.Before;
import org.junit.Rule;
import org.junit.Test;

import javax.sql.DataSource;
import java.math.BigDecimal;
import java.sql.Connection;
import java.sql.ResultSet;
import java.sql.SQLException;
import java.util.Collections;
import java.util.List;
import java.util.Locale;
import java.util.Map;

import static com.google.common.base.Predicates.compose;
import static com.google.common.base.Predicates.equalTo;
import static com.google.common.base.Predicates.not;
import static java.util.Collections.singletonList;
import static java.util.stream.Collectors.toSet;
import static org.alfasoftware.morf.metadata.DataSetUtils.dataSetProducer;
import static org.alfasoftware.morf.metadata.DataSetUtils.record;
import static org.alfasoftware.morf.metadata.SchemaUtils.column;
import static org.alfasoftware.morf.metadata.SchemaUtils.copy;
import static org.alfasoftware.morf.metadata.SchemaUtils.idColumn;
import static org.alfasoftware.morf.metadata.SchemaUtils.index;
import static org.alfasoftware.morf.metadata.SchemaUtils.schema;
import static org.alfasoftware.morf.metadata.SchemaUtils.table;
import static org.alfasoftware.morf.metadata.SchemaUtils.view;
import static org.alfasoftware.morf.sql.SqlUtils.field;
import static org.alfasoftware.morf.sql.SqlUtils.insert;
import static org.alfasoftware.morf.sql.SqlUtils.literal;
import static org.alfasoftware.morf.sql.SqlUtils.select;
import static org.alfasoftware.morf.sql.SqlUtils.tableRef;
import static org.alfasoftware.morf.upgrade.db.DatabaseUpgradeTableContribution.deployedViewsTable;
import static org.alfasoftware.morf.upgrade.db.DatabaseUpgradeTableContribution.upgradeAuditTable;
import static org.hamcrest.Matchers.equalToIgnoringCase;
import static org.junit.Assert.assertEquals;
import static org.junit.Assert.assertThat;
import static org.junit.Assert.assertTrue;
import static org.junit.Assert.fail;

/**
 * Tests that the various SQL statement representations can be converted by the
 * SQL DSL to generate SQL that is valid for all supported database platforms.
 * <p>
 * This test will setup a basic {@link Schema} which can then be used to run
 * tests against.
 * </p>
 * <p>
 * Note that this test is actually testing the output of the relevant
 * {@link SqlDialect} is syntactically correct by running the SQL against the
 * target database platform. Verification of the expected SQL should really be
 * added to the {@link AbstractSqlDialectTest}.
 * </p>
 *
 * @author Copyright (c) Alfa Financial Software 2012v
 */
@NotThreadSafe
public class TestDatabaseUpgradeIntegration {

  /***/
  @Rule public InjectMembersRule injectMembersRule = new InjectMembersRule(new TestingDataSourceModule());

  @Inject
  private Provider<DatabaseDataSetConsumer> databaseDataSetConsumer;

  @Inject
  private Provider<DatabaseDataSetProducer> databaseDataSetProducer;

  @Inject
  private Provider<DatabaseSchemaManager> schemaManager;

  @Inject
  private ConnectionResources connectionResources;

  @Inject
  private SqlScriptExecutorProvider sqlScriptExecutorProvider;

  @Inject
  private DataSource dataSource;


  /**
   * The test schema.
   */
  private final Schema schema = schema(
    schema(
      deployedViewsTable(),
      upgradeAuditTable(),

      table("BasicTable")
        .columns(
          column("stringCol", DataType.STRING, 20).primaryKey(),
          column("nullableStringCol", DataType.STRING, 10).nullable(),
          column("decimalTenZeroCol", DataType.DECIMAL, 10),
          column("decimalNineFiveCol", DataType.DECIMAL, 9, 5),
          column("bigIntegerCol", DataType.BIG_INTEGER),
          column("nullableBigIntegerCol", DataType.BIG_INTEGER).nullable()),

      table("WithDefaultValue")
        .columns(
          column("id", DataType.STRING, 3).primaryKey(),
          column("version", DataType.INTEGER).defaultValue("0")),

      table("CompositeKeyTable")
        .columns(
          column("keyCol1", DataType.STRING, 20).primaryKey(),
          column("keyCol2", DataType.STRING, 20).primaryKey(),
          column("valCol", DataType.STRING, 20)),

      table("KeylessTable")
        .columns(
          column("keyCol1", DataType.STRING, 20),
          column("keyCol2", DataType.STRING, 20),
          column("valCol", DataType.STRING, 20)),

      table("BasicTableWithIndex")
        .columns(
          column("stringCol", DataType.STRING, 20).primaryKey(),
          column("nullableStringCol", DataType.STRING, 10).nullable(),
          column("decimalTenZeroCol", DataType.DECIMAL, 10),
          column("decimalNineFiveCol", DataType.DECIMAL, 9, 5),
          column("bigIntegerCol", DataType.BIG_INTEGER),
          column("nullableBigIntegerCol", DataType.BIG_INTEGER).nullable())
        .indexes(
          index("WrongIndexName_1").columns("bigIntegerCol")),

      table("AutoNumTable")
        .columns(
          column("autonum", DataType.BIG_INTEGER).primaryKey().autoNumbered(123),
          column("keyCol1", DataType.STRING, 20),
          column("keyCol2", DataType.STRING, 20),
          column("valCol", DataType.STRING, 20)),

      table("IdTable")
        .columns(
          idColumn(),
          column("someValue", DataType.STRING, 20))
    ),
    schema(
      view("view4", select(field("valCol"), field("keyCol1")).from("view2"), "view3"),
      view("view1", select(field("valCol"), field("keyCol1")).from("BasicTable").crossJoin(tableRef("KeylessTable"))),
      view("view3", select(field("valCol"), field("keyCol1")).from("view2"), "view2"),
      view("view2", select(field("valCol"), field("keyCol1")).from("view1"), "view1"),
      view("viewId", select(field("id"), field("someValue")).from("IdTable"))
    )
  );


  /**
   * The test dataset
   */
  private final DataSetProducer dataSet = dataSetProducer(schema)
    .table(deployedViewsTable().getName())
    .table(upgradeAuditTable().getName())
    .table("BasicTable",
      record()
        .setString("stringCol", "hello world AA")
        .setString("nullableStringCol", "not null")
        .setBigDecimal("decimalTenZeroCol", new BigDecimal("9817236"))
        .setBigDecimal("decimalNineFiveCol", new BigDecimal("278.231"))
        .setLong("bigIntegerCol", 1234567890123456L)
        .setLong("nullableBigIntegerCol", 56732L),
      record()
        .setString("stringCol", "hello world BB")
        .setString("nullableStringCol", "sd")
        .setBigDecimal("decimalTenZeroCol", new BigDecimal("32"))
        .setBigDecimal("decimalNineFiveCol", new BigDecimal("378.231"))
        .setLong("bigIntegerCol", 98237L)
        .setLong("nullableBigIntegerCol", 892375L)
    )
    .table("WithDefaultValue",
      record()
        .setString("id", "1")
        .setInteger("version", 6),
      record()
        .setString("id", "2")
        .setInteger("version", 6)
    )
    .table("CompositeKeyTable",
      record()
        .setString("keyCol1", "1")
        .setString("keyCol2", "2")
        .setString("valCol",  "x"),
      record()
        .setString("keyCol1", "2")
        .setString("keyCol2", "3")
        .setString("valCol",  "y")
    )
    .table("KeylessTable",
      record()
        .setString("keyCol1", "1")
        .setString("keyCol2", "2")
        .setString("valCol",  "x"),
      record()
        .setString("keyCol1", "2")
        .setString("keyCol2", "3")
        .setString("valCol",  "y")
    )
    .table("BasicTableWithIndex",
      record()
        .setString("stringCol", "hello world AA")
        .setString("nullableStringCol", "not null")
        .setBigDecimal("decimalTenZeroCol", new BigDecimal("9817236"))
        .setBigDecimal("decimalNineFiveCol", new BigDecimal("278.231"))
        .setLong("bigIntegerCol", 1234567890123456L)
        .setLong("nullableBigIntegerCol", 56732L),
      record()
        .setString("stringCol", "hello world BB")
        .setString("nullableStringCol", "sd")
        .setBigDecimal("decimalTenZeroCol", new BigDecimal("32"))
        .setBigDecimal("decimalNineFiveCol", new BigDecimal("378.231"))
        .setLong("bigIntegerCol", 98237L)
        .setLong("nullableBigIntegerCol", 892375L)
    )
    .table("AutoNumTable")
    .table("IdTable");


  /**
   * Setup the schema for the tests.
   */
  @Before
  public void before() {
    Locale.setDefault(new Locale("en", "GB"));
    schemaManager.get().dropAllViews();
    schemaManager.get().dropAllTables();
    schemaManager.get().mutateToSupportSchema(schema, TruncationBehavior.ALWAYS);
    new DataSetConnector(dataSet, databaseDataSetConsumer.get()).connect();
  }


  /**
   * Invalidate the schema manager cache.
   */
  @After
  public void after() {
    schemaManager.get().invalidateCache();
  }


  /**
   * Test that dropping a column with a default works, SQL Server is odd here.
   *
   * @throws SQLException if something goes wrong.
   */
  @Test
  public void testRemoveColumnWithDefault() throws SQLException {
    Schema expectedSchema = replaceTablesInSchema(
      table("WithDefaultValue")
      .columns(
        column("id", DataType.STRING, 3).primaryKey()
      )
    );

    verifyUpgrade(expectedSchema, RemoveColumnWithDefault.class);
  }


  /**
   * Test that renaming a table works
   */
  @Test
  public void testRenameTable() {

    Table newTable = table("BasicTableRenamed")
    .columns(
      column("stringCol", DataType.STRING, 20).primaryKey(),
      column("nullableStringCol", DataType.STRING, 10).nullable(),
      column("decimalTenZeroCol", DataType.DECIMAL, 10),
      column("decimalNineFiveCol", DataType.DECIMAL, 9, 5),
      column("bigIntegerCol", DataType.BIG_INTEGER),
      column("nullableBigIntegerCol", DataType.BIG_INTEGER).nullable()
    );

    Map<String, Table> newTables = Maps.newHashMap();

    for (Table table : schema.tables()) {
      newTables.put(table.getName(), table);
    }

    newTables.remove("BasicTable");
    newTables.put("BasicTableRenamed", newTable);

    verifyUpgrade(schema(newTables.values()), RenameTable.class);
  }


  /**
   * Test that renaming a table works
   */
  @Test
  public void testRenameTableWithNoPrimaryKey() {

    Table newTable = table("RenamedKeylessTable")
    .columns(
      column("keyCol1", DataType.STRING, 20),
      column("keyCol2", DataType.STRING, 20),
      column("valCol", DataType.STRING, 20)
    );

    Map<String, Table> newTables = Maps.newHashMap();

    for (Table table : schema.tables()) {
      newTables.put(table.getName(), table);
    }

    newTables.remove("KeylessTable");
    newTables.put("RenamedKeylessTable", newTable);

    verifyUpgrade(schema(newTables.values()), RenameKeylessTable.class);
  }



  /**
   * Test that changing primary key columns works
   */
  @Test
  public void testChangePrimaryKeyColumns() {

    Table newTable = table("BasicTable")
    .columns(
      column("stringCol", DataType.STRING, 20),
      column("nullableStringCol", DataType.STRING, 10).nullable(),
      column("decimalTenZeroCol", DataType.DECIMAL, 10).primaryKey(),
      column("decimalNineFiveCol", DataType.DECIMAL, 9, 5),
      column("bigIntegerCol", DataType.BIG_INTEGER).primaryKey(),
      column("nullableBigIntegerCol", DataType.BIG_INTEGER).nullable()
    );

    Schema expected = replaceTablesInSchema(newTable);

    verifyUpgrade(expected, ChangePrimaryKeyColumns.class);
  }

  /**
   * Test that changing primary key column ordering works.
   */
  @Test
  public void testChangePrimaryKeyColumnOrder() {

    TableBuilder newTable = table("CompositeKeyTable")
    .columns(
      column("keyCol2", DataType.STRING, 20).primaryKey(),
      column("keyCol1", DataType.STRING, 20).primaryKey(), // swapped order from the initial schema
      column("valCol", DataType.STRING, 20)
    );

    Schema expected = replaceTablesInSchema(newTable);

    verifyUpgrade(expected, ChangePrimaryKeyColumnOrder.class);
  }


  /**
   * Test that removing the existing primary key columns works
   */
  @Test
  public void testRemovePrimaryKeyColumns() {

    Table tableWithNoPrimaryKey = table("BasicTable")
    .columns(
      column("stringCol", DataType.STRING, 20),
      column("nullableStringCol", DataType.STRING, 10).nullable(),
      column("decimalTenZeroCol", DataType.DECIMAL, 10),
      column("decimalNineFiveCol", DataType.DECIMAL, 9, 5),
      column("bigIntegerCol", DataType.BIG_INTEGER),
      column("nullableBigIntegerCol", DataType.BIG_INTEGER).nullable()
    );

    Schema removed = replaceTablesInSchema(tableWithNoPrimaryKey);

    verifyUpgrade(removed, RemovePrimaryKeyColumns.class);
  }


  /**
   * Test that adding primary key columns to a table with no primary key columns work
   */
  @Test
  public void testAddPrimaryKeyColumns() {
    Table tableWithNewPrimaryKey = table("KeylessTable")
      .columns(
        column("keyCol1", DataType.STRING, 20).primaryKey(),
        column("keyCol2", DataType.STRING, 20).primaryKey(),
        column("valCol", DataType.STRING, 20)
      );

    Schema reAdded = replaceTablesInSchema(tableWithNewPrimaryKey);

    verifyUpgrade(reAdded, AddPrimaryKeyColumns.class);
  }


  /**
   * Test that removing a column from a composite primary key works.
   *
   * @throws SQLException if something goes wrong.
   */
  @Test
  public void testRemoveColumnFromCompositePrimaryKey() throws SQLException {

    Schema expectedSchema = replaceTablesInSchema(
      table("CompositeKeyTable")
      .columns(
        column("keyCol1", DataType.STRING, 20).primaryKey(),
        column("keyCol2", DataType.STRING, 20),
        column("valCol", DataType.STRING, 20)
      )
    );

    verifyUpgrade(expectedSchema, RemoveColumnFromCompositePrimaryKey.class);
  }


  /**
   * Test that replacing a primary key with another works.
   *
   * @throws SQLException if something goes wrong.
   */
  @Test
  public void testReplacePrimaryKey() throws SQLException {

    Schema expectedSchema = replaceTablesInSchema(
      table("BasicTable")
      .columns(
        column("decimalTenZeroCol", DataType.DECIMAL, 10).primaryKey(),
        column("nullableStringCol", DataType.STRING, 10).nullable(),
        column("decimalNineFiveCol", DataType.DECIMAL, 9, 5),
        column("bigIntegerCol", DataType.BIG_INTEGER),
        column("nullableBigIntegerCol", DataType.BIG_INTEGER).nullable()
      )
    );

    verifyUpgrade(expectedSchema, ReplacePrimaryKey.class);
  }


  /**
   * Test removing a simple column
   */
  @Test
  public void testRemoveSimpleColumn() {

    Schema expectedSchema = replaceTablesInSchema(
      table("BasicTable")
      .columns(
        column("stringCol", DataType.STRING, 20).primaryKey(),
        column("nullableStringCol", DataType.STRING, 10).nullable(),
        column("decimalNineFiveCol", DataType.DECIMAL, 9, 5),
        column("bigIntegerCol", DataType.BIG_INTEGER),
        column("nullableBigIntegerCol", DataType.BIG_INTEGER).nullable()
      )
    );

    verifyUpgrade(expectedSchema, RemoveSimpleColumn.class);
  }


  /**
   * Test adding and removing the same table repeatedly
   */
  @Test
  public void testRepeatedAdditionOfTable() {
    Table anotherTableDifferentCase = table("AnotherTable").columns(
      column("somekey", DataType.DECIMAL, 10).primaryKey()
    );

    Schema expectedSchema = replaceTablesInSchema(anotherTableDifferentCase);

    verifyUpgrade(expectedSchema, RepeatedAdditionOfTable.class);
    verifyUpgrade(expectedSchema, RepeatedAdditionOfTable.class);
  }


  /**
   * Test:
   *   1. Rename BasicTable to BasicTableRenamed
   *   2. Add BasicTable
   *
   * This tests that everything from BasicTable has been correctly renamed.
   */
  @Test
  public void testRenameFollowedByAdditionUsingOldName() {
    Table newTable = table("BasicTableRenamed").columns(
      column("stringCol", DataType.STRING, 20).primaryKey(),
      column("nullableStringCol", DataType.STRING, 10).nullable(),
      column("decimalTenZeroCol", DataType.DECIMAL, 10),
      column("decimalNineFiveCol", DataType.DECIMAL, 9, 5),
      column("bigIntegerCol", DataType.BIG_INTEGER),
      column("nullableBigIntegerCol", DataType.BIG_INTEGER).nullable()
    );

    List<Table> tables = Lists.newArrayList(schema.tables());
    tables.add(newTable);

    verifyUpgrade(schema(tables), ImmutableList.<Class<? extends UpgradeStep>>of(RenameTable.class, AddBasicTable.class));
  }


  /**
   * Tests changing the primary key of a table and changing the column type of the new primary
   * key column in one step.
   */
  @Test
  public void testChangeColumnDataTypeAndChangeToPrimaryKey() {
    Table tableWithExtraBigIntegerColumn = table("BasicTable")
    .columns(
      column("nullableStringCol", DataType.STRING, 10).nullable(),
      column("decimalTenZeroCol", DataType.BIG_INTEGER).primaryKey(),
      column("decimalNineFiveCol", DataType.DECIMAL, 9, 5),
      column("bigIntegerCol", DataType.BIG_INTEGER),
      column("nullableBigIntegerCol", DataType.BIG_INTEGER).nullable()
    );

    Schema expected = replaceTablesInSchema(tableWithExtraBigIntegerColumn);

    verifyUpgrade(expected, ChangeColumnDataType.class);
  }


  /**
   * Tests changing a column's size and the case (from decimalNineFiveCol to decimalninefivecol).
   */
  @Test
  public void testChangeColumnTypeAndCase() {
    Table tableWithUpdatedDecimalNineFiveCol = table("BasicTable")
        .columns(
          column("stringCol", DataType.STRING, 20).primaryKey(),
          column("nullableStringCol", DataType.STRING, 10).nullable(),
          column("decimalTenZeroCol", DataType.DECIMAL, 10),
          column("decimalninefivecol", DataType.DECIMAL, 10, 6), // Column being changed
          column("bigIntegerCol", DataType.BIG_INTEGER),
          column("nullableBigIntegerCol", DataType.BIG_INTEGER).nullable()
      );

    Schema expected = replaceTablesInSchema(tableWithUpdatedDecimalNineFiveCol);

    verifyUpgrade(expected, ChangeColumnLengthAndCase.class);
  }


  /**
   * Tests dropping the primary key of a table.
   */
  @Test
  public void testDropPrimaryKey() {
    Table tableWithExtraBigIntegerColumn = table("WithDefaultValue")
        .columns(column("version", DataType.INTEGER).defaultValue("0"));

    Schema expected = replaceTablesInSchema(tableWithExtraBigIntegerColumn);

    verifyUpgrade(expected, DropPrimaryKey.class);
  }


  /**
   * Tests reducing the width of a column
   */
  @Test
  public void testReduceStringColumnWidth() {
    Table tableWithReducedWidth = table("BasicTable")
      .columns(
        column("stringCol", DataType.STRING, 20).primaryKey(),
        column("nullableStringCol", DataType.STRING, 8).nullable(),  // <-- this is the one we are changing
        column("decimalTenZeroCol", DataType.DECIMAL, 10),
        column("decimalNineFiveCol", DataType.DECIMAL, 9, 5),
        column("bigIntegerCol", DataType.BIG_INTEGER),
        column("nullableBigIntegerCol", DataType.BIG_INTEGER).nullable()
      );
    Schema expected = replaceTablesInSchema(tableWithReducedWidth);

    verifyUpgrade(expected, ReduceStringColumnWidth.class);
  }


  /**
   * Tests renaming an index.
   */
  @Test
  public void testRenameIndex() {
    Table tableWithIndex = table("BasicTableWithIndex")
      .columns(
          column("stringCol", DataType.STRING, 20).primaryKey(),
          column("nullableStringCol", DataType.STRING, 10).nullable(),
          column("decimalTenZeroCol", DataType.DECIMAL, 10),
          column("decimalNineFiveCol", DataType.DECIMAL, 9, 5),
          column("bigIntegerCol", DataType.BIG_INTEGER),
          column("nullableBigIntegerCol", DataType.BIG_INTEGER).nullable()
      ).indexes(
        index("BasicTableWithIndex_1").columns("bigIntegerCol")
      );

    Schema expected = replaceTablesInSchema(tableWithIndex);

    verifyUpgrade(expected, RenameIndex.class);
  }


  /**
   * Tests removing autoNumber from a column
   */
  @Test
  public void testRemoveAutoNumbered() {
    Table newTable = table("AutoNumTable")
      .columns(
        column("autonum", DataType.BIG_INTEGER).primaryKey(),
        column("keyCol1", DataType.STRING, 20),
        column("keyCol2", DataType.STRING, 20),
        column("valCol", DataType.STRING, 20)
      );

    Map<String, Table> newTables = Maps.newHashMap();

    for (Table table : schema.tables()) {
      newTables.put(table.getName(), table);
    }

    newTables.remove("AutoNumTable");
    newTables.put("AutoNumTable", newTable);

    verifyUpgrade(schema(newTables.values()), RemoveAutoNumbered.class);
  }


  /**
   * Tests inserting data into a column with an autonumber property
   * works correctly
   *
   * @throws SQLException
   */
  @Test
  public void testAddDataToAutonumberedColumn() throws SQLException {
    verifyUpgrade(schema, AddDataToAutonumberedColumn.class);

    // Check the autonumbering works correctly
    SqlScriptExecutor executor = sqlScriptExecutorProvider.get(new LoggingSqlScriptVisitor());
    SelectStatement select = select(field("autonum")).from(tableRef("AutoNumTable"));
    Connection connection = dataSource.getConnection();
    try {
      String sql = connectionResources.sqlDialect().convertStatementToSQL(select);

       Integer numberOfRecords = executor.executeQuery(sql, connection, new ResultSetProcessor<Integer>() {
        @Override
        public Integer process(ResultSet resultSet) throws SQLException {
          int last = 122;
          while (resultSet.next()) {
            assertTrue("Autonumbering not correct", ++last == resultSet.getInt("autonum"));
          }
          return last-122;
        }
      });
      assertEquals("Should be exactly three records", 3, numberOfRecords.intValue());
    } finally {
      connection.close();
    }
  }


  /**
   * Tests inserting data into a idColoumn works correctly
   *
   * @throws SQLException
   */
  @Test
  public void testAddDataToIdColumn() throws SQLException {
    verifyUpgrade(schema, AddDataToIdColumn.class);

    // Check the autonumbering works correctly
    SqlScriptExecutor executor = sqlScriptExecutorProvider.get(new LoggingSqlScriptVisitor());
    SelectStatement select = select(field("id")).from(tableRef("IdTable"));
    Connection connection = dataSource.getConnection();
    try {
      String sql = connectionResources.sqlDialect().convertStatementToSQL(select);

      Integer numberOfRecords = executor.executeQuery(sql, connection, new ResultSetProcessor<Integer>() {
        @Override
        public Integer process(ResultSet resultSet) throws SQLException {
          int last = 0;
          while (resultSet.next()) {
            assertTrue("Id numbering not correct", ++last == resultSet.getInt("id"));
          }
          return last;
        }
      });
      assertEquals("Should be exactly three records", 3, numberOfRecords.intValue());
    } finally {
      connection.close();
    }
  }

  /**
   * Tests correcting primary key in the case it is required.
   *
   * @throws SQLException
   */
  @Test
  public void testCorrectPrimaryKeyOrderWhenRequired() throws SQLException {
    Table tableWithIndex = table("CompositeKeyTable")
        .columns(
                 column("keyCol2", DataType.STRING, 20).primaryKey(),
                 column("keyCol1", DataType.STRING, 20).primaryKey(),
                 column("valCol", DataType.STRING, 20)
             );
    Schema expected = replaceTablesInSchema(tableWithIndex);

    verifyUpgrade(expected, CorrectPrimaryKeyOrder.class);
  }


  /**
   * Tests correcting primary key in the case it is required.
   *
   * @throws SQLException
   */
  @Test
  public void testCorrectPrimaryKeyOrderWhenNotRequired() throws SQLException {
    verifyUpgrade(schema, CorrectPrimaryKeyOrderNoOp.class);
  }


  /**
   * Tests that it is possible to create and populate a table with a single
   * statement (CTAS - Create Table As Select).
   */
  @Test
  public void testCreateTableAsSelect() {
    List<Table> tables = Lists.newArrayList(schema.tables());
    tables.add(CreateTableAsSelect.tableToAdd());

    verifyUpgrade(schema(tables), CreateTableAsSelect.class);

    DataSetProducer expectedRecords = dataSetProducer(schema(tables))
        .table("TableAsSelect",
          record()
          .setString("stringCol", "hello world AA")
          .setString("stringColNullable", "hello world AA")
          .setBigDecimal("decimalTenZeroCol", new BigDecimal("9817236"))
          .setBigDecimal("nullableBigIntegerCol", new BigDecimal("56732")),
        record()
          .setString("stringCol", "hello world BB")
          .setString("stringColNullable", "hello world BB")
          .setBigDecimal("decimalTenZeroCol", new BigDecimal("32"))
          .setBigDecimal("nullableBigIntegerCol", new BigDecimal("892375"))
        );

    compareTableRecords("TableAsSelect", expectedRecords.records("TableAsSelect"));
  }


  /**
   * Tests adding non-nullable column to the table.
   * Verifies that default value is dropped after column is added.
   */
  @Test
  public void testAddColumnWithImplicitDropDefault() throws SQLException {
    doAddColumn(AddColumn.class);
  }


  /**
   * Tests adding non-nullable column to the table.
   * Verifies that default value is dropped after column is added.
   */
  @Test
  public void testAddColumnWithExplicitDropDefault() throws SQLException {
    doAddColumn(AddColumnDropDefaultValue.class);
  }


  private void doAddColumn(Class<? extends UpgradeStep> upgradeStep) throws SQLException {
    Schema expected = replaceTablesInSchema(
      table("WithDefaultValue")
        .columns(
          column("id", DataType.STRING, 3).primaryKey(),
          column("version", DataType.INTEGER).defaultValue("0"),
          column("anotherValue", DataType.STRING, 10)
        )
      );

    verifyUpgrade(expected, upgradeStep);

    DataSetProducer expectedRecords = dataSetProducer(schema(expected.getTable("WithDefaultValue")))
        .table("WithDefaultValue",
          record()
            .setString("id", "1")
            .setInteger("version", 6)
            .setString("anotherValue", "OLD"),
          record()
            .setString("id", "2")
            .setInteger("version", 6)
            .setString("anotherValue", "OLD")
        );

    compareTableRecords("WithDefaultValue", expectedRecords.records("WithDefaultValue"));

    // --
    // ensure the default value has been dropped

    DatabaseDataSetProducer producer = databaseDataSetProducer.get();
    producer.open();
    try {
      Column column = producer.getSchema().getTable("WithDefaultValue").columns().stream()
        .filter(c -> c.getName().equalsIgnoreCase("anotherValue"))
        .findAny()
        .get();

      assertTrue(StringUtils.isBlank(column.getDefaultValue()));
    }
    finally {
      producer.close();
    }

    //
    // try to insert some values into the table

    SqlScriptExecutor executor = sqlScriptExecutorProvider.get(new LoggingSqlScriptVisitor());

    try (Connection connection = dataSource.getConnection()) {
      InsertStatement insertStatement = insert()
          .into(tableRef("WithDefaultValue"))
          .fields(field("id"), field("anotherValue"))
          .from(select(
            literal(7).as("id"),
            literal("NEW").as("anotherValue") // can insert NEW
          ));

      executor.execute(connectionResources.sqlDialect().convertStatementToSQL(insertStatement), connection);
    }

    try (Connection connection = dataSource.getConnection()) {
      InsertStatement insertStatement = insert()
          .into(tableRef("WithDefaultValue"))
          .fields(field("id"))
          .from(select(
            literal(8).as("id")
          ));

      executor.execute(connectionResources.sqlDialect().convertStatementToSQL(insertStatement), connection);

      fail("Should not be able to insert the NULL");
    }
    catch (RuntimeSqlException e) {
      // crude attempt to ensure the failure was due to the NULL into non-NULL column
      String message = e.getCause().getMessage().trim();
      assertTrue(
        "Exception message: [" + message + "]",
        message.matches(
          "(?is)(" + "NULL not allowed for column \"ANOTHERVALUE\"" + ".*)" // H2
            + "|(" + "Field 'anotherValue' doesn't have a default value" + ".*)" // MySQL
            + "|(" + "ORA-01400: cannot insert NULL into \\(.*ANOTHERVALUE.*\\)" + ".*)" // Oracle
            + "|(" + "ERROR: null value in column \"anothervalue\" violates not-null constraint" + ".*)" // PgSQL
        ));
    }
  }


  /**
   * Tests adding non-nullable column to the table,
   * and leaving a default value behind.
   */
  @Test
  public void testAddColumnWithoutDropDefaultAsIfDropWasForgotten() throws SQLException {
    Schema expected = replaceTablesInSchema(
      table("WithDefaultValue")
        .columns(
          column("id", DataType.STRING, 3).primaryKey(),
          column("version", DataType.INTEGER).defaultValue("0"),
          column("anotherValue", DataType.STRING, 10)
        )
      );

    try {
      verifyUpgrade(expected, AddColumnWithoutDropDefaultValue.class);

      fail ("Should not upgrade because of forgotten DEFAULT value");
    }
    catch (NoUpgradePathExistsException e) { /* happy path */ }
  }


  /**
   * Tests adding non-nullable column to the table,
   * and leaving a default value behind.
   */
  @Test
  public void testAddColumnWithoutDropDefaultAsIfNoDropWasIntended() throws SQLException {
    Schema expected = replaceTablesInSchema(
      table("WithDefaultValue")
        .columns(
          column("id", DataType.STRING, 3).primaryKey(),
          column("version", DataType.INTEGER).defaultValue("0"),
          column("anotherValue", DataType.STRING, 10).defaultValue("OLD")
        )
      );

    try {
      verifyUpgrade(expected, AddColumnWithoutDropDefaultValue.class);

      fail ("Should not upgrade because of forgotten DEFAULT value");
    }
    catch (java.lang.AssertionError e) {
      assertThat(e.getMessage(), equalToIgnoringCase("[Column [anotherValue] on table [WithDefaultValue] default value does not match: [OLD] in expected, [] in actual]"));
    }
  }


  /**
   * Tests adding non-nullable column to the table,
   * and leaving a default value behind.
   */
  @Test
  public void testDropDefaultValue() throws SQLException {
    Schema expected = replaceTablesInSchema(
      table("CompositeKeyTable")
        .columns(
          column("keyCol1", DataType.STRING, 20).primaryKey(),
          column("keyCol2", DataType.STRING, 20).primaryKey(),
          column("valCol", DataType.STRING, 20))
      );

    verifyUpgrade(expected, DropLurkingDefaultValue.class);
  }


  /**
   * Test that renaming a table works
   */
  @Test
  public void testReplaceTableWithView() {

    Table originalTable = schema.getTable("BasicTable");

    Table newTable = table("BasicTableTmp")
      .columns(originalTable.columns().toArray(new Column[0]));

    View newView = view("BasicTable", select(literal(1).as("one")).from("BasicTableTmp"), "viewId"); // add dependency to entangle the new view with the old views, to engage in topology sorting

    FluentIterable<Table> newSchemaTables = FluentIterable.from(schema.tables())
      .filter(compose(not(equalTo("BasicTable")), Table::getName))
      .append(newTable);

    List<View> newSchemaViews = FluentIterable.from(schema.views())
      .filter(v -> !v.getName().equalsIgnoreCase("view1")) // re-add view1 now dependent on BasicTable view
      .append(view("view1", select(field("valCol"), field("keyCol1")).from("BasicTable").crossJoin(tableRef("KeylessTable")), "BasicTable"))
      .append(newView) // and add the new BasicTable view
      .toList();

    Schema expectedSchema = schema(schema(newSchemaTables), schema(newSchemaViews));

    verifyUpgrade(expectedSchema, ReplaceTableWithView.class);
  }


  /**
   * Helper to manipulate the test schema - replaces the tables in it with the ones provided. (By name)
   *
   * @param replacementTables The tables to use as replacements.
   * @return The modified schema.
   */
  private final Schema replaceTablesInSchema(Table... replacementTables) {
    Map<String, Table> newTables = Maps.newHashMap();

    for (Table table : schema.tables()) {
      newTables.put(table.getName(), table);
    }
    for (Table table : replacementTables) {
      newTables.put(table.getName(), table);
    }

    return schema(schema(newTables.values()), schema(schema.views()));
  }


  /**
   * Verify that the upgrade step supplied, results in the test schema being correctly upgraded to the expected schema.
   *
   * @param expectedSchema
   * @param upgradeStep The upgrade step to test
   */
  private void verifyUpgrade(Schema expectedSchema, Class<? extends UpgradeStep> upgradeStep) {
    verifyUpgrade(expectedSchema, singletonList(upgradeStep));
  }


  /**
   * Verify that the upgrade step supplied, results in the test schema being correctly upgraded to the expected schema.
   *
   * @param expectedSchema
   * @param upgradeSteps The upgrade steps to test
   */
  private void verifyUpgrade(Schema expectedSchema, List<Class<? extends UpgradeStep>> upgradeSteps) {
    Upgrade.performUpgrade(expectedSchema, upgradeSteps, connectionResources);
    compareSchema(expectedSchema);
  }


  private void compareSchema(Schema expectedSchema) {

    DatabaseDataSetProducer producer = databaseDataSetProducer.get();
    producer.open();
    try {
      Schema actualSchema = producer.getSchema();

      CollectingDifferenceWriter differences = new CollectingDifferenceWriter();
      SchemaHomology schemaHomology = new SchemaHomology(differences, "expected", "actual");

      boolean schemasMatch = schemaHomology.schemasMatch(expectedSchema, actualSchema, Collections.emptySet());

      assertTrue(differences.differences().toString(), schemasMatch);

      assertEquals(
        expectedSchema.views().stream().map(View::getName).map(String::toLowerCase).collect(toSet()),
        actualSchema.views().stream().map(View::getName).map(String::toLowerCase).collect(toSet()));

    } finally {
      producer.close();
    }
  }


  private void compareTableRecords(String tableName, Iterable<Record> expectedRecords) {

    DatabaseDataSetProducer producer = databaseDataSetProducer.get();
    producer.open();
    try {
      Schema actualSchema = producer.getSchema();
      Iterable<Record> actualRecords = producer.records(tableName);

      TableDataHomology tableDataHomology = new TableDataHomology();

      tableDataHomology.compareTable(copy(actualSchema.getTable(tableName)), actualRecords, expectedRecords);

      if (!tableDataHomology.getDifferences().isEmpty()) {
        fail("Table differences: " + tableDataHomology.getDifferences());
      }
    } finally {
      producer.close();
    }
  }
}
<|MERGE_RESOLUTION|>--- conflicted
+++ resolved
@@ -1,1168 +1,1133 @@
-/* Copyright 2017 Alfa Financial Software
- *
- * Licensed under the Apache License, Version 2.0 (the "License");
- * you may not use this file except in compliance with the License.
- * You may obtain a copy of the License at
- *
- *    http://www.apache.org/licenses/LICENSE-2.0
- *
- * Unless required by applicable law or agreed to in writing, software
- * distributed under the License is distributed on an "AS IS" BASIS,
- * WITHOUT WARRANTIES OR CONDITIONS OF ANY KIND, either express or implied.
- * See the License for the specific language governing permissions and
- * limitations under the License.
- */
-
-package org.alfasoftware.morf.integration;
-
-<<<<<<< HEAD
-import com.google.common.collect.FluentIterable;
-import com.google.common.collect.ImmutableList;
-import com.google.common.collect.Lists;
-import com.google.common.collect.Maps;
-import com.google.inject.Inject;
-import com.google.inject.Provider;
-import net.jcip.annotations.NotThreadSafe;
-=======
-import static com.google.common.base.Predicates.compose;
-import static com.google.common.base.Predicates.equalTo;
-import static com.google.common.base.Predicates.not;
-import static java.util.Collections.singletonList;
-import static java.util.stream.Collectors.toSet;
-import static org.alfasoftware.morf.metadata.DataSetUtils.dataSetProducer;
-import static org.alfasoftware.morf.metadata.DataSetUtils.record;
-import static org.alfasoftware.morf.metadata.SchemaUtils.column;
-import static org.alfasoftware.morf.metadata.SchemaUtils.copy;
-import static org.alfasoftware.morf.metadata.SchemaUtils.idColumn;
-import static org.alfasoftware.morf.metadata.SchemaUtils.index;
-import static org.alfasoftware.morf.metadata.SchemaUtils.schema;
-import static org.alfasoftware.morf.metadata.SchemaUtils.table;
-import static org.alfasoftware.morf.metadata.SchemaUtils.view;
-import static org.alfasoftware.morf.sql.SqlUtils.field;
-import static org.alfasoftware.morf.sql.SqlUtils.insert;
-import static org.alfasoftware.morf.sql.SqlUtils.literal;
-import static org.alfasoftware.morf.sql.SqlUtils.select;
-import static org.alfasoftware.morf.sql.SqlUtils.tableRef;
-import static org.alfasoftware.morf.upgrade.db.DatabaseUpgradeTableContribution.deployedViewsTable;
-import static org.alfasoftware.morf.upgrade.db.DatabaseUpgradeTableContribution.upgradeAuditTable;
-import static org.hamcrest.Matchers.equalToIgnoringCase;
-import static org.junit.Assert.assertEquals;
-import static org.junit.Assert.assertThat;
-import static org.junit.Assert.assertTrue;
-import static org.junit.Assert.fail;
-
-import java.math.BigDecimal;
-import java.sql.Connection;
-import java.sql.ResultSet;
-import java.sql.SQLException;
-import java.util.Collections;
-import java.util.List;
-import java.util.Locale;
-import java.util.Map;
-
-import javax.sql.DataSource;
-
->>>>>>> cb728f05
-import org.alfasoftware.morf.dataset.DataSetConnector;
-import org.alfasoftware.morf.dataset.DataSetProducer;
-import org.alfasoftware.morf.dataset.Record;
-import org.alfasoftware.morf.dataset.TableDataHomology;
-import org.alfasoftware.morf.guicesupport.InjectMembersRule;
-import org.alfasoftware.morf.integration.testdatabaseupgradeintegration.upgrade.v1_0_0.AddBasicTable;
-import org.alfasoftware.morf.integration.testdatabaseupgradeintegration.upgrade.v1_0_0.AddColumn;
-import org.alfasoftware.morf.integration.testdatabaseupgradeintegration.upgrade.v1_0_0.AddColumnDropDefaultValue;
-import org.alfasoftware.morf.integration.testdatabaseupgradeintegration.upgrade.v1_0_0.AddColumnWithoutDropDefaultValue;
-import org.alfasoftware.morf.integration.testdatabaseupgradeintegration.upgrade.v1_0_0.AddDataToAutonumberedColumn;
-import org.alfasoftware.morf.integration.testdatabaseupgradeintegration.upgrade.v1_0_0.AddDataToIdColumn;
-import org.alfasoftware.morf.integration.testdatabaseupgradeintegration.upgrade.v1_0_0.AddPrimaryKeyColumns;
-import org.alfasoftware.morf.integration.testdatabaseupgradeintegration.upgrade.v1_0_0.ChangeColumnDataType;
-import org.alfasoftware.morf.integration.testdatabaseupgradeintegration.upgrade.v1_0_0.ChangeColumnLengthAndCase;
-import org.alfasoftware.morf.integration.testdatabaseupgradeintegration.upgrade.v1_0_0.ChangePrimaryKeyColumnOrder;
-import org.alfasoftware.morf.integration.testdatabaseupgradeintegration.upgrade.v1_0_0.ChangePrimaryKeyColumns;
-import org.alfasoftware.morf.integration.testdatabaseupgradeintegration.upgrade.v1_0_0.CorrectPrimaryKeyOrder;
-import org.alfasoftware.morf.integration.testdatabaseupgradeintegration.upgrade.v1_0_0.CorrectPrimaryKeyOrderNoOp;
-import org.alfasoftware.morf.integration.testdatabaseupgradeintegration.upgrade.v1_0_0.CreateTableAsSelect;
-import org.alfasoftware.morf.integration.testdatabaseupgradeintegration.upgrade.v1_0_0.DropLurkingDefaultValue;
-import org.alfasoftware.morf.integration.testdatabaseupgradeintegration.upgrade.v1_0_0.DropPrimaryKey;
-import org.alfasoftware.morf.integration.testdatabaseupgradeintegration.upgrade.v1_0_0.ReduceStringColumnWidth;
-import org.alfasoftware.morf.integration.testdatabaseupgradeintegration.upgrade.v1_0_0.RemoveAutoNumbered;
-import org.alfasoftware.morf.integration.testdatabaseupgradeintegration.upgrade.v1_0_0.RemoveColumnFromCompositePrimaryKey;
-import org.alfasoftware.morf.integration.testdatabaseupgradeintegration.upgrade.v1_0_0.RemoveColumnWithDefault;
-import org.alfasoftware.morf.integration.testdatabaseupgradeintegration.upgrade.v1_0_0.RemovePrimaryKeyColumns;
-import org.alfasoftware.morf.integration.testdatabaseupgradeintegration.upgrade.v1_0_0.RemoveSimpleColumn;
-import org.alfasoftware.morf.integration.testdatabaseupgradeintegration.upgrade.v1_0_0.RenameIndex;
-import org.alfasoftware.morf.integration.testdatabaseupgradeintegration.upgrade.v1_0_0.RenameKeylessTable;
-import org.alfasoftware.morf.integration.testdatabaseupgradeintegration.upgrade.v1_0_0.RenameTable;
-import org.alfasoftware.morf.integration.testdatabaseupgradeintegration.upgrade.v1_0_0.RepeatedAdditionOfTable;
-import org.alfasoftware.morf.integration.testdatabaseupgradeintegration.upgrade.v1_0_0.ReplacePrimaryKey;
-import org.alfasoftware.morf.integration.testdatabaseupgradeintegration.upgrade.v1_0_0.ReplaceTableWithView;
-import org.alfasoftware.morf.jdbc.AbstractSqlDialectTest;
-import org.alfasoftware.morf.jdbc.ConnectionResources;
-import org.alfasoftware.morf.jdbc.DatabaseDataSetConsumer;
-import org.alfasoftware.morf.jdbc.DatabaseDataSetProducer;
-import org.alfasoftware.morf.jdbc.RuntimeSqlException;
-import org.alfasoftware.morf.jdbc.SqlDialect;
-import org.alfasoftware.morf.jdbc.SqlScriptExecutor;
-import org.alfasoftware.morf.jdbc.SqlScriptExecutor.ResultSetProcessor;
-import org.alfasoftware.morf.jdbc.SqlScriptExecutorProvider;
-import org.alfasoftware.morf.metadata.Column;
-import org.alfasoftware.morf.metadata.DataType;
-import org.alfasoftware.morf.metadata.Schema;
-import org.alfasoftware.morf.metadata.SchemaHomology;
-import org.alfasoftware.morf.metadata.SchemaHomology.CollectingDifferenceWriter;
-import org.alfasoftware.morf.metadata.SchemaUtils.TableBuilder;
-import org.alfasoftware.morf.metadata.Table;
-import org.alfasoftware.morf.metadata.View;
-import org.alfasoftware.morf.sql.InsertStatement;
-import org.alfasoftware.morf.sql.SelectStatement;
-import org.alfasoftware.morf.testing.DatabaseSchemaManager;
-import org.alfasoftware.morf.testing.DatabaseSchemaManager.TruncationBehavior;
-import org.alfasoftware.morf.testing.TestingDataSourceModule;
-import org.alfasoftware.morf.upgrade.LoggingSqlScriptVisitor;
-import org.alfasoftware.morf.upgrade.Upgrade;
-import org.alfasoftware.morf.upgrade.UpgradePathFinder.NoUpgradePathExistsException;
-import org.alfasoftware.morf.upgrade.UpgradeStep;
-import org.apache.commons.lang3.StringUtils;
-import org.junit.After;
-import org.junit.Before;
-import org.junit.Rule;
-import org.junit.Test;
-
-import javax.sql.DataSource;
-import java.math.BigDecimal;
-import java.sql.Connection;
-import java.sql.ResultSet;
-import java.sql.SQLException;
-import java.util.Collections;
-import java.util.List;
-import java.util.Locale;
-import java.util.Map;
-
-import static com.google.common.base.Predicates.compose;
-import static com.google.common.base.Predicates.equalTo;
-import static com.google.common.base.Predicates.not;
-import static java.util.Collections.singletonList;
-import static java.util.stream.Collectors.toSet;
-import static org.alfasoftware.morf.metadata.DataSetUtils.dataSetProducer;
-import static org.alfasoftware.morf.metadata.DataSetUtils.record;
-import static org.alfasoftware.morf.metadata.SchemaUtils.column;
-import static org.alfasoftware.morf.metadata.SchemaUtils.copy;
-import static org.alfasoftware.morf.metadata.SchemaUtils.idColumn;
-import static org.alfasoftware.morf.metadata.SchemaUtils.index;
-import static org.alfasoftware.morf.metadata.SchemaUtils.schema;
-import static org.alfasoftware.morf.metadata.SchemaUtils.table;
-import static org.alfasoftware.morf.metadata.SchemaUtils.view;
-import static org.alfasoftware.morf.sql.SqlUtils.field;
-import static org.alfasoftware.morf.sql.SqlUtils.insert;
-import static org.alfasoftware.morf.sql.SqlUtils.literal;
-import static org.alfasoftware.morf.sql.SqlUtils.select;
-import static org.alfasoftware.morf.sql.SqlUtils.tableRef;
-import static org.alfasoftware.morf.upgrade.db.DatabaseUpgradeTableContribution.deployedViewsTable;
-import static org.alfasoftware.morf.upgrade.db.DatabaseUpgradeTableContribution.upgradeAuditTable;
-import static org.hamcrest.Matchers.equalToIgnoringCase;
-import static org.junit.Assert.assertEquals;
-import static org.junit.Assert.assertThat;
-import static org.junit.Assert.assertTrue;
-import static org.junit.Assert.fail;
-
-/**
- * Tests that the various SQL statement representations can be converted by the
- * SQL DSL to generate SQL that is valid for all supported database platforms.
- * <p>
- * This test will setup a basic {@link Schema} which can then be used to run
- * tests against.
- * </p>
- * <p>
- * Note that this test is actually testing the output of the relevant
- * {@link SqlDialect} is syntactically correct by running the SQL against the
- * target database platform. Verification of the expected SQL should really be
- * added to the {@link AbstractSqlDialectTest}.
- * </p>
- *
- * @author Copyright (c) Alfa Financial Software 2012v
- */
-@NotThreadSafe
-public class TestDatabaseUpgradeIntegration {
-
-  /***/
-  @Rule public InjectMembersRule injectMembersRule = new InjectMembersRule(new TestingDataSourceModule());
-
-  @Inject
-  private Provider<DatabaseDataSetConsumer> databaseDataSetConsumer;
-
-  @Inject
-  private Provider<DatabaseDataSetProducer> databaseDataSetProducer;
-
-  @Inject
-  private Provider<DatabaseSchemaManager> schemaManager;
-
-  @Inject
-  private ConnectionResources connectionResources;
-
-  @Inject
-  private SqlScriptExecutorProvider sqlScriptExecutorProvider;
-
-  @Inject
-  private DataSource dataSource;
-
-
-  /**
-   * The test schema.
-   */
-  private final Schema schema = schema(
-    schema(
-      deployedViewsTable(),
-      upgradeAuditTable(),
-
-      table("BasicTable")
-        .columns(
-          column("stringCol", DataType.STRING, 20).primaryKey(),
-          column("nullableStringCol", DataType.STRING, 10).nullable(),
-          column("decimalTenZeroCol", DataType.DECIMAL, 10),
-          column("decimalNineFiveCol", DataType.DECIMAL, 9, 5),
-          column("bigIntegerCol", DataType.BIG_INTEGER),
-          column("nullableBigIntegerCol", DataType.BIG_INTEGER).nullable()),
-
-      table("WithDefaultValue")
-        .columns(
-          column("id", DataType.STRING, 3).primaryKey(),
-          column("version", DataType.INTEGER).defaultValue("0")),
-
-      table("CompositeKeyTable")
-        .columns(
-          column("keyCol1", DataType.STRING, 20).primaryKey(),
-          column("keyCol2", DataType.STRING, 20).primaryKey(),
-          column("valCol", DataType.STRING, 20)),
-
-      table("KeylessTable")
-        .columns(
-          column("keyCol1", DataType.STRING, 20),
-          column("keyCol2", DataType.STRING, 20),
-          column("valCol", DataType.STRING, 20)),
-
-      table("BasicTableWithIndex")
-        .columns(
-          column("stringCol", DataType.STRING, 20).primaryKey(),
-          column("nullableStringCol", DataType.STRING, 10).nullable(),
-          column("decimalTenZeroCol", DataType.DECIMAL, 10),
-          column("decimalNineFiveCol", DataType.DECIMAL, 9, 5),
-          column("bigIntegerCol", DataType.BIG_INTEGER),
-          column("nullableBigIntegerCol", DataType.BIG_INTEGER).nullable())
-        .indexes(
-          index("WrongIndexName_1").columns("bigIntegerCol")),
-
-      table("AutoNumTable")
-        .columns(
-          column("autonum", DataType.BIG_INTEGER).primaryKey().autoNumbered(123),
-          column("keyCol1", DataType.STRING, 20),
-          column("keyCol2", DataType.STRING, 20),
-          column("valCol", DataType.STRING, 20)),
-
-      table("IdTable")
-        .columns(
-          idColumn(),
-          column("someValue", DataType.STRING, 20))
-    ),
-    schema(
-      view("view4", select(field("valCol"), field("keyCol1")).from("view2"), "view3"),
-      view("view1", select(field("valCol"), field("keyCol1")).from("BasicTable").crossJoin(tableRef("KeylessTable"))),
-      view("view3", select(field("valCol"), field("keyCol1")).from("view2"), "view2"),
-      view("view2", select(field("valCol"), field("keyCol1")).from("view1"), "view1"),
-      view("viewId", select(field("id"), field("someValue")).from("IdTable"))
-    )
-  );
-
-
-  /**
-   * The test dataset
-   */
-  private final DataSetProducer dataSet = dataSetProducer(schema)
-    .table(deployedViewsTable().getName())
-    .table(upgradeAuditTable().getName())
-    .table("BasicTable",
-      record()
-        .setString("stringCol", "hello world AA")
-        .setString("nullableStringCol", "not null")
-        .setBigDecimal("decimalTenZeroCol", new BigDecimal("9817236"))
-        .setBigDecimal("decimalNineFiveCol", new BigDecimal("278.231"))
-        .setLong("bigIntegerCol", 1234567890123456L)
-        .setLong("nullableBigIntegerCol", 56732L),
-      record()
-        .setString("stringCol", "hello world BB")
-        .setString("nullableStringCol", "sd")
-        .setBigDecimal("decimalTenZeroCol", new BigDecimal("32"))
-        .setBigDecimal("decimalNineFiveCol", new BigDecimal("378.231"))
-        .setLong("bigIntegerCol", 98237L)
-        .setLong("nullableBigIntegerCol", 892375L)
-    )
-    .table("WithDefaultValue",
-      record()
-        .setString("id", "1")
-        .setInteger("version", 6),
-      record()
-        .setString("id", "2")
-        .setInteger("version", 6)
-    )
-    .table("CompositeKeyTable",
-      record()
-        .setString("keyCol1", "1")
-        .setString("keyCol2", "2")
-        .setString("valCol",  "x"),
-      record()
-        .setString("keyCol1", "2")
-        .setString("keyCol2", "3")
-        .setString("valCol",  "y")
-    )
-    .table("KeylessTable",
-      record()
-        .setString("keyCol1", "1")
-        .setString("keyCol2", "2")
-        .setString("valCol",  "x"),
-      record()
-        .setString("keyCol1", "2")
-        .setString("keyCol2", "3")
-        .setString("valCol",  "y")
-    )
-    .table("BasicTableWithIndex",
-      record()
-        .setString("stringCol", "hello world AA")
-        .setString("nullableStringCol", "not null")
-        .setBigDecimal("decimalTenZeroCol", new BigDecimal("9817236"))
-        .setBigDecimal("decimalNineFiveCol", new BigDecimal("278.231"))
-        .setLong("bigIntegerCol", 1234567890123456L)
-        .setLong("nullableBigIntegerCol", 56732L),
-      record()
-        .setString("stringCol", "hello world BB")
-        .setString("nullableStringCol", "sd")
-        .setBigDecimal("decimalTenZeroCol", new BigDecimal("32"))
-        .setBigDecimal("decimalNineFiveCol", new BigDecimal("378.231"))
-        .setLong("bigIntegerCol", 98237L)
-        .setLong("nullableBigIntegerCol", 892375L)
-    )
-    .table("AutoNumTable")
-    .table("IdTable");
-
-
-  /**
-   * Setup the schema for the tests.
-   */
-  @Before
-  public void before() {
-    Locale.setDefault(new Locale("en", "GB"));
-    schemaManager.get().dropAllViews();
-    schemaManager.get().dropAllTables();
-    schemaManager.get().mutateToSupportSchema(schema, TruncationBehavior.ALWAYS);
-    new DataSetConnector(dataSet, databaseDataSetConsumer.get()).connect();
-  }
-
-
-  /**
-   * Invalidate the schema manager cache.
-   */
-  @After
-  public void after() {
-    schemaManager.get().invalidateCache();
-  }
-
-
-  /**
-   * Test that dropping a column with a default works, SQL Server is odd here.
-   *
-   * @throws SQLException if something goes wrong.
-   */
-  @Test
-  public void testRemoveColumnWithDefault() throws SQLException {
-    Schema expectedSchema = replaceTablesInSchema(
-      table("WithDefaultValue")
-      .columns(
-        column("id", DataType.STRING, 3).primaryKey()
-      )
-    );
-
-    verifyUpgrade(expectedSchema, RemoveColumnWithDefault.class);
-  }
-
-
-  /**
-   * Test that renaming a table works
-   */
-  @Test
-  public void testRenameTable() {
-
-    Table newTable = table("BasicTableRenamed")
-    .columns(
-      column("stringCol", DataType.STRING, 20).primaryKey(),
-      column("nullableStringCol", DataType.STRING, 10).nullable(),
-      column("decimalTenZeroCol", DataType.DECIMAL, 10),
-      column("decimalNineFiveCol", DataType.DECIMAL, 9, 5),
-      column("bigIntegerCol", DataType.BIG_INTEGER),
-      column("nullableBigIntegerCol", DataType.BIG_INTEGER).nullable()
-    );
-
-    Map<String, Table> newTables = Maps.newHashMap();
-
-    for (Table table : schema.tables()) {
-      newTables.put(table.getName(), table);
-    }
-
-    newTables.remove("BasicTable");
-    newTables.put("BasicTableRenamed", newTable);
-
-    verifyUpgrade(schema(newTables.values()), RenameTable.class);
-  }
-
-
-  /**
-   * Test that renaming a table works
-   */
-  @Test
-  public void testRenameTableWithNoPrimaryKey() {
-
-    Table newTable = table("RenamedKeylessTable")
-    .columns(
-      column("keyCol1", DataType.STRING, 20),
-      column("keyCol2", DataType.STRING, 20),
-      column("valCol", DataType.STRING, 20)
-    );
-
-    Map<String, Table> newTables = Maps.newHashMap();
-
-    for (Table table : schema.tables()) {
-      newTables.put(table.getName(), table);
-    }
-
-    newTables.remove("KeylessTable");
-    newTables.put("RenamedKeylessTable", newTable);
-
-    verifyUpgrade(schema(newTables.values()), RenameKeylessTable.class);
-  }
-
-
-
-  /**
-   * Test that changing primary key columns works
-   */
-  @Test
-  public void testChangePrimaryKeyColumns() {
-
-    Table newTable = table("BasicTable")
-    .columns(
-      column("stringCol", DataType.STRING, 20),
-      column("nullableStringCol", DataType.STRING, 10).nullable(),
-      column("decimalTenZeroCol", DataType.DECIMAL, 10).primaryKey(),
-      column("decimalNineFiveCol", DataType.DECIMAL, 9, 5),
-      column("bigIntegerCol", DataType.BIG_INTEGER).primaryKey(),
-      column("nullableBigIntegerCol", DataType.BIG_INTEGER).nullable()
-    );
-
-    Schema expected = replaceTablesInSchema(newTable);
-
-    verifyUpgrade(expected, ChangePrimaryKeyColumns.class);
-  }
-
-  /**
-   * Test that changing primary key column ordering works.
-   */
-  @Test
-  public void testChangePrimaryKeyColumnOrder() {
-
-    TableBuilder newTable = table("CompositeKeyTable")
-    .columns(
-      column("keyCol2", DataType.STRING, 20).primaryKey(),
-      column("keyCol1", DataType.STRING, 20).primaryKey(), // swapped order from the initial schema
-      column("valCol", DataType.STRING, 20)
-    );
-
-    Schema expected = replaceTablesInSchema(newTable);
-
-    verifyUpgrade(expected, ChangePrimaryKeyColumnOrder.class);
-  }
-
-
-  /**
-   * Test that removing the existing primary key columns works
-   */
-  @Test
-  public void testRemovePrimaryKeyColumns() {
-
-    Table tableWithNoPrimaryKey = table("BasicTable")
-    .columns(
-      column("stringCol", DataType.STRING, 20),
-      column("nullableStringCol", DataType.STRING, 10).nullable(),
-      column("decimalTenZeroCol", DataType.DECIMAL, 10),
-      column("decimalNineFiveCol", DataType.DECIMAL, 9, 5),
-      column("bigIntegerCol", DataType.BIG_INTEGER),
-      column("nullableBigIntegerCol", DataType.BIG_INTEGER).nullable()
-    );
-
-    Schema removed = replaceTablesInSchema(tableWithNoPrimaryKey);
-
-    verifyUpgrade(removed, RemovePrimaryKeyColumns.class);
-  }
-
-
-  /**
-   * Test that adding primary key columns to a table with no primary key columns work
-   */
-  @Test
-  public void testAddPrimaryKeyColumns() {
-    Table tableWithNewPrimaryKey = table("KeylessTable")
-      .columns(
-        column("keyCol1", DataType.STRING, 20).primaryKey(),
-        column("keyCol2", DataType.STRING, 20).primaryKey(),
-        column("valCol", DataType.STRING, 20)
-      );
-
-    Schema reAdded = replaceTablesInSchema(tableWithNewPrimaryKey);
-
-    verifyUpgrade(reAdded, AddPrimaryKeyColumns.class);
-  }
-
-
-  /**
-   * Test that removing a column from a composite primary key works.
-   *
-   * @throws SQLException if something goes wrong.
-   */
-  @Test
-  public void testRemoveColumnFromCompositePrimaryKey() throws SQLException {
-
-    Schema expectedSchema = replaceTablesInSchema(
-      table("CompositeKeyTable")
-      .columns(
-        column("keyCol1", DataType.STRING, 20).primaryKey(),
-        column("keyCol2", DataType.STRING, 20),
-        column("valCol", DataType.STRING, 20)
-      )
-    );
-
-    verifyUpgrade(expectedSchema, RemoveColumnFromCompositePrimaryKey.class);
-  }
-
-
-  /**
-   * Test that replacing a primary key with another works.
-   *
-   * @throws SQLException if something goes wrong.
-   */
-  @Test
-  public void testReplacePrimaryKey() throws SQLException {
-
-    Schema expectedSchema = replaceTablesInSchema(
-      table("BasicTable")
-      .columns(
-        column("decimalTenZeroCol", DataType.DECIMAL, 10).primaryKey(),
-        column("nullableStringCol", DataType.STRING, 10).nullable(),
-        column("decimalNineFiveCol", DataType.DECIMAL, 9, 5),
-        column("bigIntegerCol", DataType.BIG_INTEGER),
-        column("nullableBigIntegerCol", DataType.BIG_INTEGER).nullable()
-      )
-    );
-
-    verifyUpgrade(expectedSchema, ReplacePrimaryKey.class);
-  }
-
-
-  /**
-   * Test removing a simple column
-   */
-  @Test
-  public void testRemoveSimpleColumn() {
-
-    Schema expectedSchema = replaceTablesInSchema(
-      table("BasicTable")
-      .columns(
-        column("stringCol", DataType.STRING, 20).primaryKey(),
-        column("nullableStringCol", DataType.STRING, 10).nullable(),
-        column("decimalNineFiveCol", DataType.DECIMAL, 9, 5),
-        column("bigIntegerCol", DataType.BIG_INTEGER),
-        column("nullableBigIntegerCol", DataType.BIG_INTEGER).nullable()
-      )
-    );
-
-    verifyUpgrade(expectedSchema, RemoveSimpleColumn.class);
-  }
-
-
-  /**
-   * Test adding and removing the same table repeatedly
-   */
-  @Test
-  public void testRepeatedAdditionOfTable() {
-    Table anotherTableDifferentCase = table("AnotherTable").columns(
-      column("somekey", DataType.DECIMAL, 10).primaryKey()
-    );
-
-    Schema expectedSchema = replaceTablesInSchema(anotherTableDifferentCase);
-
-    verifyUpgrade(expectedSchema, RepeatedAdditionOfTable.class);
-    verifyUpgrade(expectedSchema, RepeatedAdditionOfTable.class);
-  }
-
-
-  /**
-   * Test:
-   *   1. Rename BasicTable to BasicTableRenamed
-   *   2. Add BasicTable
-   *
-   * This tests that everything from BasicTable has been correctly renamed.
-   */
-  @Test
-  public void testRenameFollowedByAdditionUsingOldName() {
-    Table newTable = table("BasicTableRenamed").columns(
-      column("stringCol", DataType.STRING, 20).primaryKey(),
-      column("nullableStringCol", DataType.STRING, 10).nullable(),
-      column("decimalTenZeroCol", DataType.DECIMAL, 10),
-      column("decimalNineFiveCol", DataType.DECIMAL, 9, 5),
-      column("bigIntegerCol", DataType.BIG_INTEGER),
-      column("nullableBigIntegerCol", DataType.BIG_INTEGER).nullable()
-    );
-
-    List<Table> tables = Lists.newArrayList(schema.tables());
-    tables.add(newTable);
-
-    verifyUpgrade(schema(tables), ImmutableList.<Class<? extends UpgradeStep>>of(RenameTable.class, AddBasicTable.class));
-  }
-
-
-  /**
-   * Tests changing the primary key of a table and changing the column type of the new primary
-   * key column in one step.
-   */
-  @Test
-  public void testChangeColumnDataTypeAndChangeToPrimaryKey() {
-    Table tableWithExtraBigIntegerColumn = table("BasicTable")
-    .columns(
-      column("nullableStringCol", DataType.STRING, 10).nullable(),
-      column("decimalTenZeroCol", DataType.BIG_INTEGER).primaryKey(),
-      column("decimalNineFiveCol", DataType.DECIMAL, 9, 5),
-      column("bigIntegerCol", DataType.BIG_INTEGER),
-      column("nullableBigIntegerCol", DataType.BIG_INTEGER).nullable()
-    );
-
-    Schema expected = replaceTablesInSchema(tableWithExtraBigIntegerColumn);
-
-    verifyUpgrade(expected, ChangeColumnDataType.class);
-  }
-
-
-  /**
-   * Tests changing a column's size and the case (from decimalNineFiveCol to decimalninefivecol).
-   */
-  @Test
-  public void testChangeColumnTypeAndCase() {
-    Table tableWithUpdatedDecimalNineFiveCol = table("BasicTable")
-        .columns(
-          column("stringCol", DataType.STRING, 20).primaryKey(),
-          column("nullableStringCol", DataType.STRING, 10).nullable(),
-          column("decimalTenZeroCol", DataType.DECIMAL, 10),
-          column("decimalninefivecol", DataType.DECIMAL, 10, 6), // Column being changed
-          column("bigIntegerCol", DataType.BIG_INTEGER),
-          column("nullableBigIntegerCol", DataType.BIG_INTEGER).nullable()
-      );
-
-    Schema expected = replaceTablesInSchema(tableWithUpdatedDecimalNineFiveCol);
-
-    verifyUpgrade(expected, ChangeColumnLengthAndCase.class);
-  }
-
-
-  /**
-   * Tests dropping the primary key of a table.
-   */
-  @Test
-  public void testDropPrimaryKey() {
-    Table tableWithExtraBigIntegerColumn = table("WithDefaultValue")
-        .columns(column("version", DataType.INTEGER).defaultValue("0"));
-
-    Schema expected = replaceTablesInSchema(tableWithExtraBigIntegerColumn);
-
-    verifyUpgrade(expected, DropPrimaryKey.class);
-  }
-
-
-  /**
-   * Tests reducing the width of a column
-   */
-  @Test
-  public void testReduceStringColumnWidth() {
-    Table tableWithReducedWidth = table("BasicTable")
-      .columns(
-        column("stringCol", DataType.STRING, 20).primaryKey(),
-        column("nullableStringCol", DataType.STRING, 8).nullable(),  // <-- this is the one we are changing
-        column("decimalTenZeroCol", DataType.DECIMAL, 10),
-        column("decimalNineFiveCol", DataType.DECIMAL, 9, 5),
-        column("bigIntegerCol", DataType.BIG_INTEGER),
-        column("nullableBigIntegerCol", DataType.BIG_INTEGER).nullable()
-      );
-    Schema expected = replaceTablesInSchema(tableWithReducedWidth);
-
-    verifyUpgrade(expected, ReduceStringColumnWidth.class);
-  }
-
-
-  /**
-   * Tests renaming an index.
-   */
-  @Test
-  public void testRenameIndex() {
-    Table tableWithIndex = table("BasicTableWithIndex")
-      .columns(
-          column("stringCol", DataType.STRING, 20).primaryKey(),
-          column("nullableStringCol", DataType.STRING, 10).nullable(),
-          column("decimalTenZeroCol", DataType.DECIMAL, 10),
-          column("decimalNineFiveCol", DataType.DECIMAL, 9, 5),
-          column("bigIntegerCol", DataType.BIG_INTEGER),
-          column("nullableBigIntegerCol", DataType.BIG_INTEGER).nullable()
-      ).indexes(
-        index("BasicTableWithIndex_1").columns("bigIntegerCol")
-      );
-
-    Schema expected = replaceTablesInSchema(tableWithIndex);
-
-    verifyUpgrade(expected, RenameIndex.class);
-  }
-
-
-  /**
-   * Tests removing autoNumber from a column
-   */
-  @Test
-  public void testRemoveAutoNumbered() {
-    Table newTable = table("AutoNumTable")
-      .columns(
-        column("autonum", DataType.BIG_INTEGER).primaryKey(),
-        column("keyCol1", DataType.STRING, 20),
-        column("keyCol2", DataType.STRING, 20),
-        column("valCol", DataType.STRING, 20)
-      );
-
-    Map<String, Table> newTables = Maps.newHashMap();
-
-    for (Table table : schema.tables()) {
-      newTables.put(table.getName(), table);
-    }
-
-    newTables.remove("AutoNumTable");
-    newTables.put("AutoNumTable", newTable);
-
-    verifyUpgrade(schema(newTables.values()), RemoveAutoNumbered.class);
-  }
-
-
-  /**
-   * Tests inserting data into a column with an autonumber property
-   * works correctly
-   *
-   * @throws SQLException
-   */
-  @Test
-  public void testAddDataToAutonumberedColumn() throws SQLException {
-    verifyUpgrade(schema, AddDataToAutonumberedColumn.class);
-
-    // Check the autonumbering works correctly
-    SqlScriptExecutor executor = sqlScriptExecutorProvider.get(new LoggingSqlScriptVisitor());
-    SelectStatement select = select(field("autonum")).from(tableRef("AutoNumTable"));
-    Connection connection = dataSource.getConnection();
-    try {
-      String sql = connectionResources.sqlDialect().convertStatementToSQL(select);
-
-       Integer numberOfRecords = executor.executeQuery(sql, connection, new ResultSetProcessor<Integer>() {
-        @Override
-        public Integer process(ResultSet resultSet) throws SQLException {
-          int last = 122;
-          while (resultSet.next()) {
-            assertTrue("Autonumbering not correct", ++last == resultSet.getInt("autonum"));
-          }
-          return last-122;
-        }
-      });
-      assertEquals("Should be exactly three records", 3, numberOfRecords.intValue());
-    } finally {
-      connection.close();
-    }
-  }
-
-
-  /**
-   * Tests inserting data into a idColoumn works correctly
-   *
-   * @throws SQLException
-   */
-  @Test
-  public void testAddDataToIdColumn() throws SQLException {
-    verifyUpgrade(schema, AddDataToIdColumn.class);
-
-    // Check the autonumbering works correctly
-    SqlScriptExecutor executor = sqlScriptExecutorProvider.get(new LoggingSqlScriptVisitor());
-    SelectStatement select = select(field("id")).from(tableRef("IdTable"));
-    Connection connection = dataSource.getConnection();
-    try {
-      String sql = connectionResources.sqlDialect().convertStatementToSQL(select);
-
-      Integer numberOfRecords = executor.executeQuery(sql, connection, new ResultSetProcessor<Integer>() {
-        @Override
-        public Integer process(ResultSet resultSet) throws SQLException {
-          int last = 0;
-          while (resultSet.next()) {
-            assertTrue("Id numbering not correct", ++last == resultSet.getInt("id"));
-          }
-          return last;
-        }
-      });
-      assertEquals("Should be exactly three records", 3, numberOfRecords.intValue());
-    } finally {
-      connection.close();
-    }
-  }
-
-  /**
-   * Tests correcting primary key in the case it is required.
-   *
-   * @throws SQLException
-   */
-  @Test
-  public void testCorrectPrimaryKeyOrderWhenRequired() throws SQLException {
-    Table tableWithIndex = table("CompositeKeyTable")
-        .columns(
-                 column("keyCol2", DataType.STRING, 20).primaryKey(),
-                 column("keyCol1", DataType.STRING, 20).primaryKey(),
-                 column("valCol", DataType.STRING, 20)
-             );
-    Schema expected = replaceTablesInSchema(tableWithIndex);
-
-    verifyUpgrade(expected, CorrectPrimaryKeyOrder.class);
-  }
-
-
-  /**
-   * Tests correcting primary key in the case it is required.
-   *
-   * @throws SQLException
-   */
-  @Test
-  public void testCorrectPrimaryKeyOrderWhenNotRequired() throws SQLException {
-    verifyUpgrade(schema, CorrectPrimaryKeyOrderNoOp.class);
-  }
-
-
-  /**
-   * Tests that it is possible to create and populate a table with a single
-   * statement (CTAS - Create Table As Select).
-   */
-  @Test
-  public void testCreateTableAsSelect() {
-    List<Table> tables = Lists.newArrayList(schema.tables());
-    tables.add(CreateTableAsSelect.tableToAdd());
-
-    verifyUpgrade(schema(tables), CreateTableAsSelect.class);
-
-    DataSetProducer expectedRecords = dataSetProducer(schema(tables))
-        .table("TableAsSelect",
-          record()
-          .setString("stringCol", "hello world AA")
-          .setString("stringColNullable", "hello world AA")
-          .setBigDecimal("decimalTenZeroCol", new BigDecimal("9817236"))
-          .setBigDecimal("nullableBigIntegerCol", new BigDecimal("56732")),
-        record()
-          .setString("stringCol", "hello world BB")
-          .setString("stringColNullable", "hello world BB")
-          .setBigDecimal("decimalTenZeroCol", new BigDecimal("32"))
-          .setBigDecimal("nullableBigIntegerCol", new BigDecimal("892375"))
-        );
-
-    compareTableRecords("TableAsSelect", expectedRecords.records("TableAsSelect"));
-  }
-
-
-  /**
-   * Tests adding non-nullable column to the table.
-   * Verifies that default value is dropped after column is added.
-   */
-  @Test
-  public void testAddColumnWithImplicitDropDefault() throws SQLException {
-    doAddColumn(AddColumn.class);
-  }
-
-
-  /**
-   * Tests adding non-nullable column to the table.
-   * Verifies that default value is dropped after column is added.
-   */
-  @Test
-  public void testAddColumnWithExplicitDropDefault() throws SQLException {
-    doAddColumn(AddColumnDropDefaultValue.class);
-  }
-
-
-  private void doAddColumn(Class<? extends UpgradeStep> upgradeStep) throws SQLException {
-    Schema expected = replaceTablesInSchema(
-      table("WithDefaultValue")
-        .columns(
-          column("id", DataType.STRING, 3).primaryKey(),
-          column("version", DataType.INTEGER).defaultValue("0"),
-          column("anotherValue", DataType.STRING, 10)
-        )
-      );
-
-    verifyUpgrade(expected, upgradeStep);
-
-    DataSetProducer expectedRecords = dataSetProducer(schema(expected.getTable("WithDefaultValue")))
-        .table("WithDefaultValue",
-          record()
-            .setString("id", "1")
-            .setInteger("version", 6)
-            .setString("anotherValue", "OLD"),
-          record()
-            .setString("id", "2")
-            .setInteger("version", 6)
-            .setString("anotherValue", "OLD")
-        );
-
-    compareTableRecords("WithDefaultValue", expectedRecords.records("WithDefaultValue"));
-
-    // --
-    // ensure the default value has been dropped
-
-    DatabaseDataSetProducer producer = databaseDataSetProducer.get();
-    producer.open();
-    try {
-      Column column = producer.getSchema().getTable("WithDefaultValue").columns().stream()
-        .filter(c -> c.getName().equalsIgnoreCase("anotherValue"))
-        .findAny()
-        .get();
-
-      assertTrue(StringUtils.isBlank(column.getDefaultValue()));
-    }
-    finally {
-      producer.close();
-    }
-
-    //
-    // try to insert some values into the table
-
-    SqlScriptExecutor executor = sqlScriptExecutorProvider.get(new LoggingSqlScriptVisitor());
-
-    try (Connection connection = dataSource.getConnection()) {
-      InsertStatement insertStatement = insert()
-          .into(tableRef("WithDefaultValue"))
-          .fields(field("id"), field("anotherValue"))
-          .from(select(
-            literal(7).as("id"),
-            literal("NEW").as("anotherValue") // can insert NEW
-          ));
-
-      executor.execute(connectionResources.sqlDialect().convertStatementToSQL(insertStatement), connection);
-    }
-
-    try (Connection connection = dataSource.getConnection()) {
-      InsertStatement insertStatement = insert()
-          .into(tableRef("WithDefaultValue"))
-          .fields(field("id"))
-          .from(select(
-            literal(8).as("id")
-          ));
-
-      executor.execute(connectionResources.sqlDialect().convertStatementToSQL(insertStatement), connection);
-
-      fail("Should not be able to insert the NULL");
-    }
-    catch (RuntimeSqlException e) {
-      // crude attempt to ensure the failure was due to the NULL into non-NULL column
-      String message = e.getCause().getMessage().trim();
-      assertTrue(
-        "Exception message: [" + message + "]",
-        message.matches(
-          "(?is)(" + "NULL not allowed for column \"ANOTHERVALUE\"" + ".*)" // H2
-            + "|(" + "Field 'anotherValue' doesn't have a default value" + ".*)" // MySQL
-            + "|(" + "ORA-01400: cannot insert NULL into \\(.*ANOTHERVALUE.*\\)" + ".*)" // Oracle
-            + "|(" + "ERROR: null value in column \"anothervalue\" violates not-null constraint" + ".*)" // PgSQL
-        ));
-    }
-  }
-
-
-  /**
-   * Tests adding non-nullable column to the table,
-   * and leaving a default value behind.
-   */
-  @Test
-  public void testAddColumnWithoutDropDefaultAsIfDropWasForgotten() throws SQLException {
-    Schema expected = replaceTablesInSchema(
-      table("WithDefaultValue")
-        .columns(
-          column("id", DataType.STRING, 3).primaryKey(),
-          column("version", DataType.INTEGER).defaultValue("0"),
-          column("anotherValue", DataType.STRING, 10)
-        )
-      );
-
-    try {
-      verifyUpgrade(expected, AddColumnWithoutDropDefaultValue.class);
-
-      fail ("Should not upgrade because of forgotten DEFAULT value");
-    }
-    catch (NoUpgradePathExistsException e) { /* happy path */ }
-  }
-
-
-  /**
-   * Tests adding non-nullable column to the table,
-   * and leaving a default value behind.
-   */
-  @Test
-  public void testAddColumnWithoutDropDefaultAsIfNoDropWasIntended() throws SQLException {
-    Schema expected = replaceTablesInSchema(
-      table("WithDefaultValue")
-        .columns(
-          column("id", DataType.STRING, 3).primaryKey(),
-          column("version", DataType.INTEGER).defaultValue("0"),
-          column("anotherValue", DataType.STRING, 10).defaultValue("OLD")
-        )
-      );
-
-    try {
-      verifyUpgrade(expected, AddColumnWithoutDropDefaultValue.class);
-
-      fail ("Should not upgrade because of forgotten DEFAULT value");
-    }
-    catch (java.lang.AssertionError e) {
-      assertThat(e.getMessage(), equalToIgnoringCase("[Column [anotherValue] on table [WithDefaultValue] default value does not match: [OLD] in expected, [] in actual]"));
-    }
-  }
-
-
-  /**
-   * Tests adding non-nullable column to the table,
-   * and leaving a default value behind.
-   */
-  @Test
-  public void testDropDefaultValue() throws SQLException {
-    Schema expected = replaceTablesInSchema(
-      table("CompositeKeyTable")
-        .columns(
-          column("keyCol1", DataType.STRING, 20).primaryKey(),
-          column("keyCol2", DataType.STRING, 20).primaryKey(),
-          column("valCol", DataType.STRING, 20))
-      );
-
-    verifyUpgrade(expected, DropLurkingDefaultValue.class);
-  }
-
-
-  /**
-   * Test that renaming a table works
-   */
-  @Test
-  public void testReplaceTableWithView() {
-
-    Table originalTable = schema.getTable("BasicTable");
-
-    Table newTable = table("BasicTableTmp")
-      .columns(originalTable.columns().toArray(new Column[0]));
-
-    View newView = view("BasicTable", select(literal(1).as("one")).from("BasicTableTmp"), "viewId"); // add dependency to entangle the new view with the old views, to engage in topology sorting
-
-    FluentIterable<Table> newSchemaTables = FluentIterable.from(schema.tables())
-      .filter(compose(not(equalTo("BasicTable")), Table::getName))
-      .append(newTable);
-
-    List<View> newSchemaViews = FluentIterable.from(schema.views())
-      .filter(v -> !v.getName().equalsIgnoreCase("view1")) // re-add view1 now dependent on BasicTable view
-      .append(view("view1", select(field("valCol"), field("keyCol1")).from("BasicTable").crossJoin(tableRef("KeylessTable")), "BasicTable"))
-      .append(newView) // and add the new BasicTable view
-      .toList();
-
-    Schema expectedSchema = schema(schema(newSchemaTables), schema(newSchemaViews));
-
-    verifyUpgrade(expectedSchema, ReplaceTableWithView.class);
-  }
-
-
-  /**
-   * Helper to manipulate the test schema - replaces the tables in it with the ones provided. (By name)
-   *
-   * @param replacementTables The tables to use as replacements.
-   * @return The modified schema.
-   */
-  private final Schema replaceTablesInSchema(Table... replacementTables) {
-    Map<String, Table> newTables = Maps.newHashMap();
-
-    for (Table table : schema.tables()) {
-      newTables.put(table.getName(), table);
-    }
-    for (Table table : replacementTables) {
-      newTables.put(table.getName(), table);
-    }
-
-    return schema(schema(newTables.values()), schema(schema.views()));
-  }
-
-
-  /**
-   * Verify that the upgrade step supplied, results in the test schema being correctly upgraded to the expected schema.
-   *
-   * @param expectedSchema
-   * @param upgradeStep The upgrade step to test
-   */
-  private void verifyUpgrade(Schema expectedSchema, Class<? extends UpgradeStep> upgradeStep) {
-    verifyUpgrade(expectedSchema, singletonList(upgradeStep));
-  }
-
-
-  /**
-   * Verify that the upgrade step supplied, results in the test schema being correctly upgraded to the expected schema.
-   *
-   * @param expectedSchema
-   * @param upgradeSteps The upgrade steps to test
-   */
-  private void verifyUpgrade(Schema expectedSchema, List<Class<? extends UpgradeStep>> upgradeSteps) {
-    Upgrade.performUpgrade(expectedSchema, upgradeSteps, connectionResources);
-    compareSchema(expectedSchema);
-  }
-
-
-  private void compareSchema(Schema expectedSchema) {
-
-    DatabaseDataSetProducer producer = databaseDataSetProducer.get();
-    producer.open();
-    try {
-      Schema actualSchema = producer.getSchema();
-
-      CollectingDifferenceWriter differences = new CollectingDifferenceWriter();
-      SchemaHomology schemaHomology = new SchemaHomology(differences, "expected", "actual");
-
-      boolean schemasMatch = schemaHomology.schemasMatch(expectedSchema, actualSchema, Collections.emptySet());
-
-      assertTrue(differences.differences().toString(), schemasMatch);
-
-      assertEquals(
-        expectedSchema.views().stream().map(View::getName).map(String::toLowerCase).collect(toSet()),
-        actualSchema.views().stream().map(View::getName).map(String::toLowerCase).collect(toSet()));
-
-    } finally {
-      producer.close();
-    }
-  }
-
-
-  private void compareTableRecords(String tableName, Iterable<Record> expectedRecords) {
-
-    DatabaseDataSetProducer producer = databaseDataSetProducer.get();
-    producer.open();
-    try {
-      Schema actualSchema = producer.getSchema();
-      Iterable<Record> actualRecords = producer.records(tableName);
-
-      TableDataHomology tableDataHomology = new TableDataHomology();
-
-      tableDataHomology.compareTable(copy(actualSchema.getTable(tableName)), actualRecords, expectedRecords);
-
-      if (!tableDataHomology.getDifferences().isEmpty()) {
-        fail("Table differences: " + tableDataHomology.getDifferences());
-      }
-    } finally {
-      producer.close();
-    }
-  }
-}
+/* Copyright 2017 Alfa Financial Software
+ *
+ * Licensed under the Apache License, Version 2.0 (the "License");
+ * you may not use this file except in compliance with the License.
+ * You may obtain a copy of the License at
+ *
+ *    http://www.apache.org/licenses/LICENSE-2.0
+ *
+ * Unless required by applicable law or agreed to in writing, software
+ * distributed under the License is distributed on an "AS IS" BASIS,
+ * WITHOUT WARRANTIES OR CONDITIONS OF ANY KIND, either express or implied.
+ * See the License for the specific language governing permissions and
+ * limitations under the License.
+ */
+
+package org.alfasoftware.morf.integration;
+
+import com.google.common.collect.FluentIterable;
+import com.google.common.collect.ImmutableList;
+import com.google.common.collect.Lists;
+import com.google.common.collect.Maps;
+import com.google.inject.Inject;
+import com.google.inject.Provider;
+import net.jcip.annotations.NotThreadSafe;
+import org.alfasoftware.morf.dataset.DataSetConnector;
+import org.alfasoftware.morf.dataset.DataSetProducer;
+import org.alfasoftware.morf.dataset.Record;
+import org.alfasoftware.morf.dataset.TableDataHomology;
+import org.alfasoftware.morf.guicesupport.InjectMembersRule;
+import org.alfasoftware.morf.integration.testdatabaseupgradeintegration.upgrade.v1_0_0.AddBasicTable;
+import org.alfasoftware.morf.integration.testdatabaseupgradeintegration.upgrade.v1_0_0.AddColumn;
+import org.alfasoftware.morf.integration.testdatabaseupgradeintegration.upgrade.v1_0_0.AddColumnDropDefaultValue;
+import org.alfasoftware.morf.integration.testdatabaseupgradeintegration.upgrade.v1_0_0.AddColumnWithoutDropDefaultValue;
+import org.alfasoftware.morf.integration.testdatabaseupgradeintegration.upgrade.v1_0_0.AddDataToAutonumberedColumn;
+import org.alfasoftware.morf.integration.testdatabaseupgradeintegration.upgrade.v1_0_0.AddDataToIdColumn;
+import org.alfasoftware.morf.integration.testdatabaseupgradeintegration.upgrade.v1_0_0.AddPrimaryKeyColumns;
+import org.alfasoftware.morf.integration.testdatabaseupgradeintegration.upgrade.v1_0_0.ChangeColumnDataType;
+import org.alfasoftware.morf.integration.testdatabaseupgradeintegration.upgrade.v1_0_0.ChangeColumnLengthAndCase;
+import org.alfasoftware.morf.integration.testdatabaseupgradeintegration.upgrade.v1_0_0.ChangePrimaryKeyColumnOrder;
+import org.alfasoftware.morf.integration.testdatabaseupgradeintegration.upgrade.v1_0_0.ChangePrimaryKeyColumns;
+import org.alfasoftware.morf.integration.testdatabaseupgradeintegration.upgrade.v1_0_0.CorrectPrimaryKeyOrder;
+import org.alfasoftware.morf.integration.testdatabaseupgradeintegration.upgrade.v1_0_0.CorrectPrimaryKeyOrderNoOp;
+import org.alfasoftware.morf.integration.testdatabaseupgradeintegration.upgrade.v1_0_0.CreateTableAsSelect;
+import org.alfasoftware.morf.integration.testdatabaseupgradeintegration.upgrade.v1_0_0.DropLurkingDefaultValue;
+import org.alfasoftware.morf.integration.testdatabaseupgradeintegration.upgrade.v1_0_0.DropPrimaryKey;
+import org.alfasoftware.morf.integration.testdatabaseupgradeintegration.upgrade.v1_0_0.ReduceStringColumnWidth;
+import org.alfasoftware.morf.integration.testdatabaseupgradeintegration.upgrade.v1_0_0.RemoveAutoNumbered;
+import org.alfasoftware.morf.integration.testdatabaseupgradeintegration.upgrade.v1_0_0.RemoveColumnFromCompositePrimaryKey;
+import org.alfasoftware.morf.integration.testdatabaseupgradeintegration.upgrade.v1_0_0.RemoveColumnWithDefault;
+import org.alfasoftware.morf.integration.testdatabaseupgradeintegration.upgrade.v1_0_0.RemovePrimaryKeyColumns;
+import org.alfasoftware.morf.integration.testdatabaseupgradeintegration.upgrade.v1_0_0.RemoveSimpleColumn;
+import org.alfasoftware.morf.integration.testdatabaseupgradeintegration.upgrade.v1_0_0.RenameIndex;
+import org.alfasoftware.morf.integration.testdatabaseupgradeintegration.upgrade.v1_0_0.RenameKeylessTable;
+import org.alfasoftware.morf.integration.testdatabaseupgradeintegration.upgrade.v1_0_0.RenameTable;
+import org.alfasoftware.morf.integration.testdatabaseupgradeintegration.upgrade.v1_0_0.RepeatedAdditionOfTable;
+import org.alfasoftware.morf.integration.testdatabaseupgradeintegration.upgrade.v1_0_0.ReplacePrimaryKey;
+import org.alfasoftware.morf.integration.testdatabaseupgradeintegration.upgrade.v1_0_0.ReplaceTableWithView;
+import org.alfasoftware.morf.jdbc.AbstractSqlDialectTest;
+import org.alfasoftware.morf.jdbc.ConnectionResources;
+import org.alfasoftware.morf.jdbc.DatabaseDataSetConsumer;
+import org.alfasoftware.morf.jdbc.DatabaseDataSetProducer;
+import org.alfasoftware.morf.jdbc.RuntimeSqlException;
+import org.alfasoftware.morf.jdbc.SqlDialect;
+import org.alfasoftware.morf.jdbc.SqlScriptExecutor;
+import org.alfasoftware.morf.jdbc.SqlScriptExecutor.ResultSetProcessor;
+import org.alfasoftware.morf.jdbc.SqlScriptExecutorProvider;
+import org.alfasoftware.morf.metadata.Column;
+import org.alfasoftware.morf.metadata.DataType;
+import org.alfasoftware.morf.metadata.Schema;
+import org.alfasoftware.morf.metadata.SchemaHomology;
+import org.alfasoftware.morf.metadata.SchemaHomology.CollectingDifferenceWriter;
+import org.alfasoftware.morf.metadata.SchemaUtils.TableBuilder;
+import org.alfasoftware.morf.metadata.Table;
+import org.alfasoftware.morf.metadata.View;
+import org.alfasoftware.morf.sql.InsertStatement;
+import org.alfasoftware.morf.sql.SelectStatement;
+import org.alfasoftware.morf.testing.DatabaseSchemaManager;
+import org.alfasoftware.morf.testing.DatabaseSchemaManager.TruncationBehavior;
+import org.alfasoftware.morf.testing.TestingDataSourceModule;
+import org.alfasoftware.morf.upgrade.LoggingSqlScriptVisitor;
+import org.alfasoftware.morf.upgrade.Upgrade;
+import org.alfasoftware.morf.upgrade.UpgradePathFinder.NoUpgradePathExistsException;
+import org.alfasoftware.morf.upgrade.UpgradeStep;
+import org.apache.commons.lang3.StringUtils;
+import org.junit.After;
+import org.junit.Before;
+import org.junit.Rule;
+import org.junit.Test;
+
+import javax.sql.DataSource;
+import java.math.BigDecimal;
+import java.sql.Connection;
+import java.sql.ResultSet;
+import java.sql.SQLException;
+import java.util.Collections;
+import java.util.List;
+import java.util.Locale;
+import java.util.Map;
+
+import static com.google.common.base.Predicates.compose;
+import static com.google.common.base.Predicates.equalTo;
+import static com.google.common.base.Predicates.not;
+import static java.util.Collections.singletonList;
+import static java.util.stream.Collectors.toSet;
+import static org.alfasoftware.morf.metadata.DataSetUtils.dataSetProducer;
+import static org.alfasoftware.morf.metadata.DataSetUtils.record;
+import static org.alfasoftware.morf.metadata.SchemaUtils.column;
+import static org.alfasoftware.morf.metadata.SchemaUtils.copy;
+import static org.alfasoftware.morf.metadata.SchemaUtils.idColumn;
+import static org.alfasoftware.morf.metadata.SchemaUtils.index;
+import static org.alfasoftware.morf.metadata.SchemaUtils.schema;
+import static org.alfasoftware.morf.metadata.SchemaUtils.table;
+import static org.alfasoftware.morf.metadata.SchemaUtils.view;
+import static org.alfasoftware.morf.sql.SqlUtils.field;
+import static org.alfasoftware.morf.sql.SqlUtils.insert;
+import static org.alfasoftware.morf.sql.SqlUtils.literal;
+import static org.alfasoftware.morf.sql.SqlUtils.select;
+import static org.alfasoftware.morf.sql.SqlUtils.tableRef;
+import static org.alfasoftware.morf.upgrade.db.DatabaseUpgradeTableContribution.deployedViewsTable;
+import static org.alfasoftware.morf.upgrade.db.DatabaseUpgradeTableContribution.upgradeAuditTable;
+import static org.hamcrest.Matchers.equalToIgnoringCase;
+import static org.junit.Assert.assertEquals;
+import static org.junit.Assert.assertThat;
+import static org.junit.Assert.assertTrue;
+import static org.junit.Assert.fail;
+
+/**
+ * Tests that the various SQL statement representations can be converted by the
+ * SQL DSL to generate SQL that is valid for all supported database platforms.
+ * <p>
+ * This test will setup a basic {@link Schema} which can then be used to run
+ * tests against.
+ * </p>
+ * <p>
+ * Note that this test is actually testing the output of the relevant
+ * {@link SqlDialect} is syntactically correct by running the SQL against the
+ * target database platform. Verification of the expected SQL should really be
+ * added to the {@link AbstractSqlDialectTest}.
+ * </p>
+ *
+ * @author Copyright (c) Alfa Financial Software 2012v
+ */
+@NotThreadSafe
+public class TestDatabaseUpgradeIntegration {
+
+  /***/
+  @Rule public InjectMembersRule injectMembersRule = new InjectMembersRule(new TestingDataSourceModule());
+
+  private Locale defaultLocale;
+
+  @Inject
+  private Provider<DatabaseDataSetConsumer> databaseDataSetConsumer;
+
+  @Inject
+  private Provider<DatabaseDataSetProducer> databaseDataSetProducer;
+
+  @Inject
+  private Provider<DatabaseSchemaManager> schemaManager;
+
+  @Inject
+  private ConnectionResources connectionResources;
+
+  @Inject
+  private SqlScriptExecutorProvider sqlScriptExecutorProvider;
+
+  @Inject
+  private DataSource dataSource;
+
+
+  /**
+   * The test schema.
+   */
+  private final Schema schema = schema(
+    schema(
+      deployedViewsTable(),
+      upgradeAuditTable(),
+
+      table("BasicTable")
+        .columns(
+          column("stringCol", DataType.STRING, 20).primaryKey(),
+          column("nullableStringCol", DataType.STRING, 10).nullable(),
+          column("decimalTenZeroCol", DataType.DECIMAL, 10),
+          column("decimalNineFiveCol", DataType.DECIMAL, 9, 5),
+          column("bigIntegerCol", DataType.BIG_INTEGER),
+          column("nullableBigIntegerCol", DataType.BIG_INTEGER).nullable()),
+
+      table("WithDefaultValue")
+        .columns(
+          column("id", DataType.STRING, 3).primaryKey(),
+          column("version", DataType.INTEGER).defaultValue("0")),
+
+      table("CompositeKeyTable")
+        .columns(
+          column("keyCol1", DataType.STRING, 20).primaryKey(),
+          column("keyCol2", DataType.STRING, 20).primaryKey(),
+          column("valCol", DataType.STRING, 20)),
+
+      table("KeylessTable")
+        .columns(
+          column("keyCol1", DataType.STRING, 20),
+          column("keyCol2", DataType.STRING, 20),
+          column("valCol", DataType.STRING, 20)),
+
+      table("BasicTableWithIndex")
+        .columns(
+          column("stringCol", DataType.STRING, 20).primaryKey(),
+          column("nullableStringCol", DataType.STRING, 10).nullable(),
+          column("decimalTenZeroCol", DataType.DECIMAL, 10),
+          column("decimalNineFiveCol", DataType.DECIMAL, 9, 5),
+          column("bigIntegerCol", DataType.BIG_INTEGER),
+          column("nullableBigIntegerCol", DataType.BIG_INTEGER).nullable())
+        .indexes(
+          index("WrongIndexName_1").columns("bigIntegerCol")),
+
+      table("AutoNumTable")
+        .columns(
+          column("autonum", DataType.BIG_INTEGER).primaryKey().autoNumbered(123),
+          column("keyCol1", DataType.STRING, 20),
+          column("keyCol2", DataType.STRING, 20),
+          column("valCol", DataType.STRING, 20)),
+
+      table("IdTable")
+        .columns(
+          idColumn(),
+          column("someValue", DataType.STRING, 20))
+    ),
+    schema(
+      view("view4", select(field("valCol"), field("keyCol1")).from("view2"), "view3"),
+      view("view1", select(field("valCol"), field("keyCol1")).from("BasicTable").crossJoin(tableRef("KeylessTable"))),
+      view("view3", select(field("valCol"), field("keyCol1")).from("view2"), "view2"),
+      view("view2", select(field("valCol"), field("keyCol1")).from("view1"), "view1"),
+      view("viewId", select(field("id"), field("someValue")).from("IdTable"))
+    )
+  );
+
+
+  /**
+   * The test dataset
+   */
+  private final DataSetProducer dataSet = dataSetProducer(schema)
+    .table(deployedViewsTable().getName())
+    .table(upgradeAuditTable().getName())
+    .table("BasicTable",
+      record()
+        .setString("stringCol", "hello world AA")
+        .setString("nullableStringCol", "not null")
+        .setBigDecimal("decimalTenZeroCol", new BigDecimal("9817236"))
+        .setBigDecimal("decimalNineFiveCol", new BigDecimal("278.231"))
+        .setLong("bigIntegerCol", 1234567890123456L)
+        .setLong("nullableBigIntegerCol", 56732L),
+      record()
+        .setString("stringCol", "hello world BB")
+        .setString("nullableStringCol", "sd")
+        .setBigDecimal("decimalTenZeroCol", new BigDecimal("32"))
+        .setBigDecimal("decimalNineFiveCol", new BigDecimal("378.231"))
+        .setLong("bigIntegerCol", 98237L)
+        .setLong("nullableBigIntegerCol", 892375L)
+    )
+    .table("WithDefaultValue",
+      record()
+        .setString("id", "1")
+        .setInteger("version", 6),
+      record()
+        .setString("id", "2")
+        .setInteger("version", 6)
+    )
+    .table("CompositeKeyTable",
+      record()
+        .setString("keyCol1", "1")
+        .setString("keyCol2", "2")
+        .setString("valCol",  "x"),
+      record()
+        .setString("keyCol1", "2")
+        .setString("keyCol2", "3")
+        .setString("valCol",  "y")
+    )
+    .table("KeylessTable",
+      record()
+        .setString("keyCol1", "1")
+        .setString("keyCol2", "2")
+        .setString("valCol",  "x"),
+      record()
+        .setString("keyCol1", "2")
+        .setString("keyCol2", "3")
+        .setString("valCol",  "y")
+    )
+    .table("BasicTableWithIndex",
+      record()
+        .setString("stringCol", "hello world AA")
+        .setString("nullableStringCol", "not null")
+        .setBigDecimal("decimalTenZeroCol", new BigDecimal("9817236"))
+        .setBigDecimal("decimalNineFiveCol", new BigDecimal("278.231"))
+        .setLong("bigIntegerCol", 1234567890123456L)
+        .setLong("nullableBigIntegerCol", 56732L),
+      record()
+        .setString("stringCol", "hello world BB")
+        .setString("nullableStringCol", "sd")
+        .setBigDecimal("decimalTenZeroCol", new BigDecimal("32"))
+        .setBigDecimal("decimalNineFiveCol", new BigDecimal("378.231"))
+        .setLong("bigIntegerCol", 98237L)
+        .setLong("nullableBigIntegerCol", 892375L)
+    )
+    .table("AutoNumTable")
+    .table("IdTable");
+
+
+  /**
+   * Setup the schema for the tests.
+   */
+  @Before
+  public void before() {
+    defaultLocale = Locale.getDefault();
+    Locale.setDefault(new Locale("en", "GB"));
+    schemaManager.get().dropAllViews();
+    schemaManager.get().dropAllTables();
+    schemaManager.get().mutateToSupportSchema(schema, TruncationBehavior.ALWAYS);
+    new DataSetConnector(dataSet, databaseDataSetConsumer.get()).connect();
+  }
+
+
+  /**
+   * Invalidate the schema manager cache.
+   */
+  @After
+  public void after() {
+    schemaManager.get().invalidateCache();
+    if (defaultLocale != null) {
+      Locale.setDefault(defaultLocale);
+    }
+  }
+
+
+  /**
+   * Test that dropping a column with a default works, SQL Server is odd here.
+   *
+   * @throws SQLException if something goes wrong.
+   */
+  @Test
+  public void testRemoveColumnWithDefault() throws SQLException {
+    Schema expectedSchema = replaceTablesInSchema(
+      table("WithDefaultValue")
+      .columns(
+        column("id", DataType.STRING, 3).primaryKey()
+      )
+    );
+
+    verifyUpgrade(expectedSchema, RemoveColumnWithDefault.class);
+  }
+
+
+  /**
+   * Test that renaming a table works
+   */
+  @Test
+  public void testRenameTable() {
+
+    Table newTable = table("BasicTableRenamed")
+    .columns(
+      column("stringCol", DataType.STRING, 20).primaryKey(),
+      column("nullableStringCol", DataType.STRING, 10).nullable(),
+      column("decimalTenZeroCol", DataType.DECIMAL, 10),
+      column("decimalNineFiveCol", DataType.DECIMAL, 9, 5),
+      column("bigIntegerCol", DataType.BIG_INTEGER),
+      column("nullableBigIntegerCol", DataType.BIG_INTEGER).nullable()
+    );
+
+    Map<String, Table> newTables = Maps.newHashMap();
+
+    for (Table table : schema.tables()) {
+      newTables.put(table.getName(), table);
+    }
+
+    newTables.remove("BasicTable");
+    newTables.put("BasicTableRenamed", newTable);
+
+    verifyUpgrade(schema(newTables.values()), RenameTable.class);
+  }
+
+
+  /**
+   * Test that renaming a table works
+   */
+  @Test
+  public void testRenameTableWithNoPrimaryKey() {
+
+    Table newTable = table("RenamedKeylessTable")
+    .columns(
+      column("keyCol1", DataType.STRING, 20),
+      column("keyCol2", DataType.STRING, 20),
+      column("valCol", DataType.STRING, 20)
+    );
+
+    Map<String, Table> newTables = Maps.newHashMap();
+
+    for (Table table : schema.tables()) {
+      newTables.put(table.getName(), table);
+    }
+
+    newTables.remove("KeylessTable");
+    newTables.put("RenamedKeylessTable", newTable);
+
+    verifyUpgrade(schema(newTables.values()), RenameKeylessTable.class);
+  }
+
+
+
+  /**
+   * Test that changing primary key columns works
+   */
+  @Test
+  public void testChangePrimaryKeyColumns() {
+
+    Table newTable = table("BasicTable")
+    .columns(
+      column("stringCol", DataType.STRING, 20),
+      column("nullableStringCol", DataType.STRING, 10).nullable(),
+      column("decimalTenZeroCol", DataType.DECIMAL, 10).primaryKey(),
+      column("decimalNineFiveCol", DataType.DECIMAL, 9, 5),
+      column("bigIntegerCol", DataType.BIG_INTEGER).primaryKey(),
+      column("nullableBigIntegerCol", DataType.BIG_INTEGER).nullable()
+    );
+
+    Schema expected = replaceTablesInSchema(newTable);
+
+    verifyUpgrade(expected, ChangePrimaryKeyColumns.class);
+  }
+
+  /**
+   * Test that changing primary key column ordering works.
+   */
+  @Test
+  public void testChangePrimaryKeyColumnOrder() {
+
+    TableBuilder newTable = table("CompositeKeyTable")
+    .columns(
+      column("keyCol2", DataType.STRING, 20).primaryKey(),
+      column("keyCol1", DataType.STRING, 20).primaryKey(), // swapped order from the initial schema
+      column("valCol", DataType.STRING, 20)
+    );
+
+    Schema expected = replaceTablesInSchema(newTable);
+
+    verifyUpgrade(expected, ChangePrimaryKeyColumnOrder.class);
+  }
+
+
+  /**
+   * Test that removing the existing primary key columns works
+   */
+  @Test
+  public void testRemovePrimaryKeyColumns() {
+
+    Table tableWithNoPrimaryKey = table("BasicTable")
+    .columns(
+      column("stringCol", DataType.STRING, 20),
+      column("nullableStringCol", DataType.STRING, 10).nullable(),
+      column("decimalTenZeroCol", DataType.DECIMAL, 10),
+      column("decimalNineFiveCol", DataType.DECIMAL, 9, 5),
+      column("bigIntegerCol", DataType.BIG_INTEGER),
+      column("nullableBigIntegerCol", DataType.BIG_INTEGER).nullable()
+    );
+
+    Schema removed = replaceTablesInSchema(tableWithNoPrimaryKey);
+
+    verifyUpgrade(removed, RemovePrimaryKeyColumns.class);
+  }
+
+
+  /**
+   * Test that adding primary key columns to a table with no primary key columns work
+   */
+  @Test
+  public void testAddPrimaryKeyColumns() {
+    Table tableWithNewPrimaryKey = table("KeylessTable")
+      .columns(
+        column("keyCol1", DataType.STRING, 20).primaryKey(),
+        column("keyCol2", DataType.STRING, 20).primaryKey(),
+        column("valCol", DataType.STRING, 20)
+      );
+
+    Schema reAdded = replaceTablesInSchema(tableWithNewPrimaryKey);
+
+    verifyUpgrade(reAdded, AddPrimaryKeyColumns.class);
+  }
+
+
+  /**
+   * Test that removing a column from a composite primary key works.
+   *
+   * @throws SQLException if something goes wrong.
+   */
+  @Test
+  public void testRemoveColumnFromCompositePrimaryKey() throws SQLException {
+
+    Schema expectedSchema = replaceTablesInSchema(
+      table("CompositeKeyTable")
+      .columns(
+        column("keyCol1", DataType.STRING, 20).primaryKey(),
+        column("keyCol2", DataType.STRING, 20),
+        column("valCol", DataType.STRING, 20)
+      )
+    );
+
+    verifyUpgrade(expectedSchema, RemoveColumnFromCompositePrimaryKey.class);
+  }
+
+
+  /**
+   * Test that replacing a primary key with another works.
+   *
+   * @throws SQLException if something goes wrong.
+   */
+  @Test
+  public void testReplacePrimaryKey() throws SQLException {
+
+    Schema expectedSchema = replaceTablesInSchema(
+      table("BasicTable")
+      .columns(
+        column("decimalTenZeroCol", DataType.DECIMAL, 10).primaryKey(),
+        column("nullableStringCol", DataType.STRING, 10).nullable(),
+        column("decimalNineFiveCol", DataType.DECIMAL, 9, 5),
+        column("bigIntegerCol", DataType.BIG_INTEGER),
+        column("nullableBigIntegerCol", DataType.BIG_INTEGER).nullable()
+      )
+    );
+
+    verifyUpgrade(expectedSchema, ReplacePrimaryKey.class);
+  }
+
+
+  /**
+   * Test removing a simple column
+   */
+  @Test
+  public void testRemoveSimpleColumn() {
+
+    Schema expectedSchema = replaceTablesInSchema(
+      table("BasicTable")
+      .columns(
+        column("stringCol", DataType.STRING, 20).primaryKey(),
+        column("nullableStringCol", DataType.STRING, 10).nullable(),
+        column("decimalNineFiveCol", DataType.DECIMAL, 9, 5),
+        column("bigIntegerCol", DataType.BIG_INTEGER),
+        column("nullableBigIntegerCol", DataType.BIG_INTEGER).nullable()
+      )
+    );
+
+    verifyUpgrade(expectedSchema, RemoveSimpleColumn.class);
+  }
+
+
+  /**
+   * Test adding and removing the same table repeatedly
+   */
+  @Test
+  public void testRepeatedAdditionOfTable() {
+    Table anotherTableDifferentCase = table("AnotherTable").columns(
+      column("somekey", DataType.DECIMAL, 10).primaryKey()
+    );
+
+    Schema expectedSchema = replaceTablesInSchema(anotherTableDifferentCase);
+
+    verifyUpgrade(expectedSchema, RepeatedAdditionOfTable.class);
+    verifyUpgrade(expectedSchema, RepeatedAdditionOfTable.class);
+  }
+
+
+  /**
+   * Test:
+   *   1. Rename BasicTable to BasicTableRenamed
+   *   2. Add BasicTable
+   *
+   * This tests that everything from BasicTable has been correctly renamed.
+   */
+  @Test
+  public void testRenameFollowedByAdditionUsingOldName() {
+    Table newTable = table("BasicTableRenamed").columns(
+      column("stringCol", DataType.STRING, 20).primaryKey(),
+      column("nullableStringCol", DataType.STRING, 10).nullable(),
+      column("decimalTenZeroCol", DataType.DECIMAL, 10),
+      column("decimalNineFiveCol", DataType.DECIMAL, 9, 5),
+      column("bigIntegerCol", DataType.BIG_INTEGER),
+      column("nullableBigIntegerCol", DataType.BIG_INTEGER).nullable()
+    );
+
+    List<Table> tables = Lists.newArrayList(schema.tables());
+    tables.add(newTable);
+
+    verifyUpgrade(schema(tables), ImmutableList.<Class<? extends UpgradeStep>>of(RenameTable.class, AddBasicTable.class));
+  }
+
+
+  /**
+   * Tests changing the primary key of a table and changing the column type of the new primary
+   * key column in one step.
+   */
+  @Test
+  public void testChangeColumnDataTypeAndChangeToPrimaryKey() {
+    Table tableWithExtraBigIntegerColumn = table("BasicTable")
+    .columns(
+      column("nullableStringCol", DataType.STRING, 10).nullable(),
+      column("decimalTenZeroCol", DataType.BIG_INTEGER).primaryKey(),
+      column("decimalNineFiveCol", DataType.DECIMAL, 9, 5),
+      column("bigIntegerCol", DataType.BIG_INTEGER),
+      column("nullableBigIntegerCol", DataType.BIG_INTEGER).nullable()
+    );
+
+    Schema expected = replaceTablesInSchema(tableWithExtraBigIntegerColumn);
+
+    verifyUpgrade(expected, ChangeColumnDataType.class);
+  }
+
+
+  /**
+   * Tests changing a column's size and the case (from decimalNineFiveCol to decimalninefivecol).
+   */
+  @Test
+  public void testChangeColumnTypeAndCase() {
+    Table tableWithUpdatedDecimalNineFiveCol = table("BasicTable")
+        .columns(
+          column("stringCol", DataType.STRING, 20).primaryKey(),
+          column("nullableStringCol", DataType.STRING, 10).nullable(),
+          column("decimalTenZeroCol", DataType.DECIMAL, 10),
+          column("decimalninefivecol", DataType.DECIMAL, 10, 6), // Column being changed
+          column("bigIntegerCol", DataType.BIG_INTEGER),
+          column("nullableBigIntegerCol", DataType.BIG_INTEGER).nullable()
+      );
+
+    Schema expected = replaceTablesInSchema(tableWithUpdatedDecimalNineFiveCol);
+
+    verifyUpgrade(expected, ChangeColumnLengthAndCase.class);
+  }
+
+
+  /**
+   * Tests dropping the primary key of a table.
+   */
+  @Test
+  public void testDropPrimaryKey() {
+    Table tableWithExtraBigIntegerColumn = table("WithDefaultValue")
+        .columns(column("version", DataType.INTEGER).defaultValue("0"));
+
+    Schema expected = replaceTablesInSchema(tableWithExtraBigIntegerColumn);
+
+    verifyUpgrade(expected, DropPrimaryKey.class);
+  }
+
+
+  /**
+   * Tests reducing the width of a column
+   */
+  @Test
+  public void testReduceStringColumnWidth() {
+    Table tableWithReducedWidth = table("BasicTable")
+      .columns(
+        column("stringCol", DataType.STRING, 20).primaryKey(),
+        column("nullableStringCol", DataType.STRING, 8).nullable(),  // <-- this is the one we are changing
+        column("decimalTenZeroCol", DataType.DECIMAL, 10),
+        column("decimalNineFiveCol", DataType.DECIMAL, 9, 5),
+        column("bigIntegerCol", DataType.BIG_INTEGER),
+        column("nullableBigIntegerCol", DataType.BIG_INTEGER).nullable()
+      );
+    Schema expected = replaceTablesInSchema(tableWithReducedWidth);
+
+    verifyUpgrade(expected, ReduceStringColumnWidth.class);
+  }
+
+
+  /**
+   * Tests renaming an index.
+   */
+  @Test
+  public void testRenameIndex() {
+    Table tableWithIndex = table("BasicTableWithIndex")
+      .columns(
+          column("stringCol", DataType.STRING, 20).primaryKey(),
+          column("nullableStringCol", DataType.STRING, 10).nullable(),
+          column("decimalTenZeroCol", DataType.DECIMAL, 10),
+          column("decimalNineFiveCol", DataType.DECIMAL, 9, 5),
+          column("bigIntegerCol", DataType.BIG_INTEGER),
+          column("nullableBigIntegerCol", DataType.BIG_INTEGER).nullable()
+      ).indexes(
+        index("BasicTableWithIndex_1").columns("bigIntegerCol")
+      );
+
+    Schema expected = replaceTablesInSchema(tableWithIndex);
+
+    verifyUpgrade(expected, RenameIndex.class);
+  }
+
+
+  /**
+   * Tests removing autoNumber from a column
+   */
+  @Test
+  public void testRemoveAutoNumbered() {
+    Table newTable = table("AutoNumTable")
+      .columns(
+        column("autonum", DataType.BIG_INTEGER).primaryKey(),
+        column("keyCol1", DataType.STRING, 20),
+        column("keyCol2", DataType.STRING, 20),
+        column("valCol", DataType.STRING, 20)
+      );
+
+    Map<String, Table> newTables = Maps.newHashMap();
+
+    for (Table table : schema.tables()) {
+      newTables.put(table.getName(), table);
+    }
+
+    newTables.remove("AutoNumTable");
+    newTables.put("AutoNumTable", newTable);
+
+    verifyUpgrade(schema(newTables.values()), RemoveAutoNumbered.class);
+  }
+
+
+  /**
+   * Tests inserting data into a column with an autonumber property
+   * works correctly
+   *
+   * @throws SQLException
+   */
+  @Test
+  public void testAddDataToAutonumberedColumn() throws SQLException {
+    verifyUpgrade(schema, AddDataToAutonumberedColumn.class);
+
+    // Check the autonumbering works correctly
+    SqlScriptExecutor executor = sqlScriptExecutorProvider.get(new LoggingSqlScriptVisitor());
+    SelectStatement select = select(field("autonum")).from(tableRef("AutoNumTable"));
+    Connection connection = dataSource.getConnection();
+    try {
+      String sql = connectionResources.sqlDialect().convertStatementToSQL(select);
+
+       Integer numberOfRecords = executor.executeQuery(sql, connection, new ResultSetProcessor<Integer>() {
+        @Override
+        public Integer process(ResultSet resultSet) throws SQLException {
+          int last = 122;
+          while (resultSet.next()) {
+            assertTrue("Autonumbering not correct", ++last == resultSet.getInt("autonum"));
+          }
+          return last-122;
+        }
+      });
+      assertEquals("Should be exactly three records", 3, numberOfRecords.intValue());
+    } finally {
+      connection.close();
+    }
+  }
+
+
+  /**
+   * Tests inserting data into a idColoumn works correctly
+   *
+   * @throws SQLException
+   */
+  @Test
+  public void testAddDataToIdColumn() throws SQLException {
+    verifyUpgrade(schema, AddDataToIdColumn.class);
+
+    // Check the autonumbering works correctly
+    SqlScriptExecutor executor = sqlScriptExecutorProvider.get(new LoggingSqlScriptVisitor());
+    SelectStatement select = select(field("id")).from(tableRef("IdTable"));
+    Connection connection = dataSource.getConnection();
+    try {
+      String sql = connectionResources.sqlDialect().convertStatementToSQL(select);
+
+      Integer numberOfRecords = executor.executeQuery(sql, connection, new ResultSetProcessor<Integer>() {
+        @Override
+        public Integer process(ResultSet resultSet) throws SQLException {
+          int last = 0;
+          while (resultSet.next()) {
+            assertTrue("Id numbering not correct", ++last == resultSet.getInt("id"));
+          }
+          return last;
+        }
+      });
+      assertEquals("Should be exactly three records", 3, numberOfRecords.intValue());
+    } finally {
+      connection.close();
+    }
+  }
+
+  /**
+   * Tests correcting primary key in the case it is required.
+   *
+   * @throws SQLException
+   */
+  @Test
+  public void testCorrectPrimaryKeyOrderWhenRequired() throws SQLException {
+    Table tableWithIndex = table("CompositeKeyTable")
+        .columns(
+                 column("keyCol2", DataType.STRING, 20).primaryKey(),
+                 column("keyCol1", DataType.STRING, 20).primaryKey(),
+                 column("valCol", DataType.STRING, 20)
+             );
+    Schema expected = replaceTablesInSchema(tableWithIndex);
+
+    verifyUpgrade(expected, CorrectPrimaryKeyOrder.class);
+  }
+
+
+  /**
+   * Tests correcting primary key in the case it is required.
+   *
+   * @throws SQLException
+   */
+  @Test
+  public void testCorrectPrimaryKeyOrderWhenNotRequired() throws SQLException {
+    verifyUpgrade(schema, CorrectPrimaryKeyOrderNoOp.class);
+  }
+
+
+  /**
+   * Tests that it is possible to create and populate a table with a single
+   * statement (CTAS - Create Table As Select).
+   */
+  @Test
+  public void testCreateTableAsSelect() {
+    List<Table> tables = Lists.newArrayList(schema.tables());
+    tables.add(CreateTableAsSelect.tableToAdd());
+
+    verifyUpgrade(schema(tables), CreateTableAsSelect.class);
+
+    DataSetProducer expectedRecords = dataSetProducer(schema(tables))
+        .table("TableAsSelect",
+          record()
+          .setString("stringCol", "hello world AA")
+          .setString("stringColNullable", "hello world AA")
+          .setBigDecimal("decimalTenZeroCol", new BigDecimal("9817236"))
+          .setBigDecimal("nullableBigIntegerCol", new BigDecimal("56732")),
+        record()
+          .setString("stringCol", "hello world BB")
+          .setString("stringColNullable", "hello world BB")
+          .setBigDecimal("decimalTenZeroCol", new BigDecimal("32"))
+          .setBigDecimal("nullableBigIntegerCol", new BigDecimal("892375"))
+        );
+
+    compareTableRecords("TableAsSelect", expectedRecords.records("TableAsSelect"));
+  }
+
+
+  /**
+   * Tests adding non-nullable column to the table.
+   * Verifies that default value is dropped after column is added.
+   */
+  @Test
+  public void testAddColumnWithImplicitDropDefault() throws SQLException {
+    doAddColumn(AddColumn.class);
+  }
+
+
+  /**
+   * Tests adding non-nullable column to the table.
+   * Verifies that default value is dropped after column is added.
+   */
+  @Test
+  public void testAddColumnWithExplicitDropDefault() throws SQLException {
+    doAddColumn(AddColumnDropDefaultValue.class);
+  }
+
+
+  private void doAddColumn(Class<? extends UpgradeStep> upgradeStep) throws SQLException {
+    Schema expected = replaceTablesInSchema(
+      table("WithDefaultValue")
+        .columns(
+          column("id", DataType.STRING, 3).primaryKey(),
+          column("version", DataType.INTEGER).defaultValue("0"),
+          column("anotherValue", DataType.STRING, 10)
+        )
+      );
+
+    verifyUpgrade(expected, upgradeStep);
+
+    DataSetProducer expectedRecords = dataSetProducer(schema(expected.getTable("WithDefaultValue")))
+        .table("WithDefaultValue",
+          record()
+            .setString("id", "1")
+            .setInteger("version", 6)
+            .setString("anotherValue", "OLD"),
+          record()
+            .setString("id", "2")
+            .setInteger("version", 6)
+            .setString("anotherValue", "OLD")
+        );
+
+    compareTableRecords("WithDefaultValue", expectedRecords.records("WithDefaultValue"));
+
+    // --
+    // ensure the default value has been dropped
+
+    DatabaseDataSetProducer producer = databaseDataSetProducer.get();
+    producer.open();
+    try {
+      Column column = producer.getSchema().getTable("WithDefaultValue").columns().stream()
+        .filter(c -> c.getName().equalsIgnoreCase("anotherValue"))
+        .findAny()
+        .get();
+
+      assertTrue(StringUtils.isBlank(column.getDefaultValue()));
+    }
+    finally {
+      producer.close();
+    }
+
+    //
+    // try to insert some values into the table
+
+    SqlScriptExecutor executor = sqlScriptExecutorProvider.get(new LoggingSqlScriptVisitor());
+
+    try (Connection connection = dataSource.getConnection()) {
+      InsertStatement insertStatement = insert()
+          .into(tableRef("WithDefaultValue"))
+          .fields(field("id"), field("anotherValue"))
+          .from(select(
+            literal(7).as("id"),
+            literal("NEW").as("anotherValue") // can insert NEW
+          ));
+
+      executor.execute(connectionResources.sqlDialect().convertStatementToSQL(insertStatement), connection);
+    }
+
+    try (Connection connection = dataSource.getConnection()) {
+      InsertStatement insertStatement = insert()
+          .into(tableRef("WithDefaultValue"))
+          .fields(field("id"))
+          .from(select(
+            literal(8).as("id")
+          ));
+
+      executor.execute(connectionResources.sqlDialect().convertStatementToSQL(insertStatement), connection);
+
+      fail("Should not be able to insert the NULL");
+    }
+    catch (RuntimeSqlException e) {
+      // crude attempt to ensure the failure was due to the NULL into non-NULL column
+      String message = e.getCause().getMessage().trim();
+      assertTrue(
+        "Exception message: [" + message + "]",
+        message.matches(
+          "(?is)(" + "NULL not allowed for column \"ANOTHERVALUE\"" + ".*)" // H2
+            + "|(" + "Field 'anotherValue' doesn't have a default value" + ".*)" // MySQL
+            + "|(" + "ORA-01400: cannot insert NULL into \\(.*ANOTHERVALUE.*\\)" + ".*)" // Oracle
+            + "|(" + "ERROR: null value in column \"anothervalue\" violates not-null constraint" + ".*)" // PgSQL
+        ));
+    }
+  }
+
+
+  /**
+   * Tests adding non-nullable column to the table,
+   * and leaving a default value behind.
+   */
+  @Test
+  public void testAddColumnWithoutDropDefaultAsIfDropWasForgotten() throws SQLException {
+    Schema expected = replaceTablesInSchema(
+      table("WithDefaultValue")
+        .columns(
+          column("id", DataType.STRING, 3).primaryKey(),
+          column("version", DataType.INTEGER).defaultValue("0"),
+          column("anotherValue", DataType.STRING, 10)
+        )
+      );
+
+    try {
+      verifyUpgrade(expected, AddColumnWithoutDropDefaultValue.class);
+
+      fail ("Should not upgrade because of forgotten DEFAULT value");
+    }
+    catch (NoUpgradePathExistsException e) { /* happy path */ }
+  }
+
+
+  /**
+   * Tests adding non-nullable column to the table,
+   * and leaving a default value behind.
+   */
+  @Test
+  public void testAddColumnWithoutDropDefaultAsIfNoDropWasIntended() throws SQLException {
+    Schema expected = replaceTablesInSchema(
+      table("WithDefaultValue")
+        .columns(
+          column("id", DataType.STRING, 3).primaryKey(),
+          column("version", DataType.INTEGER).defaultValue("0"),
+          column("anotherValue", DataType.STRING, 10).defaultValue("OLD")
+        )
+      );
+
+    try {
+      verifyUpgrade(expected, AddColumnWithoutDropDefaultValue.class);
+
+      fail ("Should not upgrade because of forgotten DEFAULT value");
+    }
+    catch (java.lang.AssertionError e) {
+      assertThat(e.getMessage(), equalToIgnoringCase("[Column [anotherValue] on table [WithDefaultValue] default value does not match: [OLD] in expected, [] in actual]"));
+    }
+  }
+
+
+  /**
+   * Tests adding non-nullable column to the table,
+   * and leaving a default value behind.
+   */
+  @Test
+  public void testDropDefaultValue() throws SQLException {
+    Schema expected = replaceTablesInSchema(
+      table("CompositeKeyTable")
+        .columns(
+          column("keyCol1", DataType.STRING, 20).primaryKey(),
+          column("keyCol2", DataType.STRING, 20).primaryKey(),
+          column("valCol", DataType.STRING, 20))
+      );
+
+    verifyUpgrade(expected, DropLurkingDefaultValue.class);
+  }
+
+
+  /**
+   * Test that renaming a table works
+   */
+  @Test
+  public void testReplaceTableWithView() {
+
+    Table originalTable = schema.getTable("BasicTable");
+
+    Table newTable = table("BasicTableTmp")
+      .columns(originalTable.columns().toArray(new Column[0]));
+
+    View newView = view("BasicTable", select(literal(1).as("one")).from("BasicTableTmp"), "viewId"); // add dependency to entangle the new view with the old views, to engage in topology sorting
+
+    FluentIterable<Table> newSchemaTables = FluentIterable.from(schema.tables())
+      .filter(compose(not(equalTo("BasicTable")), Table::getName))
+      .append(newTable);
+
+    List<View> newSchemaViews = FluentIterable.from(schema.views())
+      .filter(v -> !v.getName().equalsIgnoreCase("view1")) // re-add view1 now dependent on BasicTable view
+      .append(view("view1", select(field("valCol"), field("keyCol1")).from("BasicTable").crossJoin(tableRef("KeylessTable")), "BasicTable"))
+      .append(newView) // and add the new BasicTable view
+      .toList();
+
+    Schema expectedSchema = schema(schema(newSchemaTables), schema(newSchemaViews));
+
+    verifyUpgrade(expectedSchema, ReplaceTableWithView.class);
+  }
+
+
+  /**
+   * Helper to manipulate the test schema - replaces the tables in it with the ones provided. (By name)
+   *
+   * @param replacementTables The tables to use as replacements.
+   * @return The modified schema.
+   */
+  private final Schema replaceTablesInSchema(Table... replacementTables) {
+    Map<String, Table> newTables = Maps.newHashMap();
+
+    for (Table table : schema.tables()) {
+      newTables.put(table.getName(), table);
+    }
+    for (Table table : replacementTables) {
+      newTables.put(table.getName(), table);
+    }
+
+    return schema(schema(newTables.values()), schema(schema.views()));
+  }
+
+
+  /**
+   * Verify that the upgrade step supplied, results in the test schema being correctly upgraded to the expected schema.
+   *
+   * @param expectedSchema
+   * @param upgradeStep The upgrade step to test
+   */
+  private void verifyUpgrade(Schema expectedSchema, Class<? extends UpgradeStep> upgradeStep) {
+    verifyUpgrade(expectedSchema, singletonList(upgradeStep));
+  }
+
+
+  /**
+   * Verify that the upgrade step supplied, results in the test schema being correctly upgraded to the expected schema.
+   *
+   * @param expectedSchema
+   * @param upgradeSteps The upgrade steps to test
+   */
+  private void verifyUpgrade(Schema expectedSchema, List<Class<? extends UpgradeStep>> upgradeSteps) {
+    Upgrade.performUpgrade(expectedSchema, upgradeSteps, connectionResources);
+    compareSchema(expectedSchema);
+  }
+
+
+  private void compareSchema(Schema expectedSchema) {
+
+    DatabaseDataSetProducer producer = databaseDataSetProducer.get();
+    producer.open();
+    try {
+      Schema actualSchema = producer.getSchema();
+
+      CollectingDifferenceWriter differences = new CollectingDifferenceWriter();
+      SchemaHomology schemaHomology = new SchemaHomology(differences, "expected", "actual");
+
+      boolean schemasMatch = schemaHomology.schemasMatch(expectedSchema, actualSchema, Collections.emptySet());
+
+      assertTrue(differences.differences().toString(), schemasMatch);
+
+      assertEquals(
+        expectedSchema.views().stream().map(View::getName).map(String::toLowerCase).collect(toSet()),
+        actualSchema.views().stream().map(View::getName).map(String::toLowerCase).collect(toSet()));
+
+    } finally {
+      producer.close();
+    }
+  }
+
+
+  private void compareTableRecords(String tableName, Iterable<Record> expectedRecords) {
+
+    DatabaseDataSetProducer producer = databaseDataSetProducer.get();
+    producer.open();
+    try {
+      Schema actualSchema = producer.getSchema();
+      Iterable<Record> actualRecords = producer.records(tableName);
+
+      TableDataHomology tableDataHomology = new TableDataHomology();
+
+      tableDataHomology.compareTable(copy(actualSchema.getTable(tableName)), actualRecords, expectedRecords);
+
+      if (!tableDataHomology.getDifferences().isEmpty()) {
+        fail("Table differences: " + tableDataHomology.getDifferences());
+      }
+    } finally {
+      producer.close();
+    }
+  }
+}