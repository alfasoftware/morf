/* Copyright 2017 Alfa Financial Software
 *
 * Licensed under the Apache License, Version 2.0 (the "License");
 * you may not use this file except in compliance with the License.
 * You may obtain a copy of the License at
 *
 *    http://www.apache.org/licenses/LICENSE-2.0
 *
 * Unless required by applicable law or agreed to in writing, software
 * distributed under the License is distributed on an "AS IS" BASIS,
 * WITHOUT WARRANTIES OR CONDITIONS OF ANY KIND, either express or implied.
 * See the License for the specific language governing permissions and
 * limitations under the License.
 */

package org.alfasoftware.morf.integration;

import static org.alfasoftware.morf.metadata.DataSetUtils.dataSetProducer;
import static org.alfasoftware.morf.metadata.DataSetUtils.record;
import static org.alfasoftware.morf.metadata.SchemaUtils.autonumber;
import static org.alfasoftware.morf.metadata.SchemaUtils.column;
import static org.alfasoftware.morf.metadata.SchemaUtils.index;
import static org.alfasoftware.morf.metadata.SchemaUtils.schema;
import static org.alfasoftware.morf.metadata.SchemaUtils.table;
import static org.alfasoftware.morf.sql.SqlUtils.blobLiteral;
import static org.alfasoftware.morf.sql.SqlUtils.caseStatement;
import static org.alfasoftware.morf.sql.SqlUtils.cast;
import static org.alfasoftware.morf.sql.SqlUtils.concat;
import static org.alfasoftware.morf.sql.SqlUtils.field;
import static org.alfasoftware.morf.sql.SqlUtils.insert;
import static org.alfasoftware.morf.sql.SqlUtils.isEmpty;
import static org.alfasoftware.morf.sql.SqlUtils.isNotEmpty;
import static org.alfasoftware.morf.sql.SqlUtils.literal;
import static org.alfasoftware.morf.sql.SqlUtils.merge;
import static org.alfasoftware.morf.sql.SqlUtils.nullLiteral;
import static org.alfasoftware.morf.sql.SqlUtils.parameter;
import static org.alfasoftware.morf.sql.SqlUtils.select;
import static org.alfasoftware.morf.sql.SqlUtils.selectDistinct;
import static org.alfasoftware.morf.sql.SqlUtils.selectFirst;
import static org.alfasoftware.morf.sql.SqlUtils.tableRef;
import static org.alfasoftware.morf.sql.SqlUtils.truncate;
import static org.alfasoftware.morf.sql.SqlUtils.update;
import static org.alfasoftware.morf.sql.SqlUtils.when;
import static org.alfasoftware.morf.sql.SqlUtils.windowFunction;
import static org.alfasoftware.morf.sql.element.Criterion.and;
import static org.alfasoftware.morf.sql.element.Criterion.eq;
import static org.alfasoftware.morf.sql.element.Criterion.in;
import static org.alfasoftware.morf.sql.element.Criterion.like;
import static org.alfasoftware.morf.sql.element.Criterion.not;
import static org.alfasoftware.morf.sql.element.Criterion.or;
import static org.alfasoftware.morf.sql.element.Function.addDays;
import static org.alfasoftware.morf.sql.element.Function.average;
import static org.alfasoftware.morf.sql.element.Function.averageDistinct;
import static org.alfasoftware.morf.sql.element.Function.blobLength;
import static org.alfasoftware.morf.sql.element.Function.coalesce;
import static org.alfasoftware.morf.sql.element.Function.count;
import static org.alfasoftware.morf.sql.element.Function.countDistinct;
import static org.alfasoftware.morf.sql.element.Function.dateToYyyyMMddHHmmss;
import static org.alfasoftware.morf.sql.element.Function.dateToYyyymmdd;
import static org.alfasoftware.morf.sql.element.Function.daysBetween;
import static org.alfasoftware.morf.sql.element.Function.every;
import static org.alfasoftware.morf.sql.element.Function.floor;
import static org.alfasoftware.morf.sql.element.Function.greatest;
import static org.alfasoftware.morf.sql.element.Function.isnull;
import static org.alfasoftware.morf.sql.element.Function.lastDayOfMonth;
import static org.alfasoftware.morf.sql.element.Function.least;
import static org.alfasoftware.morf.sql.element.Function.leftPad;
import static org.alfasoftware.morf.sql.element.Function.leftTrim;
import static org.alfasoftware.morf.sql.element.Function.length;
import static org.alfasoftware.morf.sql.element.Function.lowerCase;
import static org.alfasoftware.morf.sql.element.Function.max;
import static org.alfasoftware.morf.sql.element.Function.mod;
import static org.alfasoftware.morf.sql.element.Function.monthsBetween;
import static org.alfasoftware.morf.sql.element.Function.now;
import static org.alfasoftware.morf.sql.element.Function.power;
import static org.alfasoftware.morf.sql.element.Function.random;
import static org.alfasoftware.morf.sql.element.Function.randomString;
import static org.alfasoftware.morf.sql.element.Function.rightPad;
import static org.alfasoftware.morf.sql.element.Function.rightTrim;
import static org.alfasoftware.morf.sql.element.Function.some;
import static org.alfasoftware.morf.sql.element.Function.substring;
import static org.alfasoftware.morf.sql.element.Function.sum;
import static org.alfasoftware.morf.sql.element.Function.sumDistinct;
import static org.alfasoftware.morf.sql.element.Function.trim;
import static org.alfasoftware.morf.sql.element.Function.upperCase;
import static org.alfasoftware.morf.sql.element.Function.yyyymmddToDate;
import static org.hamcrest.Matchers.allOf;
import static org.hamcrest.Matchers.greaterThanOrEqualTo;
import static org.hamcrest.Matchers.instanceOf;
import static org.hamcrest.Matchers.lessThanOrEqualTo;
import static org.junit.Assert.assertArrayEquals;
import static org.junit.Assert.assertEquals;
import static org.junit.Assert.assertFalse;
import static org.junit.Assert.assertNotNull;
import static org.junit.Assert.assertNull;
import static org.junit.Assert.assertThat;
import static org.junit.Assert.assertTrue;
import static org.junit.Assert.fail;

import java.math.BigDecimal;
import java.sql.Connection;
import java.sql.ResultSet;
import java.sql.ResultSetMetaData;
import java.sql.SQLException;
import java.sql.Statement;
import java.text.ParseException;
import java.text.SimpleDateFormat;
import java.time.Clock;
import java.time.Duration;
import java.time.Instant;
import java.util.ArrayList;
import java.util.Arrays;
import java.util.Collections;
import java.util.Date;
import java.util.LinkedList;
import java.util.List;
import java.util.Random;
import java.util.Set;
import java.util.concurrent.atomic.AtomicBoolean;

import javax.sql.DataSource;

import org.alfasoftware.morf.dataset.DataSetConnector;
import org.alfasoftware.morf.dataset.DataSetProducer;
import org.alfasoftware.morf.guicesupport.InjectMembersRule;
import org.alfasoftware.morf.jdbc.AbstractSqlDialectTest;
import org.alfasoftware.morf.jdbc.ConnectionResources;
import org.alfasoftware.morf.jdbc.DatabaseDataSetConsumer;
import org.alfasoftware.morf.jdbc.NamedParameterPreparedStatement;
import org.alfasoftware.morf.jdbc.NamedParameterPreparedStatement.ParseResult;
import org.alfasoftware.morf.jdbc.SqlDialect;
import org.alfasoftware.morf.jdbc.SqlScriptExecutor;
import org.alfasoftware.morf.jdbc.SqlScriptExecutor.ResultSetProcessor;
import org.alfasoftware.morf.jdbc.SqlScriptExecutorProvider;
import org.alfasoftware.morf.metadata.DataSetUtils;
import org.alfasoftware.morf.metadata.DataSetUtils.RecordBuilder;
import org.alfasoftware.morf.metadata.DataType;
import org.alfasoftware.morf.metadata.Schema;
import org.alfasoftware.morf.metadata.Table;
import org.alfasoftware.morf.sql.InsertStatement;
import org.alfasoftware.morf.sql.MergeStatement;
import org.alfasoftware.morf.sql.SelectFirstStatement;
import org.alfasoftware.morf.sql.SelectStatement;
import org.alfasoftware.morf.sql.TruncateStatement;
import org.alfasoftware.morf.sql.UpdateStatement;
<<<<<<< HEAD
import org.alfasoftware.morf.sql.element.*;
=======
import org.alfasoftware.morf.sql.element.AliasedField;
import org.alfasoftware.morf.sql.element.CaseStatement;
import org.alfasoftware.morf.sql.element.Cast;
import org.alfasoftware.morf.sql.element.Criterion;
import org.alfasoftware.morf.sql.element.FieldLiteral;
import org.alfasoftware.morf.sql.element.FieldReference;
import org.alfasoftware.morf.sql.element.Function;
import org.alfasoftware.morf.sql.element.PortableSqlFunction;
import org.alfasoftware.morf.sql.element.SqlParameter;
import org.alfasoftware.morf.sql.element.TableReference;
>>>>>>> 7592278d
import org.alfasoftware.morf.testing.DatabaseSchemaManager;
import org.alfasoftware.morf.testing.DatabaseSchemaManager.TruncationBehavior;
import org.alfasoftware.morf.testing.TestingDataSourceModule;
import org.alfasoftware.morf.upgrade.LoggingSqlScriptVisitor;
import org.apache.commons.codec.DecoderException;
import org.apache.commons.codec.binary.Hex;
import org.apache.commons.lang3.mutable.MutableBoolean;
import org.apache.commons.logging.Log;
import org.apache.commons.logging.LogFactory;
import org.joda.time.LocalDate;
import org.joda.time.Months;
import org.junit.After;
import org.junit.Assume;
import org.junit.Before;
import org.junit.FixMethodOrder;
import org.junit.Rule;
import org.junit.Test;
import org.junit.runners.MethodSorters;

import com.google.common.base.Joiner;
import com.google.common.collect.ImmutableList;
import com.google.common.collect.ImmutableList.Builder;
import com.google.common.collect.ImmutableSet;
import com.google.common.collect.Lists;
import com.google.common.collect.Sets;
import com.google.inject.Inject;
import com.google.inject.Provider;

import net.jcip.annotations.NotThreadSafe;

/**
 * Tests that the various SQL statement representations can be converted by the
 * SQL DSL to generate SQL that is valid for all supported database platforms.
 * <p>
 * This test will setup a basic {@link Schema} which can then be used to run
 * tests against.
 * </p>
 * <p>
 * Note that this test is actually testing the output of the relevant
 * {@link SqlDialect} is syntactically correct by running the SQL against the
 * target database platform. Verification of the expected SQL should really be
 * added to the {@link AbstractSqlDialectTest}.
 * </p>
 *
 * @author Copyright (c) Alfa Financial Software 2012
 */
@FixMethodOrder(MethodSorters.NAME_ASCENDING) // This should be removed - see WEB-22433
@NotThreadSafe
public class TestSqlStatements { //CHECKSTYLE:OFF

  private static final String TEST_ONLY_RUN_WITH_WINDOW_FUNCTION_SUPPORT = "This test is only run for dialects that support window functions";

  private static final Log log = LogFactory.getLog(TestSqlStatements.class);

  private static final String BLOB1_VALUE = "A Blob named One";
  private static final String BLOB2_VALUE = "A Blob named Two";
  private static final byte[] BLOB3_VALUE = new byte[] {
    (byte)0x00, (byte)0x01, (byte)0x02, (byte)0x03, (byte)0x04, (byte)0x05, (byte)0x06, (byte)0x07, (byte)0x08, (byte)0x09, (byte)0x0A, (byte)0x0B, (byte)0x0C, (byte)0x0D, (byte)0x0E, (byte)0x0F, (byte)0x10,
    (byte)0x11, (byte)0x12, (byte)0x13, (byte)0x14, (byte)0x15, (byte)0x16, (byte)0x17, (byte)0x18, (byte)0x19, (byte)0x1A, (byte)0x1B, (byte)0x1C, (byte)0x1D, (byte)0x1E, (byte)0x1F, (byte)0x20, (byte)0x21,
    (byte)0x22, (byte)0x23, (byte)0x24, (byte)0x25, (byte)0x26, (byte)0x27, (byte)0x28, (byte)0x29, (byte)0x2A, (byte)0x2B, (byte)0x2C, (byte)0x2D, (byte)0x2E, (byte)0x2F, (byte)0x30, (byte)0x31, (byte)0x32,
    (byte)0x33, (byte)0x34, (byte)0x35, (byte)0x36, (byte)0x37, (byte)0x38, (byte)0x39, (byte)0x3A, (byte)0x3B, (byte)0x3C, (byte)0x3D, (byte)0x3E, (byte)0x3F, (byte)0x40, (byte)0x41, (byte)0x42, (byte)0x43,
    (byte)0x44, (byte)0x45, (byte)0x46, (byte)0x47, (byte)0x48, (byte)0x49, (byte)0x4A, (byte)0x4B, (byte)0x4C, (byte)0x4D, (byte)0x4E, (byte)0x4F, (byte)0x50, (byte)0x51, (byte)0x52, (byte)0x53, (byte)0x54,
    (byte)0x55, (byte)0x56, (byte)0x57, (byte)0x58, (byte)0x59, (byte)0x5A, (byte)0x5B, (byte)0x5C, (byte)0x5D, (byte)0x5E, (byte)0x5F, (byte)0x60, (byte)0x61, (byte)0x62, (byte)0x63, (byte)0x64, (byte)0x65,
    (byte)0x66, (byte)0x67, (byte)0x68, (byte)0x69, (byte)0x6A, (byte)0x6B, (byte)0x6C, (byte)0x6D, (byte)0x6E, (byte)0x6F, (byte)0x70, (byte)0x71, (byte)0x72, (byte)0x73, (byte)0x74, (byte)0x75, (byte)0x76,
    (byte)0x77, (byte)0x78, (byte)0x79, (byte)0x7A, (byte)0x7B, (byte)0x7C, (byte)0x7D, (byte)0x7E, (byte)0x7F, (byte)0x80, (byte)0x81, (byte)0x82, (byte)0x83, (byte)0x84, (byte)0x85, (byte)0x86, (byte)0x87,
    (byte)0x88, (byte)0x89, (byte)0x8A, (byte)0x8B, (byte)0x8C, (byte)0x8D, (byte)0x8E, (byte)0x8F, (byte)0x90, (byte)0x91, (byte)0x92, (byte)0x93, (byte)0x94, (byte)0x95, (byte)0x96, (byte)0x97, (byte)0x98,
    (byte)0x99, (byte)0x9A, (byte)0x9B, (byte)0x9C, (byte)0x9D, (byte)0x9E, (byte)0x9F, (byte)0xA0, (byte)0xA1, (byte)0xA2, (byte)0xA3, (byte)0xA4, (byte)0xA5, (byte)0xA6, (byte)0xA7, (byte)0xA8, (byte)0xA9,
    (byte)0xAA, (byte)0xAB, (byte)0xAC, (byte)0xAD, (byte)0xAE, (byte)0xAF, (byte)0xB0, (byte)0xB1, (byte)0xB2, (byte)0xB3, (byte)0xB4, (byte)0xB5, (byte)0xB6, (byte)0xB7, (byte)0xB8, (byte)0xB9, (byte)0xBA,
    (byte)0xBB, (byte)0xBC, (byte)0xBD, (byte)0xBE, (byte)0xBF, (byte)0xC0, (byte)0xC1, (byte)0xC2, (byte)0xC3, (byte)0xC4, (byte)0xC5, (byte)0xC6, (byte)0xC7, (byte)0xC8, (byte)0xC9, (byte)0xCA, (byte)0xCB,
    (byte)0xCC, (byte)0xCD, (byte)0xCE, (byte)0xCF, (byte)0xD0, (byte)0xD1, (byte)0xD2, (byte)0xD3, (byte)0xD4, (byte)0xD5, (byte)0xD6, (byte)0xD7, (byte)0xD8, (byte)0xD9, (byte)0xDA, (byte)0xDB, (byte)0xDC,
    (byte)0xDD, (byte)0xDE, (byte)0xDF, (byte)0xE0, (byte)0xE1, (byte)0xE2, (byte)0xE3, (byte)0xE4, (byte)0xE5, (byte)0xE6, (byte)0xE7, (byte)0xE8, (byte)0xE9, (byte)0xEA, (byte)0xEB, (byte)0xEC, (byte)0xED,
    (byte)0xEE, (byte)0xEF, (byte)0xF0, (byte)0xF1, (byte)0xF2, (byte)0xF3, (byte)0xF4, (byte)0xF5, (byte)0xF6, (byte)0xF7, (byte)0xF8, (byte)0xF9, (byte)0xFA, (byte)0xFB, (byte)0xFC, (byte)0xFD, (byte)0xFE,
    (byte)0xFF
  };

  @Rule public InjectMembersRule injectMembersRule = new InjectMembersRule(new TestingDataSourceModule());

  @Inject
  private Provider<DatabaseDataSetConsumer> databaseDataSetConsumer;

  @Inject
  private Provider<DatabaseSchemaManager> schemaManager;

  @Inject
  private ConnectionResources connectionResources;

  @Inject
  private DataSource dataSource;

  @Inject
  private SqlScriptExecutorProvider sqlScriptExecutorProvider;


  /**
   * The test schema.
   */
  private final Schema schema = schema(
    table("SimpleTypes")
      .columns(
        column("stringCol", DataType.STRING, 20).primaryKey(),
        column("nullableStringCol", DataType.STRING, 10).nullable(),
        column("decimalTenZeroCol", DataType.DECIMAL, 10),
        column("decimalNineFiveCol", DataType.DECIMAL, 9, 5),
        column("bigIntegerCol", DataType.BIG_INTEGER),
        column("nullableBigIntegerCol", DataType.BIG_INTEGER).nullable(),
        column("blobCol", DataType.BLOB).nullable()
      ),
    table("DateTable")
      .columns(
        column("alfaDate1", DataType.BIG_INTEGER),
        column("alfaDate2", DataType.BIG_INTEGER)
      ),
    table("LastDayOfMonthTable")
      .columns(
        column("alfaDate1", DataType.BIG_INTEGER)
      ),
    table("CoalesceTable")
      .columns(
        column("column1", DataType.DECIMAL, 10).nullable(),
        column("column2", DataType.DECIMAL, 10).nullable(),
        column("column3", DataType.DECIMAL, 10).nullable(),
        column("column4", DataType.STRING, 20).nullable(),
        column("column5", DataType.STRING, 20).nullable()
      ),
    table("BooleanTable")
      .columns(
        column("column1", DataType.BOOLEAN).nullable(),
        column("column2", DataType.BOOLEAN).nullable()
      ),
    table("BlobTable")
      .columns(
        column("column1", DataType.BLOB).nullable(),
        column("column2", DataType.BLOB).nullable()
      ),
    table("AccumulateBooleanTable")
      .columns(
        column("column1", DataType.BOOLEAN).nullable(),
        column("column2", DataType.BOOLEAN).nullable()
      ),
    table("LeftAndRightTrimTable")
      .columns(
        column("indexColumn", DataType.INTEGER).primaryKey(),
        column("stringColumn", DataType.STRING, 30)
      ),
    table("LeftPaddingTable")
      .columns(
        column("id", DataType.INTEGER).primaryKey(),
        column("invoiceNumber", DataType.STRING, 30)
      ),
    table("RightPaddingTable")
      .columns(
        column("id", DataType.INTEGER).primaryKey(),
        column("invoiceNumber", DataType.STRING, 30)
      ),
    table("OrderByNullsLastTable")
      .columns(
        column("field1", DataType.INTEGER).nullable(),
        column("field2", DataType.STRING, 30).nullable()
      ),
    table("SelectFirstTable")
      .columns(
        column("field1", DataType.INTEGER),
        column("field2", DataType.STRING, 30).nullable(),
        column("field3", DataType.INTEGER).nullable()
      ),
    table("AutoNumbered")
      .columns(
        autonumber("surrogateKey", 10),
        column("column2", DataType.STRING, 3).nullable()
      ),
    table("WithDefaultValue")
      .columns(
        column("id", DataType.STRING, 3).primaryKey(),
        column("version", DataType.STRING, 3).defaultValue("0")
      ),
    table("ActualDates")
      .columns(
        column("actualDate", DataType.DATE),
        column("actualDateNullable", DataType.DATE).nullable()
      ),
    table("MergeTable")
      .columns(
        column("column1", DataType.INTEGER).primaryKey(),
        column("column2", DataType.INTEGER).nullable()
      ),
    table("MergeSource")
      .columns(
        column("columnA", DataType.INTEGER).primaryKey(),
        column("columnB", DataType.INTEGER).nullable()
      ),
    table("MergeTableMultipleKeys")
      .columns(
        column("autoNum", DataType.INTEGER).autoNumbered(101).primaryKey(),
        column("column1", DataType.INTEGER),
        column("column2", DataType.INTEGER),
        column("column3", DataType.STRING, 10).nullable(),
        column("column4", DataType.STRING, 10).nullable()
      )
      .indexes(
        index("Index_1").columns("column1", "column2").unique()
      ),
    table("MergeSourceMultipleKeys")
      .columns(
        column("columnA", DataType.INTEGER).primaryKey(),
        column("columnB", DataType.INTEGER).primaryKey(),
        column("columnC", DataType.STRING, 10).nullable()
      ),
    table("MergeSourceJoinTable")
      .columns(
        column("field1", DataType.INTEGER).primaryKey(),
        column("field2", DataType.INTEGER).nullable(),
        column("field3", DataType.STRING, 10).nullable()
      ),
     table("ParameterTable")
      .columns(
        column("parameterCode", DataType.STRING, 10).primaryKey(),
        column("parameterValue", DataType.INTEGER)
      ),
     table("LowerAndUpperTable")
      .columns(
        column("id", DataType.INTEGER).primaryKey(),
        column("firstName", DataType.STRING, 25),
        column("lastName", DataType.STRING, 25)
      ),
     table("MergeAllKeys")
        .columns(
          column("key1", DataType.INTEGER).primaryKey(),
          column("key2", DataType.INTEGER).primaryKey()),
     table("ParamStatementsTest")
        .columns(
          column("one", DataType.INTEGER).primaryKey(),
          column("two", DataType.STRING, 10).primaryKey()),
     table("LikeTest")
        .columns(
          column("column1", DataType.STRING, 10).primaryKey()),
     table("MergeSelectDistinctTable")
        .columns(
          column("column1", DataType.STRING, 10).primaryKey(),
          column("column2", DataType.INTEGER).primaryKey()),
     table("SelectDistinctTable")
        .columns(
          column("id", DataType.INTEGER).primaryKey(),
          column("column1", DataType.STRING, 10),
          column("column2", DataType.INTEGER))
        .indexes(index("SelectDistinctTable_1").columns("column1")),
     table("SelectDistinctJoinTable")
        .columns(
          column("id", DataType.INTEGER).primaryKey(),
          column("column1", DataType.INTEGER),
          column("foreignKeyId", DataType.INTEGER)),
     table("InsertSelectDistinctTable")
        .columns(
          column("column1", DataType.STRING, 10).primaryKey(),
          column("column2", DataType.INTEGER).primaryKey()),
     table("NumericTable")
        .columns(
          column("decimalColumn", DataType.DECIMAL, 13, 2).nullable(),
          column("integerColumn", DataType.INTEGER).nullable()),
     table("InsertTargetTable")
        .columns(
          column("id", DataType.INTEGER).primaryKey(),
          column("column1", DataType.STRING, 10),
          column("column2", DataType.INTEGER)),
     table("WindowFunctionTable")
        .columns(
          column("id", DataType.INTEGER).primaryKey(),
          column("partitionValue1", DataType.STRING, 1),
          column("partitionValue2", DataType.STRING, 1),
          column("aggregationValue", DataType.DECIMAL,13,2))
  );


  /**
   * The test dataset
   */
  private final DataSetProducer dataSet = dataSetProducer(schema)
    .table("SimpleTypes",
      record()
        .setString("stringCol", "hello world AA")
        .setString("nullableStringCol", "not null")
        .setString("decimalTenZeroCol", "9817236")
        .setString("decimalNineFiveCol", "278.231")
        .setLong("bigIntegerCol", 1234567890123456L)
        .setLong("nullableBigIntegerCol", 56732L)
        .setByteArray("blobCol", "hello world BLOB".getBytes())
    )
    .table("DateTable",
      record()
        .setInteger("alfaDate1", 20040609)
        .setInteger("alfaDate2", 20040813), // 65 days difference
        record()
        .setInteger("alfaDate1", 20040609)
        .setInteger("alfaDate2", 20040609), // 0 days difference
        record()
        .setInteger("alfaDate1", 20040609)
        .setInteger("alfaDate2", 20040610), // 1 day difference
      record()
        .setInteger("alfaDate1", 20050813)
        .setInteger("alfaDate2", 20040813), // -365 days difference
      record()
        .setInteger("alfaDate1", 20040213)
        .setInteger("alfaDate2", 20060424) // 801 days difference
    )
    .table("LastDayOfMonthTable",
      record()
      .setInteger("alfaDate1", 20090701), // 31 day month
    record()
      .setInteger("alfaDate1", 20090615), // 30 day month
    record()
      .setInteger("alfaDate1", 20090131), // last day of month
    record()
      .setInteger("alfaDate1", 20080201), // leap year
    record()
      .setInteger("alfaDate1", 20000201), // leap year (divisible by 100 but also divisible by 400)
    record()
      .setInteger("alfaDate1", 21000201) // not leap year (divisible by 100 but not divisible by 400)
    )
    .table("CoalesceTable",
      record()
        .setString("column1", null)
        .setString("column2", null)
        .setString("column3", "5")
        .setString("column4", "Pumpkin")
        .setString("column5", null),
      record()
        .setString("column1", null)
        .setString("column2", "7")
        .setString("column3", "3")
        .setString("column4", "Green")
        .setString("column5", "Man")
    )
    .table("BooleanTable",
      record()
        .setBoolean("column1", false)
        .setBoolean("column2", true)
    )
    .table("BlobTable",
      record()
        .setByteArray("column1", BLOB1_VALUE.getBytes())
        .setByteArray("column2", BLOB2_VALUE.getBytes())
    )
    .table("AccumulateBooleanTable",
      record()
        .setBoolean("column1", false)
        .setBoolean("column2", true),
      record()
        .setBoolean("column1", true)
        .setBoolean("column2", true)
    )
    .table("LeftAndRightTrimTable",
      record()
        .setInteger("indexColumn", 1)
        .setString("stringColumn", "hello world"),
      record()
        .setInteger("indexColumn", 2)
        .setString("stringColumn", "test string     "),
      record()
        .setInteger("indexColumn", 3)
        .setString("stringColumn", "     purple flowers     "),
      record()
        .setInteger("indexColumn", 4)
        .setString("stringColumn", "     pancakes")
    )
    .table("OrderByNullsLastTable",
      record()
        .setInteger("field1", 1)
        .setString("field2", null),
      record()
        .setInteger("field1", 1)
        .setString("field2", "2"),
      record()
        .setInteger("field1", null)
        .setString("field2", "3"),
      record()
        .setInteger("field1", null)
        .setString("field2", null),
      record()
        .setInteger("field1", 3)
        .setString("field2", "3"),
      record()
        .setInteger("field1", 3)
        .setString("field2", "4")
    )
    .table("SelectFirstTable",
      record()
        .setInteger("field1", 1)
        .setString("field2", "2"),
      record()
        .setInteger("field1", 2)
        .setString("field2", "2"),
      record()
        .setInteger("field1", 2)
        .setString("field2", "3"),
      record()
        .setInteger("field1", 3)
        .setString("field2", "3"),
      record()
        .setInteger("field1", 3)
        .setString("field2", "4"),
      record()
        .setInteger("field1", 5)
        .setString("field2", "4")
    )
    .table("LeftPaddingTable",
      record()
        .setInteger("id", 1)
        .setString("invoiceNumber", "Invoice100"),
      record()
        .setInteger("id", 2)
        .setString("invoiceNumber", "BigInvoiceNumber1000"),
      record()
        .setInteger("id", 3)
        .setString("invoiceNumber", "ExactFifteeeeen")
    )
    .table("RightPaddingTable",
      record()
        .setInteger("id", 1)
        .setString("invoiceNumber", "Invoice100"),
      record()
        .setInteger("id", 2)
        .setString("invoiceNumber", "BigInvoiceNumber1000"),
      record()
        .setInteger("id", 3)
        .setString("invoiceNumber", "ExactFifteeeeen")
    )
    .table("AutoNumbered",
      record()
        .setInteger("surrogateKey", 3)
        .setString("column2", "c"),
      record()
        .setInteger("surrogateKey", 2)
        .setString("column2", "d")
    )
    .table("WithDefaultValue",
      record()
        .setInteger("id", 1)
        .setInteger("version", 6),
      record()
        .setInteger("id", 2)
        .setInteger("version", 6)
    )
    .table("ActualDates",
      record()
        .setDate("actualDate", java.sql.Date.valueOf("1899-01-01"))
        .setDate("actualDateNullable", java.sql.Date.valueOf("9999-12-31")),
      record()
        .setDate("actualDate", java.sql.Date.valueOf("1995-10-23")),
      record()
        .setDate("actualDate", java.sql.Date.valueOf("2020-01-31")),
      record()
        .setDate("actualDate", java.sql.Date.valueOf("2100-12-31"))
        )
    .table("MergeSource",
      record()
        .setInteger("columnA", 100)
        .setInteger("columnB", 200),
      record()
        .setInteger("columnA", 500)
        .setInteger("columnB", 999)
     )
    .table("MergeTable",
      record()
        .setInteger("column1", 500)
        .setInteger("column2", 800)
    )
    .table("MergeSourceMultipleKeys",
      record()
        .setInteger("columnA", 100)
        .setInteger("columnB", 200)
        .setString("columnC", "Inserted"),
      record()
        .setInteger("columnA", 500)
        .setInteger("columnB", 800)
        .setString("columnC", "Updated")
     )
    .table("MergeTableMultipleKeys",
      record()
        .setInteger("autoNum", 33)
        .setInteger("column1", 500)
        .setInteger("column2", 800)
        .setString("column3", "Incorrect")
     )
    .table("MergeSourceJoinTable",
      record()
        .setInteger("field1", 100)
        .setInteger("field2", 999)
        .setString("field3", "Asset")
     )
    .table("ParameterTable",
      record()
        .setString("parameterCode", "Test")
        .setInteger("parameterValue", 0)
     )
    .table("LowerAndUpperTable",
      record()
        .setInteger("id", 1)
        .setString("firstName", "LuDWig vAn")
        .setString("lastName", "BEEthoven"),
      record()
        .setInteger("id", 2)
        .setString("firstName", "WolfGANG amaDEUS")
        .setString("lastName", "MoZArt"),
      record()
        .setInteger("id", 3)
        .setString("firstName", "joHANN sEbAsTiAn")
        .setString("lastName", "Bach")
     )
     .table("MergeAllKeys",
       record()
       .setInteger("key1", 1)
       .setInteger("key2", 2),
      record()
        .setInteger("key1", 100)
        .setInteger("key2", 200)
     )
     .table("ParamStatementsTest",
       record()
       .setInteger("one", 0)
       .setString("two", "bla"))
    .table("LikeTest",
      record().setString("column1", "xxxxxxx"),
      record().setString("column1", "1xxxxxx"),
      record().setString("column1", "xxxxxx2"),
      record().setString("column1", "xxx3xxx"),
      record().setString("column1", "4xxxxx5"),
      record().setString("column1", "xxx*xxx"),
      record().setString("column1", "xxx%xxx"))
    .table("MergeSelectDistinctTable",
      record()
        .setString("column1", "<None>")
        .setInteger("column2", -100))
    .table("SelectDistinctTable",
      record()
        .setInteger("id", 1)
        .setString("column1", "TEST1")
        .setInteger("column2", 1),
      record()
        .setInteger("id", 2)
        .setString("column1", "TEST2")
        .setInteger("column2", 1))
    .table("SelectDistinctJoinTable",
      record()
        .setInteger("id", 1)
        .setInteger("column1", 10)
        .setInteger("foreignKeyId", 1),
      record()
        .setInteger("id", 2)
        .setInteger("column1", 11)
        .setInteger("foreignKeyId", 1),
      record()
        .setInteger("id", 3)
        .setInteger("column1", 12)
        .setInteger("foreignKeyId", 1),
      record()
        .setInteger("id", 4)
        .setInteger("column1", 5)
        .setInteger("foreignKeyId", 2))
     .table("InsertSelectDistinctTable",
      record()
        .setString("column1", "<None>")
        .setInteger("column2", -100))
     .table("NumericTable",
       record()
         .setString("decimalColumn", "923764237.23")
         .setInteger("integerColumn", 232131),
       record()
         .setString("decimalColumn", "123456789.3")
         .setInteger("integerColumn", 2132131),
       record()
         .setString("decimalColumn", "4237.43")
         .setInteger("integerColumn", 212131),
       record()
         .setString("decimalColumn", "4237.43")
         .setInteger("integerColumn", 212131),
       record()
         .setString("decimalColumn", "92337.29")
         .setInteger("integerColumn", 21323),
         record()
         .setString("decimalColumn", null)
         .setInteger("integerColumn", null),
       record()
         .setString("decimalColumn", "92376427.13")
         .setInteger("integerColumn", 213231)
      )
     .table("InsertTargetTable")
     .table("WindowFunctionTable",
       record()
         .setInteger("id", 1)
         .setString("partitionValue1", "A")
         .setString("partitionValue2", "Z")
         .setString("aggregationValue", "2.1"),
       record()
         .setInteger("id", 2)
         .setString("partitionValue1", "A")
         .setString("partitionValue2", "Y")
         .setString("aggregationValue", "3.2"),
       record()
         .setInteger("id", 6)
         .setString("partitionValue1", "B")
         .setString("partitionValue2", "Z")
         .setString("aggregationValue", "3.4"),
       record()
         .setInteger("id", 3)
         .setString("partitionValue1", "B")
         .setString("partitionValue2", "Z")
         .setString("aggregationValue", "5.7"),
       record()
         .setInteger("id", 4)
         .setString("partitionValue1", "A")
         .setString("partitionValue2", "Y")
         .setString("aggregationValue", "3.8"),
       record()
         .setInteger("id", 5)
         .setString("partitionValue1", "A")
         .setString("partitionValue2", "Z")
         .setString("aggregationValue", "1.9"),
       record()
         .setInteger("id", 7)
         .setString("partitionValue1", "B")
         .setString("partitionValue2", "Y")
         .setString("aggregationValue", "10.2")
       );


  private Connection connection;

  /**
   * Setup the schema for the tests.
   */
  @Before
  public void before() throws SQLException {
    // We don't want to inherit some old sequence numbers on existing tables
    // therefore we simply drop any tables with auto-numbering on them
    schemaManager.get().invalidateCache();
    schemaManager.get().dropTablesIfPresent(ImmutableSet.of("Autonumbered", "MergeTableMultipleKeys"));
    // no need to truncate the tables, the connector does that anyway
    schemaManager.get().mutateToSupportSchema(schema, TruncationBehavior.ONLY_ON_TABLE_CHANGE);
    new DataSetConnector(dataSet, databaseDataSetConsumer.get()).connect();

    connection = dataSource.getConnection();
  }


  @After
  public void after() throws SQLException {
    if (connection != null) {
      connection.close();
      connection = null;
    }
  }


  /**
   * Ensures that we attempt a toString on any statements when we parse them, just to make
   * sure that method doesn't break in response to various combinations of SQL elements.
   *
   * @param statement
   * @return
   */
  private String convertStatementToSQL(SelectStatement statement) {
    String string = statement.toString(); // Don't condition this. We definitely always want to do it.
    log.debug(string);
    return connectionResources.sqlDialect().convertStatementToSQL(statement);
  }
  private String convertStatementToSQL(SelectFirstStatement statement) {
    String string = statement.toString(); // Don't condition this. We definitely always want to do it.
    log.debug(string);
    return connectionResources.sqlDialect().convertStatementToSQL(statement);
  }
  private String convertStatementToSQL(TruncateStatement statement) {
    String string = statement.toString(); // Don't condition this. We definitely always want to do it.
    log.debug(string);
    return connectionResources.sqlDialect().convertStatementToSQL(statement);
  }
  private String convertStatementToSQL(MergeStatement statement) {
    String string = statement.toString(); // Don't condition this. We definitely always want to do it.
    log.debug(string);
    return connectionResources.sqlDialect().convertStatementToSQL(statement);
  }
  private List<String> convertStatementToSQL(InsertStatement statement) {
    String string = statement.toString(); // Don't condition this. We definitely always want to do it.
    log.debug(string);
    return connectionResources.sqlDialect().convertStatementToSQL(statement);
  }
  private List<String> convertStatementToSQL(InsertStatement statement, Schema schema, Table table) {
    String string = statement.toString(); // Don't condition this. We definitely always want to do it.
    log.debug(string);
    return connectionResources.sqlDialect().convertStatementToSQL(statement, schema, table);
  }
  private String convertStatementToSQL(UpdateStatement statement) {
    String string = statement.toString(); // Don't condition this. We definitely always want to do it.
    log.debug(string);
    return connectionResources.sqlDialect().convertStatementToSQL(statement);
  }


  /**
   * Verifies that the {@link MergeStatement} can be used and provide
   * outputs valid SQL for all database platforms.
   * @throws SQLException
   */
  @Test
  public void AtestMergeStatementSimple() throws SQLException {

    SqlScriptExecutor executor = sqlScriptExecutorProvider.get(new LoggingSqlScriptVisitor());

    SelectStatement testSelectForInsert = select(field("column1"), field("column2"))
                                          .from(tableRef("MergeTable"))
                                           .where(eq(field("column1"), literal(100)));

    SelectStatement testSelectForUpdate = select(field("column1"), field("column2"))
                                          .from(tableRef("MergeTable"))
                                          .where(eq(field("column1"), literal(500)));

    TableReference mergeSource = tableRef("MergeSource");

    SelectStatement sourceStmt = select(mergeSource.field("columnA").as("column1"),
                                        mergeSource.field("columnB").as("column2"))
                                 .from(mergeSource);

    TableReference mergeTable = tableRef("MergeTable");

    MergeStatement mergeStmt = merge()
                                .into(mergeTable)
                                .tableUniqueKey(mergeTable.field("column1"))
                                .from(sourceStmt);

    executor.execute(ImmutableList.of(convertStatementToSQL(mergeStmt)), connection);

    // Check result for Inserted record
     String sqlForInsertedRecord = convertStatementToSQL(testSelectForInsert);

     Integer numberOfInsertedRecords = executor.executeQuery(sqlForInsertedRecord, connection, new ResultSetProcessor<Integer>() {
      @Override
      public Integer process(ResultSet resultSet) throws SQLException {
        int result = 0;
        while (resultSet.next()) {
          result++;
          assertEquals("column1 value not correctly set/returned after merge", 100, resultSet.getInt(1));
          assertEquals("column2 value value not correctly set/returned after merge", 200, resultSet.getInt(2));
        }
        return result;
      }
    });
    assertEquals("Should be exactly one records", 1, numberOfInsertedRecords.intValue());

    // Check result for Updated record
    String sqlForUpdatedRecord = convertStatementToSQL(testSelectForUpdate);

    Integer numberOfUpdatedRecords = executor.executeQuery(sqlForUpdatedRecord, connection, new ResultSetProcessor<Integer>() {
      @Override
      public Integer process(ResultSet resultSet) throws SQLException {
        int result = 0;
        while (resultSet.next()) {
          result++;
          assertEquals("column1 value not correctly set/returned after merge", 500, resultSet.getInt(1));
          assertEquals("column2 value value not correctly set/returned after merge", 999, resultSet.getInt(2));
        }
      return result;
      }
    });
    assertEquals("Should be exactly one records", 1, numberOfUpdatedRecords.intValue());
  }


  /**
   * Verifies that the {@link MergeStatement} can be used for multiple keys
   * @throws SQLException
   */
  @Test
  public void BtestMergeStatementWithMultipleKeys() throws SQLException {

    SqlScriptExecutor executor = sqlScriptExecutorProvider.get(new LoggingSqlScriptVisitor());

    SelectStatement testSelectForUpdate = select(field("autoNum"), field("column1"), field("column2"), field("column3"))
                                            .from(tableRef("MergeTableMultipleKeys"))
                                            .where(
                                              and(
                                                eq(field("column1"), literal(100)),
                                                eq(field("column2"), literal(200))));

    SelectStatement testSelectForInsert = select(field("autoNum"), field("column1"), field("column2"), field("column3"))
                                            .from(tableRef("MergeTableMultipleKeys"))
                                            .where(
                                              and(
                                                eq(field("column1"), literal(500)),
                                                eq(field("column2"), literal(800))));


    TableReference mergeSourceMultipleKeys = tableRef("MergeSourceMultipleKeys");

    SelectStatement sourceStmt = select(mergeSourceMultipleKeys.field("columnA").as("column1"),
                                        mergeSourceMultipleKeys.field("columnB").as("column2"),
                                        mergeSourceMultipleKeys.field("columnC").as("column3"))
                                 .from(mergeSourceMultipleKeys)
                                 .alias("xxx");

    TableReference mergeTableMultipleKeys = tableRef("MergeTableMultipleKeys");

    MergeStatement mergeStmt = merge()
                                .into(mergeTableMultipleKeys)
                                .tableUniqueKey(mergeTableMultipleKeys.field("column1"),
                                                mergeTableMultipleKeys.field("column2"))
                                .from(sourceStmt);

    executor.execute(ImmutableList.of(convertStatementToSQL(mergeStmt)), connection);

    // Check result for inserted
    String sqlForInsertedRecord = convertStatementToSQL(testSelectForUpdate);

    Integer numberOfInsertedRecords = executor.executeQuery(sqlForInsertedRecord, connection, new ResultSetProcessor<Integer>() {
      @Override
      public Integer process(ResultSet resultSet) throws SQLException {
        int result = 0;
        while (resultSet.next()) {
          result++;
          assertEquals("autoNum value should be inserted as 101", 101, resultSet.getInt(1));
          assertEquals("column1 value not correctly set/returned after merge", 100, resultSet.getInt(2));
          assertEquals("column2 value value not correctly set/returned after merge", 200, resultSet.getInt(3));
          assertEquals("column3 value value not correctly set/returned after merge", "Inserted", resultSet.getString(4));
        }
        return result;
      }
    });
    assertEquals("Should be exactly one records", 1, numberOfInsertedRecords.intValue());

    // Check result for updated
    String sqlForUpdatedRecord = convertStatementToSQL(testSelectForInsert);

    Integer numberOfUpdatedRecords = executor.executeQuery(sqlForUpdatedRecord, connection, new ResultSetProcessor<Integer>() {
      @Override
      public Integer process(ResultSet resultSet) throws SQLException {
        int result = 0;
        while (resultSet.next()) {
          result++;
          assertEquals("autoNum value should not be updated and remain as 33", 33, resultSet.getInt(1));
          assertEquals("column1 value not correctly set/returned after merge", 500, resultSet.getInt(2));
          assertEquals("column2 value value not correctly set/returned after merge", 800, resultSet.getInt(3));
          assertEquals("column3 value value not correctly set/returned after merge", "Updated", resultSet.getString(4));
        }
        return result;
      }
    });
    assertEquals("Should be exactly one records", 1, numberOfUpdatedRecords.intValue());
  }


  /**
   * Verifies that the {@link MergeStatement} works for complex sql statements
   * @throws SQLException
   */
  @Test
  public void CtestMergeStatementComplex() throws SQLException {
    SqlScriptExecutor executor = sqlScriptExecutorProvider.get(new LoggingSqlScriptVisitor());

    SelectStatement testSelect = select(field("column1"), field("column2"), field("column3"))
                                 .from(tableRef("MergeTableMultipleKeys"))
                                 .where(
                                   and(
                                     eq(field("column1"), literal(100)),
                                     eq(field("column2"), literal(200))
                                   )
                                 );

    TableReference mergeSource = tableRef("MergeSource");
    TableReference mergeSourceMultipleKeys = tableRef("MergeSourceMultipleKeys");
    TableReference mergeSourceJoinTable = tableRef("MergeSourceJoinTable");
    TableReference mergeTableMultipleKeys = tableRef("MergeTableMultipleKeys");


    SelectStatement subSelect = select(mergeSource.field("columnA"),
                                      mergeSource.field("columnB"),
                                      mergeSourceJoinTable.field("field3"))
                                .from(mergeSource)
                                .innerJoin(mergeSourceJoinTable, eq(mergeSource.field("columnA"), mergeSourceJoinTable.field("field1")))
                                .alias("subSelect");

    TableReference subSelectTable = subSelect.asTable().as("subSelect");

    SelectStatement selectStmt = select(mergeSourceMultipleKeys.field("columnA").as("column1"),
                                        mergeSourceMultipleKeys.field("columnB").as("column2"),
                                        subSelectTable.field("field3").as("column3"))
                                 .from(mergeSourceMultipleKeys)
                                 .innerJoin(subSelect,
                                                 and(
                                                   eq(mergeSourceMultipleKeys.field("columnA"), subSelectTable.field("columnA")),
                                                   eq(mergeSourceMultipleKeys.field("columnB"), subSelectTable.field("columnB"))))
                                 .alias("xxx");

    MergeStatement mergeStmt = merge()
                              .into(mergeTableMultipleKeys)
                              .tableUniqueKey(mergeTableMultipleKeys.field("column1"), mergeTableMultipleKeys.field("column2"))
                              .from(selectStmt);

    executor.execute(ImmutableList.of(convertStatementToSQL(mergeStmt)), connection);

    // Check result
    String sql = convertStatementToSQL(testSelect);

     Integer numberOfRecords = executor.executeQuery(sql, connection, new ResultSetProcessor<Integer>() {
      @Override
      public Integer process(ResultSet resultSet) throws SQLException {
        int result = 0;
        while (resultSet.next()) {
          result++;
          assertEquals("column1 value not correctly set/returned after merge", 100, resultSet.getInt(1));
          assertEquals("column2 value value not correctly set/returned after merge", 200, resultSet.getInt(2));
          assertEquals("column3 value value not correctly set/returned after merge", "Asset", resultSet.getString(3));
        }
        return result;
      }
    });
    assertEquals("Should be exactly one records", 1, numberOfRecords.intValue());
  }


  /**
   * Verifies that the {@link MergeStatement} can be used with aggregate functions
   * @throws SQLException
   */
  @Test
  public void DtestMergeStatementWithAggregateFunctions() throws SQLException {

   SqlScriptExecutor executor = sqlScriptExecutorProvider.get(new LoggingSqlScriptVisitor());

   TableReference parameterTable = tableRef("ParameterTable");
   TableReference mergeSource = tableRef("MergeSource");

   SelectStatement testSelect = select(field("parameterCode"), field("parameterValue"))
                                  .from(tableRef("ParameterTable"))
                                   .where(
                                   eq(field("parameterCode"), literal("aggregate"))
                                   );

   SelectStatement select = select(new FieldLiteral("aggregate").as("parameterCode"),
                              max(mergeSource.field("columnA")).as("parameterValue"))
                              .from(mergeSource);

   MergeStatement merge =  merge()
                             .into(parameterTable)
                             .tableUniqueKey(parameterTable.field("parameterCode"))
                             .from(select);

   executor.execute(ImmutableList.of(convertStatementToSQL(merge)), connection);

   // Check result
   String sql = convertStatementToSQL(testSelect);

    Integer numberOfRecords = executor.executeQuery(sql, connection, new ResultSetProcessor<Integer>() {
      @Override
      public Integer process(ResultSet resultSet) throws SQLException {
        int result = 0;
        while (resultSet.next()) {
          result++;
          assertEquals("code not correctly set/returned after merge", "aggregate", resultSet.getString(1));
          assertEquals("value not correctly set/returned after merge", 500, resultSet.getInt(2));
        }
        return result;
      }
    });
    assertEquals("Should be exactly one records", 1, numberOfRecords.intValue());
  }


  /**
   * Verifies that the {@link InsertStatement} can be used with an INSERT...
   * SELECT.. HAVING(...) query and outputs valid SQL for all database
   * platforms.
   */
  @Test
  public void EtestInsertStatementWithSelectHaving() {
    // Key value
    final String primaryKeyValue = "hello world AA";

    // Tables.
    final TableReference simpleTypes = new TableReference("SimpleTypes");

    // Where clause for SELECT.
    final Criterion whereStringCol = eq(new FieldReference(simpleTypes, "stringCol"), primaryKeyValue);

    // Sub-selects.
    final Criterion havingCriteria = eq(count(), 0);
    final SelectStatement selectFromSimpleTypes = new SelectStatement(
      new FieldLiteral(primaryKeyValue).as("stringCol"),
      new FieldLiteral("not\\'null'").as("nullableStringCol"),
      new FieldLiteral(9817236).as("decimalTenZeroCol"),
      new FieldLiteral(278.231).as("decimalNineFiveCol"),
      new FieldLiteral("1234567890123456", DataType.DECIMAL).as("bigIntegerCol"),
      new FieldLiteral("56732", DataType.DECIMAL).as("nullableBigIntegerCol"),
      nullLiteral().as("nullableBlobCol")
    ).from(simpleTypes)
    .where(whereStringCol)
    .groupBy(field("stringCol"))
    .having(havingCriteria);

    // Insert.
    final InsertStatement insertIntoSimpleTypes = new InsertStatement()
      .into(simpleTypes)
      .from(selectFromSimpleTypes);

    // Run the SQL
    sqlScriptExecutorProvider.get().execute(
      convertStatementToSQL(insertIntoSimpleTypes, schema, schema.getTable("simpleTypes")));

    // Check there is still just a single record
    assertRecordsInTable(1, "SimpleTypes");
  }


  /**
   * Verifies that the truncate statement works on the various platforms.
   */
  @Test
  public void testTruncateTable() {
    sqlScriptExecutorProvider.get().execute(Collections.singletonList(convertStatementToSQL(truncate(tableRef("SimpleTypes")))));
    assertRecordsInTable(0, "SimpleTypes");
  }


  /**
   * Test the lastDayOfMonth SQL function against all {@linkplain SqlDialect}s
   * @throws SQLException if something goes wrong.
   */
  @Test
  public void testLastDayOfMonth() throws SQLException {

    /*
    * Source data

    .table("LastDayOfMonthTable",
      record()
      .value("alfaDate1", "20090701"), // 31 day month
    record()
      .value("alfaDate1", "20090615"), // 30 day month
    record()
      .value("alfaDate1", "20090131"), // last day of month
    record()
      .value("alfaDate1", "20080201"), // leap year
    record()
      .value("alfaDate1", "20000201"), // leap year (divisible by 100 but also divisible by 400)
    record()
      .value("alfaDate1", "21000201") // not leap year (divisible by 100 but not divisible by 400)
      */

    List<java.sql.Date> expectedLastDays = ImmutableList.of(java.sql.Date.valueOf("2009-07-31"),
                                                            java.sql.Date.valueOf("2009-06-30"),
                                                            java.sql.Date.valueOf("2009-01-31"),
                                                            java.sql.Date.valueOf("2008-02-29"),
                                                            java.sql.Date.valueOf("2000-02-29"),
                                                            java.sql.Date.valueOf("2100-02-28"));

    SelectStatement testStatement = select(
        lastDayOfMonth(yyyymmddToDate(new Cast(field("alfaDate1"), DataType.STRING, 8))))
        .from(tableRef("LastDayOfMonthTable"));

    // Run the SQL
    Statement stmt = connection.createStatement();
    try {
      ResultSet rs = stmt.executeQuery(convertStatementToSQL(testStatement));
      try {
        int counter = 0;
        while (rs.next()) {
          assertEquals(expectedLastDays.get(counter++), rs.getDate(1));
        }
      } finally {
        rs.close();
      }
    } finally {
      stmt.close();
    }
  }


  /**
   * Test the daysBetween SQL function against all {@linkplain SqlDialect}s
   * @throws SQLException if something goes wrong.
   */
  @Test
  public void FtestDaysBetween() throws SQLException {
    int counter = 0;
    List<Integer> expectedDaysLate = ImmutableList.of(65, 0, 1, -365, 801);

    SelectStatement testStatement = select(
        daysBetween(yyyymmddToDate(new Cast(field("alfaDate1"), DataType.STRING, 8)),
                    yyyymmddToDate(new Cast(field("alfaDate2"), DataType.STRING, 8))))
        .from(tableRef("DateTable"));

    // Run the SQL
    Statement stmt = connection.createStatement();
    try {
      ResultSet rs = stmt.executeQuery(convertStatementToSQL(testStatement));
      try {
        while (rs.next()) {
          assertEquals(expectedDaysLate.get(counter++).intValue(), rs.getInt(1));
        }
      } finally {
        rs.close();
      }
    } finally {
      stmt.close();
    }
  }


  /**
   * Test the coalesce SQL function against all {@linkplain SqlDialect}s
   *
   * @throws SQLException if something goes wrong.
   */
  @Test
  public void GtestCoalesce() throws SQLException {
    final List<Integer> expectedInt = ImmutableList.of(5, 7);
    final List<String> expectedString = ImmutableList.of("Pumpkin", "Green");

    SelectStatement testStatement1 = select(coalesce(field("column1"), field("column2"), field("column3")))
                                      .from(tableRef("CoalesceTable"));
    SelectStatement testStatement2 = select(coalesce(field("column4"), field("column5")))
                                      .from(tableRef("CoalesceTable"));

    SqlScriptExecutor executor = sqlScriptExecutorProvider.get(new LoggingSqlScriptVisitor());

    executor.executeQuery(convertStatementToSQL(testStatement1), connection, new ResultSetProcessor<Void>() {
      @Override
      public Void process(ResultSet resultSet) throws SQLException {
        int counter = 0;
        while (resultSet.next()) {
          assertEquals(expectedInt.get(counter++).intValue(), resultSet.getInt(1));
        }
        return null;
      }
    });

    executor.executeQuery(convertStatementToSQL(testStatement2), connection, new ResultSetProcessor<Void>() {
      @Override
      public Void process(ResultSet resultSet) throws SQLException {
        int counter = 0;
        while (resultSet.next()) {
          assertEquals(expectedString.get(counter++), resultSet.getString(1));
        }
        return null;
      }
    });
  }


  /**
   * Tests selecting values from nowhere.
   *
   * @throws SQLException if something goes wrong.
   */
  @Test
  public void UtestNoTableSelect() throws SQLException {
    SelectStatement select = select(literal(1), literal("foo"));

    SqlScriptExecutor executor = sqlScriptExecutorProvider.get(new LoggingSqlScriptVisitor());

    executor.executeQuery(convertStatementToSQL(select), connection, new ResultSetProcessor<Void>() {
      @Override
      public Void process(ResultSet resultSet) throws SQLException {
        resultSet.next();
        assertEquals("Integer value", 1, resultSet.getInt(1));
        assertEquals("String value", "foo", resultSet.getString(2));
        assertFalse("More than one record", resultSet.next());
        return null;
      }
    });
  }


  /**
   * Tests auto numbering of records by the RDBMS
   *
   * @throws SQLException if something goes wrong.
   */
  @Test
  public void HtestAutoNumber() throws SQLException {

    SqlScriptExecutor executor = sqlScriptExecutorProvider.get(new LoggingSqlScriptVisitor());

    InsertStatement insertStatement = insert()
       .into(tableRef("AutoNumbered"))
       .fields(
          field("column2")
       )
       .values(
          literal("a").as("column2")
       );
    List<String> insertSql = convertStatementToSQL(insertStatement);
    executor.execute(insertSql);

    insertStatement = insert()
        .into(tableRef("AutoNumbered"))
        .fields(
           field("column2")
        )
        .values(
           literal("b").as("column2")
        );
    insertSql = convertStatementToSQL(insertStatement, schema, null);
    executor.execute(insertSql);

    SelectStatement select = select(field("surrogateKey"), field("column2"))
                            .from(tableRef("AutoNumbered"))
                            .orderBy(field("surrogateKey"));


    final List<Long> expectedAutonumber = Arrays.asList(2L,3L,10L);
    executor.executeQuery(convertStatementToSQL(select), new ResultSetProcessor<Void>() {
      @Override
      public Void process(ResultSet resultSet) throws SQLException {
        int counter = 0;
        while (resultSet.next()) {
          switch (counter) {
            case 0:
              assertEquals("Data set record 1 - long", (long)expectedAutonumber.get(counter), resultSet.getLong(1));
              assertEquals("Data set record 1 - string", "d", resultSet.getString(2));
              break;
            case 1:
              assertEquals("Data set record 2 - long", (long)expectedAutonumber.get(counter), resultSet.getLong(1));
              assertEquals("Data set record 2 - string", "c", resultSet.getString(2));
              break;
            case 2:
              assertEquals("Inserted record 1 - long", (long)expectedAutonumber.get(counter), resultSet.getLong(1));
              assertEquals("Inserted record 1 - string", "a", resultSet.getString(2));
              break;
            case 3:
              //AutoNumber cannot be expected to be sequential.
              assertFalse("Inserted record 2, long, should be unique", expectedAutonumber.contains(resultSet.getLong(1)));
              assertTrue("Inserted record 2, long, should be greater than the autonumber start", resultSet.getLong(1) > 10L);
              assertEquals("Inserted record 2 - string", "b", resultSet.getString(2));
              break;
            default:
             fail("More records returned than expected");
          }
          counter++;
        }
        return null;
      }
    });
  }


  /**
   * Test the behaviour of SELECTs, INSERTs and UPDATEs of boolean fields.  In the process
   * we test a lot of {@link SqlScriptExecutor}'s statement handling capabilities
   *
   * @throws SQLException if something goes wrong.
   */
  @Test
  public void ItestBooleanFields() throws SQLException {
    ImmutableList<Boolean> listOfTrueAndFalse = ImmutableList.of(true, false); // deliberately not a List<Object>

    SqlScriptExecutor executor = sqlScriptExecutorProvider.get(new LoggingSqlScriptVisitor());

    // Set up queries
    InsertStatement insertStatement = insert()
                                     .into(tableRef("BooleanTable"))
                                     .fields(field("column1"), field("column2"))
                                     .values(literal(false).as("column1"), literal(true).as("column2"));
    SelectStatement selectStatement = select(field("column1"), field("column2"))
                                     .from(tableRef("BooleanTable"))
                                     .where(or(
                                       field("column1").eq(true),
                                       field("column1").eq(false),
                                       field("column1").eq(literal(true)),
                                       field("column1").eq(literal(false)),
                                       field("column1").in(true, false),
                                       field("column1").in(literal(true), literal(false)),
                                       field("column1").in(listOfTrueAndFalse)
                                     ));
    UpdateStatement updateStatement = update(tableRef("BooleanTable"))
                                     .set(literal(true).as("column1"), literal(false).as("column2"));

    // Insert
    executor.execute(convertStatementToSQL(insertStatement, schema, null), connection);

    // Check result - note that this is deliberately not tidy - we are making sure that results get
    // passed back up to this scope correctly.
    String sql = convertStatementToSQL(selectStatement);
    Integer numberOfRecords = executor.executeQuery(sql, connection, new ResultSetProcessor<Integer>() {
      @Override
      public Integer process(ResultSet resultSet) throws SQLException {
        int result = 0;
        while (resultSet.next()) {
          result++;
          assertEquals("column1 boolean value not correctly set/returned after insert", false, resultSet.getBoolean(1));
          assertEquals("column2 boolean value not correctly set/returned after insert", true, resultSet.getBoolean(2));
        }
        return result;
      }
    });
    assertEquals("Should be exactly two records", 2, numberOfRecords.intValue());

    // Update
    executor.execute(ImmutableList.of(convertStatementToSQL(updateStatement)), connection);

    // Check result- note that this is deliberately not tidy - we are making sure that results get
    // passed back up to this scope correctly.
    numberOfRecords = executor.executeQuery(sql, connection, new ResultSetProcessor<Integer>() {
      @Override
      public Integer process(ResultSet resultSet) throws SQLException {
        int result = 0;
        while (resultSet.next()) {
          result++;
          assertEquals("column1 boolean value not correctly set/returned after insert", true, resultSet.getBoolean(1));
          assertEquals("column2 boolean value not correctly set/returned after insert", false, resultSet.getBoolean(2));
        }
        return result;
      }
    });
    assertEquals("Should be exactly two records", 2, numberOfRecords.intValue());
  }


  /**
   * Test the behaviour of SELECTs, INSERTs and UPDATEs of true Date fields.  In the process
   * we test a lot of {@link SqlScriptExecutor}'s statement handling capabilities
   *
   * @throws SQLException if something goes wrong.
   */
  @Test
  public void JtestDateFields() throws SQLException {

    SqlScriptExecutor executor = sqlScriptExecutorProvider.get(new LoggingSqlScriptVisitor() {
      @Override
      public void afterExecute(String sql, long numberOfRowsUpdated) {
        // we run some huge queries in this test, and loggers do not like that very much
        String substring = sql.length() > 2048 ? sql.substring(0, 2048) + "..." : sql;
        super.afterExecute(substring, numberOfRowsUpdated);
      }
    });

    // Set up queries
    InsertStatement insertStatement = insert()
                                     .into(tableRef("ActualDates"))
                                     .fields(
                                       field("actualDate")
                                      )
                                     .values(
                                       literal(new LocalDate(1999, 12, 31)).as("actualDate")
                                      );
    SelectStatement selectStatement = select(field("actualDate"), field("actualDateNullable"))
                                     .from(tableRef("ActualDates"))
                                     .orderBy(field("actualDate"));
    UpdateStatement updateStatement = update(tableRef("ActualDates"))
                                     .set(
                                       literal(new LocalDate(2000, 1, 1)).as("actualDate"),
                                       literal(new LocalDate(1998, 1, 1)).as("actualDateNullable")
                                      )
                                      .where(
                                        field("actualDate").in(new LocalDate(1999, 12, 31), literal(new LocalDate(5000, 12, 31)))
                                      );

    // Insert
    executor.execute(convertStatementToSQL(insertStatement, schema, null), connection);

    // Check result
    String sql = convertStatementToSQL(selectStatement);
    executor.executeQuery(sql, connection, new ResultSetProcessor<Void>() {
      @Override
      public Void process(ResultSet resultSet) throws SQLException {
        int result = 0;
        while (resultSet.next()) {
          result++;
          switch (result) {
            case 1:
              assertEquals("actualDate row 0 date value not correctly set/returned after dataset load", java.sql.Date.valueOf("1899-01-01"), resultSet.getDate(1));
              assertEquals("actualDateNullable row 0 date value not correctly set/returned after dataset load", java.sql.Date.valueOf("9999-12-31"), resultSet.getDate(2));
              break;
            case 2:
              assertEquals("actualDate row 1 date value not correctly set/returned after dataset load", java.sql.Date.valueOf("1995-10-23"), resultSet.getDate(1));
              assertNull("actualDateNullable row 1 date value not correctly set/returned after dataset load", resultSet.getDate(2));
              break;
            case 3:
              assertEquals("actualDate date value not correctly set/returned after insert", java.sql.Date.valueOf("1999-12-31"), resultSet.getDate(1));
              assertNull("actualDateNullable date value not correctly set/returned after insert", resultSet.getDate(2));
              break;
            case 4:
              assertEquals("actualDate row 4 date value not correctly set/returned after dataset load", java.sql.Date.valueOf("2020-01-31"), resultSet.getDate(1));
              assertNull("actualDateNullable row 4 date value not correctly set/returned after dataset load", resultSet.getDate(2));
              break;
            case 5:
              assertEquals("actualDate row 5 date value not correctly set/returned after dataset load", java.sql.Date.valueOf("2100-12-31"), resultSet.getDate(1));
              assertNull("actualDateNullable row 5 date value not correctly set/returned after dataset load", resultSet.getDate(2));
              break;
            default: fail("Should be exactly 5 records");
          }
        }
        return null;
      }
    });

    // Update
    executor.execute(ImmutableList.of(convertStatementToSQL(updateStatement)), connection);

    // Check result
    executor.executeQuery(sql, connection, new ResultSetProcessor<Void>() {
      @Override
      public Void process(ResultSet resultSet) throws SQLException {
        int result = 0;
        while (resultSet.next()) {
          result++;
          switch (result) {
            case 1:
              assertEquals("actualDate row 0 date value not correctly set/returned after dataset load", java.sql.Date.valueOf("1899-01-01"), resultSet.getDate(1));
              assertEquals("actualDateNullable row 0 date value not correctly set/returned after dataset load", java.sql.Date.valueOf("9999-12-31"), resultSet.getDate(2));
              break;
            case 2:
              assertEquals("actualDate row 1 date value not correctly set/returned after dataset load", java.sql.Date.valueOf("1995-10-23"), resultSet.getDate(1));
              assertNull("actualDateNullable row 1 date value not correctly set/returned after dataset load", resultSet.getDate(2));
              break;
            case 3:
              assertEquals("actualDate date value not correctly set/returned after update", java.sql.Date.valueOf("2000-01-01"), resultSet.getDate(1));
              assertEquals("actualDateNullable date value not correctly set/returned after update", java.sql.Date.valueOf("1998-01-01"), resultSet.getDate(2));
              break;
            case 4:
              assertEquals("actualDate row 4 date value not correctly set/returned after dataset load", java.sql.Date.valueOf("2020-01-31"), resultSet.getDate(1));
              assertNull("actualDateNullable row 4 date value not correctly set/returned after dataset load", resultSet.getDate(2));
              break;
            case 5:
              assertEquals("actualDate row 5 date value not correctly set/returned after dataset load", java.sql.Date.valueOf("2100-12-31"), resultSet.getDate(1));
              assertNull("actualDateNullable row 5 date value not correctly set/returned after dataset load", resultSet.getDate(2));
              break;
            default: fail("Should be exactly 5 records");
          }
        }
        return null;
      }
    });

    // Month between tests
    ImmutableList.Builder<LocalDate> fromDates = ImmutableList.builder();
    fromDates.add(new LocalDate(1995, 10, 31))
             .add(new LocalDate(2021, 7, 27))
             .add(new LocalDate(2101, 11, 1))
             .add(LocalDate.now().plusYears(new Random().nextInt(10)).plusMonths(new Random().nextInt(20)).plusDays(new Random().nextInt(40)))
             .add(LocalDate.now().plusYears(new Random().nextInt(20)).plusMonths(new Random().nextInt(20)).plusDays(new Random().nextInt(40)))
             .add(LocalDate.now().plusYears(new Random().nextInt(40)).plusMonths(new Random().nextInt(20)).plusDays(new Random().nextInt(40)))
             .add(LocalDate.now().plusYears(new Random().nextInt(70)).plusMonths(new Random().nextInt(20)).plusDays(new Random().nextInt(40)))
             .add(LocalDate.now().plusYears(new Random().nextInt(100)).plusMonths(new Random().nextInt(20)).plusDays(new Random().nextInt(40)));
   for (final LocalDate fromDate : fromDates.build()) {

    final List<Function> monthBetweenListSql = new ArrayList<>();
    final List<Integer> monthBetweenListComp = new ArrayList<>();
    final StringBuilder failures = new StringBuilder();
    final MutableBoolean haveFailures = new MutableBoolean(false);

    for (int i = -366; i < 366; i++) {
      LocalDate toDate = fromDate.plusDays(i);
      monthBetweenListSql.add(monthsBetween(literal(fromDate), literal(toDate)));
      monthBetweenListComp.add(Months.monthsBetween(fromDate, toDate).getMonths());
    }

    for (int i = -50; i < 50; i++) {
      LocalDate toDate = fromDate.plusMonths(i);
      monthBetweenListSql.add(monthsBetween(literal(fromDate), literal(toDate)));
      monthBetweenListComp.add(Months.monthsBetween(fromDate, toDate).getMonths());
    }

    for (int i = 0; i < 100; i++) {
      LocalDate toDate = LocalDate.now().plusYears(new Random().nextInt(10)).plusMonths(new Random().nextInt(20)).plusDays(new Random().nextInt(40));
      monthBetweenListSql.add(monthsBetween(literal(fromDate), literal(toDate)));
      monthBetweenListComp.add(Months.monthsBetween(fromDate, toDate).getMonths());
    }

    SelectStatement monthBetweenSelect = select(monthBetweenListSql)
        .from("ActualDates")
        .where(field("actualDate").eq(new LocalDate(1995, 10, 23)));

    executor.executeQuery(convertStatementToSQL(monthBetweenSelect), connection, new ResultSetProcessor<Void>() {
      @Override
      public Void process(ResultSet resultSet) throws SQLException {
        int result = 0;
        while (resultSet.next()) {
          result++;
          switch (result) {
            case 1:
              for (int i = 0; i < monthBetweenListComp.size(); i++) {
                int actual = resultSet.getInt(i + 1);
                int expected = monthBetweenListComp.get(i).intValue();
                if (expected != actual) {
                  String callDescription = "monthsBetween(" +
                      ((FieldLiteral)monthBetweenListSql.get(i).getArguments().get(1)).getValue() + ", " +
                      ((FieldLiteral)monthBetweenListSql.get(i).getArguments().get(0)).getValue() + ")";
                  failures.append(callDescription +
                      " expected = " + expected +
                      " actual = " + actual + "\n");
                  haveFailures.setValue(true);
                }
              }
              break;
            default: fail("Should be exactly 1 record");
          }
        }
        return null;
      }
    });
    assertFalse(failures.toString(), haveFailures.booleanValue());
   }
  }


    /**
     * Test the behaviour of SELECTs, INSERTs and UPDATEs of blob fields.  In the process
     * we test a lot of {@link SqlScriptExecutor}'s statement handling capabilities
     *
     * @throws SQLException if something goes wrong.
     */
    @Test
    public void testBlobFields() throws SQLException {

        SqlScriptExecutor executor = sqlScriptExecutorProvider.get(new LoggingSqlScriptVisitor());

        // Set up queries
        InsertStatement insertStatement = insert()
                .into(tableRef("BlobTable"))
                .fields(field("column1"), field("column2"))
                .values(blobLiteral(BLOB1_VALUE).as("column1"), blobLiteral(BLOB2_VALUE.getBytes()).as("column2"));
        SelectStatement selectStatementAfterInsert = select(field("column1"), field("column2"))
                .from(tableRef("BlobTable"))
                .where(or(
                        field("column1").eq(blobLiteral(BLOB1_VALUE.getBytes())),
                        field("column1").eq(blobLiteral(BLOB1_VALUE))
                ));
        // this update fails to work as an update without a WHERE clause - it strangely inserts a duplicate row on Postgres without a where clause
        UpdateStatement updateStatement = update(tableRef("BlobTable"))
                .set(blobLiteral(BLOB1_VALUE + " Updated").as("column1"), blobLiteral((BLOB2_VALUE + " Updated").getBytes()).as("column2"))
                .where(
                        field("column1").eq(blobLiteral((BLOB1_VALUE).getBytes()))
                );
        SelectStatement selectStatementAfterUpdate = select(field("column1"), field("column2"))
                .from(tableRef("BlobTable"))
                .where(or(
                        field("column1").eq(blobLiteral((BLOB1_VALUE + " Updated").getBytes())),
                        field("column1").eq(blobLiteral(BLOB1_VALUE + " Updated"))
                ));

        // Insert
        executor.execute(convertStatementToSQL(insertStatement, schema, null), connection);

        // Check result - note that this is deliberately not tidy - we are making sure that results get
        // passed back up to this scope correctly.
        String sql = convertStatementToSQL(selectStatementAfterInsert);
        AtomicBoolean isFirstValueHex = new AtomicBoolean(false);
        Integer numberOfRecords = executor.executeQuery(sql, connection, new ResultSetProcessor<Integer>() {
            @Override
            public Integer process(ResultSet resultSet) throws SQLException {
                int result = 0;
                while (resultSet.next()) {
                    result++;
<<<<<<< HEAD
                    assertEquals("column1 blob value not correctly set/returned after insert", BLOB1_VALUE, decodeBlobHexFromBytesToText(resultSet.getBytes(1)));
                    assertEquals("column2 blob value not correctly set/returned after insert", BLOB2_VALUE, decodeBlobHexFromBytesToText(resultSet.getBytes(2)));
=======
                    byte[] bytesFromFirst = resultSet.getBytes("column1");

                    if (bytesFromFirst[1] == 32) { // if second char is a space then it isn't hex encoded
                      assertEquals("column1 blob value not correctly set/returned after insert", BLOB1_VALUE, new String(resultSet.getBytes(1)));
                      assertEquals("column2 blob value not correctly set/returned after insert", BLOB2_VALUE, new String(resultSet.getBytes(2)));
                    } else {
                      isFirstValueHex.set(true);
                      assertEquals("column1 blob value not correctly set/returned after insert", BLOB1_VALUE, decodeBlobHexFromBytesToText(resultSet.getBytes(1)));
                      assertEquals("column2 blob value not correctly set/returned after insert", BLOB2_VALUE, decodeBlobHexFromBytesToText(resultSet.getBytes(2)));
                    }
>>>>>>> 7592278d
                }
                return result;
            }
        });
<<<<<<< HEAD
        assertEquals("Should be exactly one record", 1, numberOfRecords.intValue());
=======
        if (isFirstValueHex.get()) {
          assertEquals("Should be exactly one record", 1, numberOfRecords.intValue());
        } else {
          assertEquals("Should be exactly two records", 2, numberOfRecords.intValue());
        }
>>>>>>> 7592278d

        // Update
        executor.execute(ImmutableList.of(convertStatementToSQL(updateStatement)), connection);

        // Check result- note that this is deliberately not tidy - we are making sure that results get
        // passed back up to this scope correctly.
        sql = convertStatementToSQL(selectStatementAfterUpdate);
        AtomicBoolean isUpdateFirstValueHex = new AtomicBoolean(false);
        numberOfRecords = executor.executeQuery(sql, connection, new ResultSetProcessor<Integer>() {
            @Override
            public Integer process(ResultSet resultSet) throws SQLException {
                int result = 0;
                while (resultSet.next()) {
                    result++;
<<<<<<< HEAD
                    String blob1 = decodeBlobHexFromBytesToText(resultSet.getBytes(1));
                    assertEquals("column1 blob value not correctly set/returned after update", BLOB1_VALUE + " Updated", decodeBlobHexFromBytesToText(resultSet.getBytes(1)));
                    assertEquals("column2 blob value not correctly set/returned after update", BLOB2_VALUE + " Updated", decodeBlobHexFromBytesToText(resultSet.getBytes(2)));
=======
                  byte[] bytesFromFirst = resultSet.getBytes("column1");
                  if (bytesFromFirst[1] == 32) { // if second char is a space then it isn't hex encoded
                    assertEquals("column1 blob value not correctly set/returned after update", BLOB1_VALUE + " Updated", new String(resultSet.getBytes(1)));
                    assertEquals("column2 blob value not correctly set/returned after update", BLOB2_VALUE + " Updated", new String(resultSet.getBytes(2)));
                  } else {
                    isUpdateFirstValueHex.set(true);
                    assertEquals("column1 blob value not correctly set/returned after update", BLOB1_VALUE + " Updated", decodeBlobHexFromBytesToText(resultSet.getBytes(1)));
                    assertEquals("column2 blob value not correctly set/returned after update", BLOB2_VALUE + " Updated", decodeBlobHexFromBytesToText(resultSet.getBytes(2)));
                  }
>>>>>>> 7592278d
                }
                return result;
            }
        });
<<<<<<< HEAD
        assertEquals("Should be exactly one records", 1, numberOfRecords.intValue());
    }

    // TODO: this utility method or something that returns byte array should probably be exposed as public in mor
    // don't know where yet
    private static String decodeBlobHexFromBytesToText(byte[] bytSrc) throws SQLException {
        String blobStringResult;
        Hex hexUtil = new Hex();
        try {
            int lenSrc = bytSrc.length;
            char[] charBlob = new char[lenSrc];
            byte[] bytBlob = new byte[charBlob.length >> 1];
            for (int i = 0; i < bytSrc.length; i++) {
                charBlob[i] = (char) bytSrc[i];
            }
            hexUtil.decodeHex(charBlob, bytBlob, 0);

            blobStringResult = new String(bytBlob);
        } catch (DecoderException e) {
            throw new RuntimeException(e);
        }
        return blobStringResult;
=======
        if (isUpdateFirstValueHex.get()) {
          assertEquals("Should be exactly one records", 1, numberOfRecords.intValue());
        } else {
          assertEquals("Should be exactly two records", 2, numberOfRecords.intValue());
        }
    }


  /**
   * Test the behaviour of SELECTs, INSERTs and UPDATEs of blob fields.  In the process
   * we test a lot of {@link SqlScriptExecutor}'s statement handling capabilities
   *
   * @throws SQLException if something goes wrong.
   */
  @Test
  public void testBlobFieldsRealBinary() { //  throws SQLException
    SqlScriptExecutor executor = sqlScriptExecutorProvider.get(new LoggingSqlScriptVisitor());

    // Set up queries
    InsertStatement insertStatement = insert()
      .into(tableRef("BlobTable"))
      .fields(field("column1"), field("column2"))
      .values(blobLiteral(BLOB3_VALUE).as("column1"), blobLiteral(BLOB3_VALUE).as("column2"));
    SelectStatement selectStatementAfterInsert = select(field("column1"), field("column2"))
      .from(tableRef("BlobTable"))
      .where(or(
        field("column1").eq(blobLiteral(BLOB3_VALUE)),
        field("column1").eq(blobLiteral(BLOB3_VALUE))
      ));

    byte[] bytUpdated = Arrays.copyOf(BLOB3_VALUE, 256+3);
    bytUpdated[256] = 1;
    bytUpdated[257] = 2;
    bytUpdated[258] = 3;
    // this update fails to work as an update without a WHERE clause - it strangely inserts a duplicate row on Postgres without a where clause
    UpdateStatement updateStatement = update(tableRef("BlobTable"))
      .set(blobLiteral(bytUpdated).as("column1"), blobLiteral(bytUpdated).as("column2"))
      .where(
        field("column1").eq(blobLiteral(BLOB3_VALUE))
      );
    SelectStatement selectStatementAfterUpdate = select(field("column1"), field("column2"))
      .from(tableRef("BlobTable"))
      .where(or(
        field("column1").eq(blobLiteral(bytUpdated)),
        field("column1").eq(blobLiteral(bytUpdated))
      ));

    // Insert
    executor.execute(convertStatementToSQL(insertStatement, schema, null), connection);

    boolean isOracle = false;

    try {
      String databaseProductName = this.dataSource.getConnection().getMetaData().getDatabaseProductName();
      isOracle = databaseProductName.contains("Oracle");
    } catch (SQLException e) {
      // ignore SQLException
>>>>>>> 7592278d
    }

    if (isOracle) {
      // for Oracle need to compare BLOB's with DBMS_LOB.INSTR
      AliasedField compareFunctionBlob = PortableSqlFunction.builder()
        .withFunctionForDatabaseType("ORACLE",
          "DBMS_LOB.INSTR",
          new FieldReference("column1"),
          blobLiteral(BLOB3_VALUE),
          new FieldLiteral("1"),
          new FieldLiteral("1")
        )
        .build();

      AliasedField compareFunctionUpdated = PortableSqlFunction.builder()
        .withFunctionForDatabaseType("ORACLE",
          "DBMS_LOB.INSTR",
          new FieldReference("column1"),
          blobLiteral(bytUpdated),
          new FieldLiteral("1"),
          new FieldLiteral("1")
        )
        .build();

      selectStatementAfterInsert = select(field("column1"), field("column2"))
        .from(tableRef("BlobTable"))
        .where(
          compareFunctionBlob.greaterThan(0)
        );
      updateStatement = update(tableRef("BlobTable"))
        .set(blobLiteral(bytUpdated).as("column1"), blobLiteral(bytUpdated).as("column2"))
        .where(
          compareFunctionBlob.greaterThan(0)
        );
      selectStatementAfterUpdate = select(field("column1"), field("column2"))
        .from(tableRef("BlobTable"))
        .where(
          compareFunctionUpdated.greaterThan(0)
        );
    }

    // Check result - note that this is deliberately not tidy - we are making sure that results get
    // passed back up to this scope correctly.
    String sql = convertStatementToSQL(selectStatementAfterInsert);
    AtomicBoolean isFirstValueHex = new AtomicBoolean(false);
    Integer numberOfRecords = executor.executeQuery(sql, connection, new ResultSetProcessor<Integer>() {
      @Override
      public Integer process(ResultSet resultSet) throws SQLException {
        int result = 0;
        while (resultSet.next()) {
          result++;
          byte[] bytesFromFirst = resultSet.getBytes("column1");

          if (bytesFromFirst[3] == 0x03) { // if 4th char is 0x03 then it isn't hex encoded like in Postgres
            assertEquals("column1 blob value not correctly set/returned after insert", 0, Arrays.compare(BLOB3_VALUE, resultSet.getBytes(1)));
            assertEquals("column2 blob value not correctly set/returned after insert", 0, Arrays.compare(BLOB3_VALUE, resultSet.getBytes(2)));
          } else {
            isFirstValueHex.set(true);
            assertEquals("column1 blob value not correctly set/returned after insert", 0, Arrays.compare(BLOB3_VALUE, decodeBlobHexFromBytesToByteArray(resultSet.getBytes(1))));
            assertEquals("column2 blob value not correctly set/returned after insert", 0, Arrays.compare(BLOB3_VALUE, decodeBlobHexFromBytesToByteArray(resultSet.getBytes(2))));
          }
        }
        return result;
      }
    });

    assertEquals("Should be exactly one record", 1, numberOfRecords.intValue());

    // Update
    executor.execute(ImmutableList.of(convertStatementToSQL(updateStatement)), connection);

    // Check result- note that this is deliberately not tidy - we are making sure that results get
    // passed back up to this scope correctly.
    sql = convertStatementToSQL(selectStatementAfterUpdate);
    AtomicBoolean isUpdateFirstValueHex = new AtomicBoolean(false);
    numberOfRecords = executor.executeQuery(sql, connection, new ResultSetProcessor<Integer>() {
      @Override
      public Integer process(ResultSet resultSet) throws SQLException {
        int result = 0;
        while (resultSet.next()) {
          result++;
          byte[] bytesFromFirst = resultSet.getBytes("column1");
          if (bytesFromFirst[3] == 0x03) { // if second char is a space then it isn't hex encoded
            assertEquals("column1 blob value not correctly set/returned after update", 0, Arrays.compare(bytUpdated, resultSet.getBytes(1)));
            assertEquals("column2 blob value not correctly set/returned after update", 0, Arrays.compare(bytUpdated, resultSet.getBytes(2)));
          } else {
            isUpdateFirstValueHex.set(true);
            assertEquals("column1 blob value not correctly set/returned after update", 0, Arrays.compare(bytUpdated, decodeBlobHexFromBytesToByteArray(resultSet.getBytes(1))));
            assertEquals("column2 blob value not correctly set/returned after update", 0, Arrays.compare(bytUpdated, decodeBlobHexFromBytesToByteArray(resultSet.getBytes(2))));
          }
        }
        return result;
      }
    });
    assertEquals("Should be exactly one records", 1, numberOfRecords.intValue());
  }

  private static byte[] decodeBlobHexFromBytesToByteArray(byte[] bytSrc) {
    Hex hexUtil = new Hex();
    int lenSrc = bytSrc.length;
    char[] charBlob = new char[lenSrc];
    byte[] bytBlob = new byte[charBlob.length >> 1];
    try {
      for (int i = 0; i < bytSrc.length; i++) {
        charBlob[i] = (char) bytSrc[i];
      }
      hexUtil.decodeHex(charBlob, bytBlob, 0);
    } catch (DecoderException e) {
      throw new RuntimeException(e);
    }
    return bytBlob;
  }

  private static String decodeBlobHexFromBytesToText(byte[] bytSrc) {
      String blobStringResult;
      Hex hexUtil = new Hex();
      try {
          int lenSrc = bytSrc.length;
          char[] charBlob = new char[lenSrc];
          byte[] bytBlob = new byte[charBlob.length >> 1];
          for (int i = 0; i < bytSrc.length; i++) {
              charBlob[i] = (char) bytSrc[i];
          }
          hexUtil.decodeHex(charBlob, bytBlob, 0);

          blobStringResult = new String(bytBlob);
      } catch (DecoderException e) {
          throw new RuntimeException(e);
      }
      return blobStringResult;
  }


    /**
   * Asserts that the number of records in the table are as expected.
   *
   * @param numberOfRecords The number of records expected.
   * @param tableName The table to check.
   */

  private void assertRecordsInTable(int numberOfRecords, String tableName) {
    String sql = convertStatementToSQL(select(count()).from(tableName));
    int actualRecordCount = sqlScriptExecutorProvider.get().executeQuery(sql, new ResultSetProcessor<Integer>() {
      @Override
      public Integer process(ResultSet resultSet) throws SQLException {
        resultSet.next();
        return resultSet.getInt(1);
      }
    });
    assertEquals(String.format("Should still have [%d] records in table [%s]", numberOfRecords, tableName), numberOfRecords, actualRecordCount);
  }


  /**
   * Test the behaviour of the Substring SQL function against all {@linkplain SqlDialect}s
   *
   * @throws SQLException if something goes wrong.
   */
  @Test
  public void KtestSubstring() throws SQLException {
    SelectStatement testStatement1 = select(
      concat(
        substring(field("stringCol"), literal(2), literal(7)),
        literal("\\''\\'")
      )).from(tableRef("SimpleTypes"));
    String sql = convertStatementToSQL(testStatement1);

    sqlScriptExecutorProvider.get().executeQuery(sql, new ResultSetProcessor<Void>() {
      @Override
      public Void process(ResultSet resultSet) throws SQLException {
        while (resultSet.next()) {
          assertEquals("ello wo\\''\\'", resultSet.getString(1));
        }
        return null;
      }
    });
  }


  /**
   * Test the behaviour of the {@link org.alfasoftware.morf.sql.SqlUtils#isEmpty(AliasedField)}
   * and {@link org.alfasoftware.morf.sql.SqlUtils#isNotEmpty(AliasedField)} SQL criteria against all {@linkplain SqlDialect}s
   *
   * @throws SQLException if something goes wrong.
   */
  @Test
  public void LtestIsEmpty() throws SQLException {
    SelectStatement testStatement1 = select(
        // isEmpty positives
        caseStatement(when(isEmpty(nullLiteral())).then(1)).otherwise(0),
        caseStatement(when(isEmpty(literal(""))).then(1)).otherwise(0),
        caseStatement(when(isEmpty(literal(" "))).then(1)).otherwise(0),
        caseStatement(when(isEmpty(literal("  "))).then(1)).otherwise(0),
        // isNotEmpty negatives
        caseStatement(when(not(isNotEmpty(nullLiteral()))).then(1)).otherwise(0),
        caseStatement(when(not(isNotEmpty(literal("")))).then(1)).otherwise(0),
        caseStatement(when(not(isNotEmpty(literal(" ")))).then(1)).otherwise(0),
        caseStatement(when(not(isNotEmpty(literal("  ")))).then(1)).otherwise(0),
        // isEmpty negatives
        caseStatement(when(not(isEmpty(literal("a")))).then(1)).otherwise(0),
        caseStatement(when(not(isEmpty(literal(" a ")))).then(1)).otherwise(0),
        caseStatement(when(not(isEmpty(literal("?")))).then(1)).otherwise(0),
        caseStatement(when(not(isEmpty(literal("\t")))).then(1)).otherwise(0),  // note the tab is not a space!
        caseStatement(when(not(isEmpty(literal("\n")))).then(1)).otherwise(0),  // note the newline is not a space!
        // isNotEmpty positives
        caseStatement(when(isNotEmpty(literal("a"))).then(1)).otherwise(0),
        caseStatement(when(isNotEmpty(literal(" a "))).then(1)).otherwise(0),
        caseStatement(when(isNotEmpty(literal("?"))).then(1)).otherwise(0),
        caseStatement(when(isNotEmpty(literal("\t"))).then(1)).otherwise(0),   // note the tab is not a space!
        caseStatement(when(isNotEmpty(literal("\n"))).then(1)).otherwise(0),   // note the newline is not a space!
        // making sure we check all fields
        literal(7)
      );

    String sql = convertStatementToSQL(testStatement1);

    sqlScriptExecutorProvider.get().executeQuery(sql, new ResultSetProcessor<Void>() {
      @Override
      public Void process(ResultSet resultSet) throws SQLException {
        while (resultSet.next()) {
          final int answers = 19;
          assertEquals(answers, resultSet.getMetaData().getColumnCount());
          for (int i = 1; i < answers; i++) {
            assertEquals("Answer " + i + " not as expected", 1, resultSet.getInt(i));
          }
          assertEquals("Last answer not as expected", 7, resultSet.getInt(answers));
        }
        return null;
      }
    });
  }


  /**
   * Test the behaviour of the trim SQL functions against all {@linkplain SqlDialect}s
   *
   * @throws SQLException if something goes wrong.
   */
  @Test
  public void LtestTrimSpaces() throws SQLException {
    SelectStatement testStatement1 = select(
                                       leftTrim(field("stringColumn")),
                                       rightTrim(field("stringColumn")),
                                       rightTrim(leftTrim(field("stringColumn"))),
                                       trim(field("stringColumn"))
                                     )
                                     .from(tableRef("LeftAndRightTrimTable"))
                                     .orderBy(field("indexColumn"));

    String sql = convertStatementToSQL(testStatement1);

    sqlScriptExecutorProvider.get().executeQuery(sql, new ResultSetProcessor<Void>() {
      @Override
      public Void process(ResultSet resultSet) throws SQLException {
        List<String> expectedStringL = ImmutableList.of("hello world", "test string     ", "purple flowers     ", "pancakes");
        List<String> expectedStringR = ImmutableList.of("hello world", "test string", "     purple flowers", "     pancakes");
        List<String> expectedStringLR = ImmutableList.of("hello world", "test string", "purple flowers", "pancakes");
        int counter = 0;
        while (resultSet.next()) {
          assertEquals(expectedStringL.get(counter), resultSet.getString(1));
          assertEquals(expectedStringR.get(counter), resultSet.getString(2));
          assertEquals(expectedStringLR.get(counter), resultSet.getString(3));
          assertEquals(expectedStringLR.get(counter), resultSet.getString(4));
          counter++;
        }
        return null;
      }
    });
  }


  /**
   * Tests the behaviour of Left_pad function against all {@linkplain SqlDialect}s
   *
   * @throws SQLException in case of error.
   */
  @Test
  public void testLeftPadding() throws SQLException {
    SelectStatement leftPadStat = select( leftPad(field("invoiceNumber"), literal(15), literal("j"))).from(tableRef("LeftPaddingTable")).orderBy(field("id"));

    String sql = convertStatementToSQL(leftPadStat);

    sqlScriptExecutorProvider.get().executeQuery(sql, new ResultSetProcessor<Void>() {

      @Override
      public Void process(ResultSet resultSet) throws SQLException {
        List<String> expectedResult = ImmutableList.of("jjjjjInvoice100", "BigInvoiceNumbe", "ExactFifteeeeen");
        //List<String> expectedResult = ImmutableList.of("jjjjjInvoice100", "BigInvoiceNumbe", "ExactFifteeeeen");
        int count = 0;
        while (resultSet.next()) {
          assertEquals(expectedResult.get(count), resultSet.getString(1));
          count++;
        }
        return null;
      };
    });
  }


  /**
   * Tests the behaviour of Left_pad function against all {@linkplain SqlDialect}s
   *
   * @throws SQLException in case of error.
   */
  @Test
  public void testLeftPaddingConvenientMethod() throws SQLException {
    SelectStatement leftPadStat = select( leftPad(field("invoiceNumber"), 15, "j")).from(tableRef("LeftPaddingTable")).orderBy(field("id"));

    String sql = convertStatementToSQL(leftPadStat);

    sqlScriptExecutorProvider.get().executeQuery(sql, new ResultSetProcessor<Void>() {

      @Override
      public Void process(ResultSet resultSet) throws SQLException {
        List<String> expectedResult = ImmutableList.of("jjjjjInvoice100", "BigInvoiceNumbe", "ExactFifteeeeen");
        int count = 0;
        while (resultSet.next()) {
          assertEquals(expectedResult.get(count), resultSet.getString(1));
          count++;
        }
        return null;
      };
    });
  }


  /**
   * Tests the behaviour of right_pad function against all {@linkplain SqlDialect}s
   *
   * @throws SQLException in case of error.
   */
  @Test
  public void testRightPadding() throws SQLException {
    SelectStatement rightPadStat = select( rightPad(field("invoiceNumber"), literal(15), literal("j"))).from(tableRef("RightPaddingTable")).orderBy(field("id"));

    String sql = convertStatementToSQL(rightPadStat);

    sqlScriptExecutorProvider.get().executeQuery(sql, new ResultSetProcessor<Void>() {

      @Override
      public Void process(ResultSet resultSet) throws SQLException {
        List<String> expectedResult = ImmutableList.of("Invoice100jjjjj", "BigInvoiceNumbe", "ExactFifteeeeen");
        int count = 0;
        while (resultSet.next()) {
          assertEquals(expectedResult.get(count), resultSet.getString(1));
          count++;
        }
        return null;
      };
    });
  }


  /**
   * Tests the behaviour of Left_pad function against all {@linkplain SqlDialect}s
   *
   * @throws SQLException in case of error.
   */
  @Test
  public void testrightPaddingConvenientMethod() throws SQLException {
    SelectStatement leftPadStat = select( rightPad(field("invoiceNumber"), 15, "j")).from(tableRef("RightPaddingTable")).orderBy(field("id"));

    String sql = convertStatementToSQL(leftPadStat);

    sqlScriptExecutorProvider.get().executeQuery(sql, new ResultSetProcessor<Void>() {

      @Override
      public Void process(ResultSet resultSet) throws SQLException {
        List<String> expectedResult = ImmutableList.of("Invoice100jjjjj", "BigInvoiceNumbe", "ExactFifteeeeen");
        int count = 0;
        while (resultSet.next()) {
          assertEquals(expectedResult.get(count), resultSet.getString(1));
          count++;
        }
        return null;
      };
    });
  }


  /**
   * Tests the select order by statement (with nulls last) against all {@linkplain SqlDialect}s
   *
   * @throws SQLException in case of error.
   */
  @Test
  public void testSelectOrderByNullsFirstAscNullsFirstDesc() throws SQLException {
    SelectStatement selectOrderByNullsLastStat = select( field("field1"), field("field2")).from(tableRef("OrderByNullsLastTable")).orderBy(field("field1").nullsFirst(),field("field2").desc().nullsFirst());

    String sql = convertStatementToSQL(selectOrderByNullsLastStat);

    sqlScriptExecutorProvider.get().executeQuery(sql, new ResultSetProcessor<Void>() {

      @Override
      public Void process(ResultSet resultSet) throws SQLException {
        List<String> expectedResultField1 = Lists.newArrayList(null,null,"1", "1","3","3");
        List<String> expectedResultField2 = Lists.newArrayList(null,"3", null,"2","4","3");

        int count = 0;
        while (resultSet.next()) {
          assertEquals("count:"+count,expectedResultField1.get(count), resultSet.getString(1));
          assertEquals("count:"+count,expectedResultField2.get(count), resultSet.getString(2));
          count++;
        }
        return null;
      };
    });
  }


  /**
   * Tests the select order by statement (with nulls last) against all {@linkplain SqlDialect}s
   *
   * @throws SQLException in case of error.
   */
  @Test
  public void testSelectOrderByNullsLastAscNullsLastAsc() throws SQLException {
    SelectStatement selectOrderByNullsLastStat = select( field("field1"), field("field2")).from(tableRef("OrderByNullsLastTable")).orderBy(field("field1").nullsLast(),field("field2").nullsLast());

    String sql = convertStatementToSQL(selectOrderByNullsLastStat);

    sqlScriptExecutorProvider.get().executeQuery(sql, new ResultSetProcessor<Void>() {

      @Override
      public Void process(ResultSet resultSet) throws SQLException {
        List<String> expectedResultField1 = Lists.newArrayList("1","1","3","3",null,null);
        List<String> expectedResultField2 = Lists.newArrayList("2",null,"3","4","3",null);

        int count = 0;
        while (resultSet.next()) {
          assertEquals("count:"+count,expectedResultField1.get(count), resultSet.getString(1));
          assertEquals("count:"+count,expectedResultField2.get(count), resultSet.getString(2));
          count++;
        }
        return null;
      };
    });
  }


  /**
   * Tests the select order by statement (with nulls last) against all {@linkplain SqlDialect}s
   *
   * @throws SQLException in case of error.
   */
  @Test
  public void testSelectFirstOrderByNullsLastAscNullsLastAsc() throws SQLException {
    SelectFirstStatement selectOrderByNullsLastStat = selectFirst( field("field1")).from(tableRef("OrderByNullsLastTable")).orderBy(field("field1").nullsLast(),field("field2").nullsLast());

    String sql = convertStatementToSQL(selectOrderByNullsLastStat);

    sqlScriptExecutorProvider.get().executeQuery(sql, new ResultSetProcessor<Void>() {

      @Override
      public Void process(ResultSet resultSet) throws SQLException {
        String expectedResultField1 = "1";
        assertTrue(resultSet.next());
        assertEquals(expectedResultField1, resultSet.getString(1));
        assertFalse(resultSet.next());
        return null;
      };
    });
  }


  /**
   * Tests the select order by statement (with nulls last) against all {@linkplain SqlDialect}s
   *
   * @throws SQLException in case of error.
   */
  @Test
  public void testSelectFirstFromJoin() throws SQLException {

    TableReference selectFirstTable = tableRef("SelectFirstTable");
    TableReference orderbyNulls = tableRef("OrderByNullsLastTable");
    SelectFirstStatement selectOrderByNullsLastStat = selectFirst(orderbyNulls.field("field1"))
        .from(orderbyNulls)
        .innerJoin(selectFirstTable,eq(selectFirstTable.field("field2"),orderbyNulls.field("field2")))
        .orderBy(selectFirstTable.field("field1").desc().nullsLast());

    String sql = convertStatementToSQL(selectOrderByNullsLastStat);

    sqlScriptExecutorProvider.get().executeQuery(sql, new ResultSetProcessor<Void>() {

      @Override
      public Void process(ResultSet resultSet) throws SQLException {

        assertTrue(resultSet.next());
        assertEquals("3", resultSet.getString(1));
        assertFalse(resultSet.next());

        return null;
      };
    });
  }


  /**
   * Tests the select order by statement (with nulls last) against all {@linkplain SqlDialect}s
   *
   * @throws SQLException in case of error.
   */
  @Test
  public void testSelectFirstOrderByNullsLastGetUndocumentedResult() throws SQLException {
    SelectFirstStatement selectOrderByNullsLastStat = selectFirst( field("field2")).from(tableRef("OrderByNullsLastTable")).orderBy(field("field1").desc().nullsLast());

    String sql = convertStatementToSQL(selectOrderByNullsLastStat);

    sqlScriptExecutorProvider.get().executeQuery(sql, new ResultSetProcessor<Void>() {

      @Override
      public Void process(ResultSet resultSet) throws SQLException {
        List<String> expectedResultField2 = Lists.newArrayList("3","4");
        assertTrue(resultSet.next());
        assertTrue(expectedResultField2.contains(resultSet.getString(1)));
        assertFalse(resultSet.next());
        return null;
      };
    });
  }


  /**
   * Test the behaviour of the addDays SQL functions against all {@linkplain SqlDialect}s
   *
   * @throws SQLException if something goes wrong.
   */
  @Test
  public void MtestAddDays() throws SQLException {
    SelectStatement testStatement1 = select(
                                       addDays(field("actualDate"), literal(-1)),
                                       addDays(field("actualDate"), literal(1)),
                                       addDays(field("actualDate"), literal(0)),
                                       addDays(field("actualDate"), literal(365)),
                                       addDays(field("actualDate"), field("column3")),
                                       addDays(field("actualDate"), literal(0).minus(field("column3")))
                                     )
                                     .from(tableRef("ActualDates"))
                                     .innerJoin(tableRef("CoalesceTable"), eq(field("column3"), literal(5)))
                                     .orderBy(field("actualDate"));

    String sql = convertStatementToSQL(testStatement1);

    sqlScriptExecutorProvider.get().executeQuery(sql, new ResultSetProcessor<Void>() {
      @Override
      public Void process(ResultSet resultSet) throws SQLException {
        List<List<java.sql.Date>> expected = ImmutableList.of(
          (List<java.sql.Date>)ImmutableList.of(
            java.sql.Date.valueOf("1898-12-31"),
            java.sql.Date.valueOf("1899-01-02"),
            java.sql.Date.valueOf("1899-01-01"),
            java.sql.Date.valueOf("1900-01-01"),
            java.sql.Date.valueOf("1899-01-06"),
            java.sql.Date.valueOf("1898-12-27")
          ),
          ImmutableList.of(
            java.sql.Date.valueOf("1995-10-22"),
            java.sql.Date.valueOf("1995-10-24"),
            java.sql.Date.valueOf("1995-10-23"),
            java.sql.Date.valueOf("1996-10-22"),
            java.sql.Date.valueOf("1995-10-28"),
            java.sql.Date.valueOf("1995-10-18")
          ),
          ImmutableList.of(
            java.sql.Date.valueOf("2020-01-30"),
            java.sql.Date.valueOf("2020-02-01"),
            java.sql.Date.valueOf("2020-01-31"),
            java.sql.Date.valueOf("2021-01-30"),
            java.sql.Date.valueOf("2020-02-05"),
            java.sql.Date.valueOf("2020-01-26")
          ),
          ImmutableList.of(
            java.sql.Date.valueOf("2100-12-30"),
            java.sql.Date.valueOf("2101-01-01"),
            java.sql.Date.valueOf("2100-12-31"),
            java.sql.Date.valueOf("2101-12-31"),
            java.sql.Date.valueOf("2101-01-05"),
            java.sql.Date.valueOf("2100-12-26")
          )
        );
        for (int counter = 0; resultSet.next(); counter++) {
          assertEquals(expected.get(counter).size(), resultSet.getMetaData().getColumnCount());
          for (int i = 0; i < expected.get(counter).size(); i++) {
            assertEquals(expected.get(counter).get(i), resultSet.getDate(i + 1));
          }
        }
        return null;
      }
    });
  }


  /**
   * Ensure that we can merge into a table with all primary key fields. This will only insert and will not do any updates.
   */
  @Test
  public void NtestMergeWithAllPrimaryKeys()  {
    SqlScriptExecutor executor = sqlScriptExecutorProvider.get(new LoggingSqlScriptVisitor());

    SelectStatement testSelectForInsert = select(field("key1"), field("key2"))
                                            .from(tableRef("MergeAllKeys"))
                                            .where(
                                              and(
                                                eq(field("key1"), literal(100)),
                                                eq(field("key2"), literal(200))));


    TableReference mergeSourceMultipleKeys = tableRef("MergeSourceMultipleKeys");

    SelectStatement sourceStmt = select(mergeSourceMultipleKeys.field("columnA").as("key1"),
                                        mergeSourceMultipleKeys.field("columnB").as("key2"))
                                 .from(mergeSourceMultipleKeys)
                                 .alias("xxx");

    TableReference mergeTableMultipleKeys = tableRef("MergeAllKeys");

    MergeStatement mergeStmt = merge()
                                .into(mergeTableMultipleKeys)
                                .tableUniqueKey(mergeTableMultipleKeys.field("key1"),
                                                mergeTableMultipleKeys.field("key2"))
                                .from(sourceStmt);

    executor.execute(ImmutableList.of(convertStatementToSQL(mergeStmt)), connection);

    // Check result for inserted
    String sqlForInsertedRecord = convertStatementToSQL(testSelectForInsert);

    Integer numberOfInsertedRecords = executor.executeQuery(sqlForInsertedRecord, connection, new ResultSetProcessor<Integer>() {
      @Override
      public Integer process(ResultSet resultSet) throws SQLException {
        int result = 0;
        while (resultSet.next()) {
          result++;
          assertEquals("column1 value not correctly set/returned after merge", 100, resultSet.getInt(1));
          assertEquals("column2 value value not correctly set/returned after merge", 200, resultSet.getInt(2));
        }
        return result;
      }
    });
    assertEquals("Should be exactly one records", 1, numberOfInsertedRecords.intValue());
  }


  /**
   * Test execution of the random function
   *
   * @throws SQLException
   */
  @Test
  public void testRandom() throws SQLException {
    SqlScriptExecutor executor = sqlScriptExecutorProvider.get(new LoggingSqlScriptVisitor());
    String sql = convertStatementToSQL(select(field("stringCol"), random().as("rnd"))
                                                                        .from(tableRef("SimpleTypes"))
                                                                        .orderBy(field("rnd")));
    executor.execute(ImmutableList.of(sql), connection);
  }


  /**
   * Test behaviour of the power function
   *
   * @throws SQLException
   */
  @Test
  public void testPower() throws SQLException {
    SqlScriptExecutor executor = sqlScriptExecutorProvider.get(new LoggingSqlScriptVisitor());
    String sql = convertStatementToSQL(select(power(literal(10),literal(3)).as("powerResult"))
                                                                        .from(tableRef("SimpleTypes")));
    executor.executeQuery(sql, connection, new ResultSetProcessor<Void>(){
      @Override
      public Void process(ResultSet resultSet) throws SQLException {
        while (resultSet.next()) {
          assertEquals(1000, resultSet.getInt(1));
        }
        return null;
      }
    });
  }


  /**
   * Test execution of the random string function
   *
   * @throws SQLException
   */
  @Test
  public void testRandomString() throws SQLException {
    SqlScriptExecutor executor = sqlScriptExecutorProvider.get(new LoggingSqlScriptVisitor());
    String sql = convertStatementToSQL(select(randomString(literal(10)).as("rnd"))
                                                                        .from(tableRef("SimpleTypes"))
                                                                        .orderBy(field("rnd")));
    executor.executeQuery(sql, connection, new ResultSetProcessor<Void>(){
      @Override
      public Void process(ResultSet resultSet) throws SQLException {
        while (resultSet.next()) {
          assertNotNull(resultSet.getString(1));
          assertEquals(10, resultSet.getString(1).length());
        }
        return null;
      }
    });
  }


  /**
   * Test execution of the LIKE operator
   *
   * @throws SQLException
   */
  @Test
  public void testLike() throws SQLException {
    SqlScriptExecutor executor = sqlScriptExecutorProvider.get(new LoggingSqlScriptVisitor());
    String sql = convertStatementToSQL(select(field("column1"))
                                                                        .from(tableRef("LikeTest"))
                                                                        .where(
                                                                          or(
                                                                            like(field("column1"), "1%"),
                                                                            like(field("column1"), "%2"),
                                                                            like(field("column1"), "%3%"),
                                                                            like(field("column1"), "4%5"),
                                                                            like(field("column1"), "%*%"),
                                                                            like(field("column1"), "xxx\\%xxx"),
                                                                            like(field("column1"), "1%%"),
                                                                            like(field("column1"), "%%2"),
                                                                            like(field("column1"), "%%3%%"),
                                                                            like(field("column1"), "4%%5"),
                                                                            like(field("column1"), "%%*%%"),
                                                                            like(field("column1"), "xxx\\%xxx")
                                                                          )

                                                                        ));

    final Set<String> results = executor.executeQuery(sql, connection, new ResultSetProcessor<Set<String>>(){
      @Override
      public Set<String> process(ResultSet resultSet) throws SQLException {
        Set<String> res = Sets.newHashSet();
        while (resultSet.next()) {
          res.add(resultSet.getString(1));
        }
        return res;
      }
    });

    assertEquals(
      ImmutableSet.of("1xxxxxx", "xxxxxx2", "xxx3xxx", "xxx*xxx", "xxx%xxx", "4xxxxx5"),
      results
    );
  }


  /**
   * Test behaviour of the floor function
   *
   * @throws SQLException
   */
  @Test
  public void testFloor() throws SQLException {
    SqlScriptExecutor executor = sqlScriptExecutorProvider.get(new LoggingSqlScriptVisitor());
    String sql = convertStatementToSQL(select(field("decimalNineFiveCol"), floor(field("decimalNineFiveCol")).as("floorResult"))
                                                                        .from(tableRef("SimpleTypes"))
                                                                        .orderBy(field("floorResult")));

    executor.executeQuery(sql, connection, new ResultSetProcessor<Void>(){
      @Override
      public Void process(ResultSet resultSet) throws SQLException {
        while (resultSet.next()) {
          assertEquals(278.231, resultSet.getDouble(1), 0D);
          assertEquals(278, resultSet.getInt(2));
        }
        return null;
      }

    });
  }


  /**
   * Test behaviour of the length function
   *
   * @throws SQLException
   */
  @Test
  public void testLength() throws SQLException {
    // Key value
    final String value = "hello world AA";

    SqlScriptExecutor executor = sqlScriptExecutorProvider.get(new LoggingSqlScriptVisitor());
    String sql = convertStatementToSQL(select(field("stringCol"), length(field("stringCol")).as("lengthResult"))
                                                                        .from(tableRef("SimpleTypes"))
                                                                        .orderBy(field("lengthResult")));

    executor.executeQuery(sql, connection, new ResultSetProcessor<Void>(){
      @Override
      public Void process(ResultSet resultSet) throws SQLException {
        while (resultSet.next()) {
          assertEquals(value, resultSet.getString(1));
          assertEquals(value.length(), resultSet.getInt(2));
        }
        return null;
      }

    });
  }


  /**
   * Test behaviour of the length-of-blob function
   *
   * @throws SQLException
   */
  @Test
  public void testBlobLength() throws SQLException {
    // Key value
    final byte[] value = "hello world BLOB".getBytes();

    SqlScriptExecutor executor = sqlScriptExecutorProvider.get(new LoggingSqlScriptVisitor());
    String sql = convertStatementToSQL(select(field("blobCol"), blobLength(field("blobCol")).as("lengthResult"))
                                                                        .from(tableRef("SimpleTypes"))
                                                                        .orderBy(field("lengthResult")));

    executor.executeQuery(sql, connection, new ResultSetProcessor<Void>(){
      @Override
      public Void process(ResultSet resultSet) throws SQLException {
        while (resultSet.next()) {
          assertArrayEquals(value, resultSet.getBytes(1));
          assertEquals(value.length, resultSet.getInt(2));
        }
        return null;
      }

    });
  }


  /**
   * Test behaviour of the MOD function
   *
   * @throws SQLException
   */
  @Test
  public void testMod() throws SQLException {
    SqlScriptExecutor executor = sqlScriptExecutorProvider.get(new LoggingSqlScriptVisitor());
    String sql = convertStatementToSQL(select(field("nullableBigIntegerCol"), mod(field("nullableBigIntegerCol"), literal(12)).as("modResult"))
                                                                        .from(tableRef("SimpleTypes"))
                                                                        .orderBy(field("modResult")));

    executor.executeQuery(sql, connection, new ResultSetProcessor<Void>(){
      @Override
      public Void process(ResultSet resultSet) throws SQLException {
        while (resultSet.next()) {
          assertEquals(56732, resultSet.getDouble(1), 0D);
          assertEquals(8, resultSet.getInt(2));
        }
        return null;
      }

    });
  }


  /**
   * Test the behaviour of the <code>LOWER</code> and <code>UPPER</code> SQL
   * functions against all {@linkplain SqlDialect}s
   *
   * @throws SQLException if something goes wrong.
   */
  @Test
  public void testLowerAndUpper() throws SQLException {
    SelectStatement statement = select(lowerCase(field("firstName")), upperCase(field("lastName"))).from(
      tableRef("LowerAndUpperTable")).orderBy(field("id"));
    String sql = convertStatementToSQL(statement);
    sqlScriptExecutorProvider.get().executeQuery(sql, new ResultSetProcessor<Void>() {
      @Override
      public Void process(ResultSet resultSet) throws SQLException {
        List<String> expectedFirstName = ImmutableList.of("ludwig van", "wolfgang amadeus", "johann sebastian");
        List<String> expectedLastName = ImmutableList.of("BEETHOVEN", "MOZART", "BACH");
        int counter = 0;
        while (resultSet.next()) {
          assertEquals(expectedFirstName.get(counter), resultSet.getString(1));
          assertEquals(expectedLastName.get(counter), resultSet.getString(2));
          counter++;
        }
        return null;
      }
    });
  }


  /**
   * Test the behaviour of the DateToYyyymmdd function. The function should
   * provide SQL to convert an SQL date to an 8 digit ALFA date
   */
  @Test
  public void testDateToYyyymmdd() {
    SelectStatement statement = select(dateToYyyymmdd(field("actualDate"))).from(tableRef("ActualDates")).orderBy(field("actualDate"));

    String sql = convertStatementToSQL(statement);
    sqlScriptExecutorProvider.get().executeQuery(sql, new ResultSetProcessor<Void>() {
      @Override
      public Void process(ResultSet resultSet) throws SQLException {
        List<Integer> expectedAlfaDates = ImmutableList.of(18990101, 19951023, 20200131, 21001231);
        int counter = 0;
        while (resultSet.next()) {
          assertThat(resultSet.getObject(1), instanceOf(Number.class));
          assertEquals(expectedAlfaDates.get(counter).intValue(), resultSet.getInt(1));
          assertEquals(expectedAlfaDates.get(counter).longValue(), resultSet.getLong(1));
          assertEquals(BigDecimal.valueOf(expectedAlfaDates.get(counter).longValue()), resultSet.getBigDecimal(1));
          counter++;
        }
        assertEquals(expectedAlfaDates.size(), counter);
        return null;
      }
    });
  }


  /**
   * Test the behaviour of the DateToYyyymmddHHmmss function. The function should
   * provide SQL to convert an SQL date to an 14 digit ALFA date
   */
  @Test
  public void testDateToYyyymmddHHmmss() {
    SelectStatement statement = select(dateToYyyyMMddHHmmss(now()), dateToYyyymmdd(now()), dateToYyyymmdd(addDays(now(), literal(1))));

    String sql = convertStatementToSQL(statement);
    sqlScriptExecutorProvider.get().executeQuery(sql, new ResultSetProcessor<Void>() {
      @Override
      public Void process(ResultSet resultSet) throws SQLException {
        resultSet.next();
        assertThat(resultSet.getObject(1), instanceOf(Number.class));
        assertThat(resultSet.getLong(1), allOf(greaterThanOrEqualTo(resultSet.getLong(2) * 1_000_000), lessThanOrEqualTo(resultSet.getLong(3) * 1_000_000)));
        assertThat(resultSet.getBigDecimal(1), allOf(greaterThanOrEqualTo(resultSet.getBigDecimal(2).multiply(BigDecimal.valueOf(1_000_000))), lessThanOrEqualTo(resultSet.getBigDecimal(3).multiply(BigDecimal.valueOf(1_000_000)))));

        try {
          SimpleDateFormat dateTimeFormatter = new SimpleDateFormat("yyyyMMddhhmmss");
          Date dateTimeInstance = dateTimeFormatter.parse(String.valueOf(resultSet.getLong(1)));
          assertNotNull("Invalid numeric date time", dateTimeInstance);
        } catch (ParseException e) {
          throw new RuntimeException("Invalid numeric date time", e);
        }
        return null;
      }
    });
  }


  /**
   * Test the behaviour of the <code>concat</code> SQL
   * functions against all {@linkplain SqlDialect}s
   *
   * @throws SQLException if something goes wrong.
   */
  @Test
  public void testConcatWithNulls() {
    InsertStatement insertStatement = insert().into(tableRef("AutoNumbered")).fields(field("column2")).values(concat(literal("A"), nullLiteral(), literal("B")).as("column2"));
    sqlScriptExecutorProvider.get().execute(
        convertStatementToSQL(insertStatement));
    SelectStatement select = select(field("surrogateKey"), field("column2"))
        .from(tableRef("AutoNumbered"))
        .orderBy(field("surrogateKey"));
    sqlScriptExecutorProvider.get().executeQuery(convertStatementToSQL(select), new ResultSetProcessor<Void>() {
      @Override
      public Void process(ResultSet resultSet) throws SQLException {
        int counter = 0;
        while (resultSet.next()) {
          switch (counter) {
            case 2:
              assertEquals("Inserted record 1 - string", "AB", resultSet.getString(2));
              break;
            default:
              if (counter > 2)
                fail("More records returned than expected");
          }
          counter++;
        }
        return null;
      }
    });
  }


  /**
   * Tests that we can use merges with prepared statements.
   *
   * @throws SQLException
   */
  @Test
  public void testParameterisedMerge() throws SQLException {
    SqlDialect sqlDialect = connectionResources.sqlDialect();
    MergeStatement merge = merge()
        .into(tableRef("MergeTableMultipleKeys"))
        .tableUniqueKey(field("column1"), field("column2"))
        .from(
          select(
            parameter("column1").type(DataType.INTEGER),
            parameter("column2").type(DataType.DECIMAL),
            parameter("column3").type(DataType.STRING).width(0),
            parameter("parameterValue").type(DataType.STRING).as("column4")
          )
        );
    NamedParameterPreparedStatement preparedStatement = NamedParameterPreparedStatement.parseSql(sqlDialect.convertStatementToSQL(merge), sqlDialect).createFor(connection);
    try {

      // Put in two records.  The first should merge with the initial data set.
      preparedStatementRecord(sqlDialect, preparedStatement, 500, 800, "Correct", "Updated");
      preparedStatementRecord(sqlDialect, preparedStatement, 101, 201, "301", "401");
      if (sqlDialect.useInsertBatching()) {
        preparedStatement.executeBatch();
      }

      // Check we have what we expect
      SelectStatement statement = select(field("column1"), field("column2"), field("column3"), field("column4")).from(tableRef("MergeTableMultipleKeys")).orderBy(field("autoNum"));
      String sql = convertStatementToSQL(statement);
      sqlScriptExecutorProvider.get().executeQuery(sql, connection, new ResultSetProcessor<Void>() {
        @Override
        public Void process(ResultSet resultSet) throws SQLException {
          assertTrue("No record 1", resultSet.next());
          assertEquals("Row 1 column 1", 500, resultSet.getInt(1));
          assertEquals("Row 1 column 2", 800, resultSet.getInt(2));
          assertEquals("Row 1 column 3", "Correct", resultSet.getString(3));
          assertEquals("Row 1 column 4", "Updated", resultSet.getString(4));
          assertTrue("No record 2", resultSet.next());
          assertEquals("Row 2 column 1", 101, resultSet.getInt(1));
          assertEquals("Row 2 column 2", 201, resultSet.getInt(2));
          assertEquals("Row 2 column 3", "301", resultSet.getString(3));
          assertEquals("Row 2 column 4", "401", resultSet.getString(4));
          assertFalse("Noo many records", resultSet.next());
          return null;
        }
      });

    } finally {
      preparedStatement.close();
    }
  }


  /**
   * Tests that we can use updates with prepared statements.
   *
   * @throws SQLException
   */
  @Test
  public void testParameterisedUpdate() throws SQLException {
    SqlParameter column1 = parameter("column1").type(DataType.INTEGER);
    SqlParameter column2 = parameter("column2").type(DataType.DECIMAL);
    SqlParameter column3 = parameter("column3").type(DataType.STRING).width(0);
    AliasedField column4 = parameter("parameterValue").type(DataType.STRING).as("column4");

    SqlDialect sqlDialect = connectionResources.sqlDialect();
    UpdateStatement update = update(tableRef("MergeTableMultipleKeys"))
        .set(column2, column3, column4)
        .where(field("column1").eq(column1));
    ParseResult parsed = NamedParameterPreparedStatement.parseSql(sqlDialect.convertStatementToSQL(update), sqlDialect);

    NamedParameterPreparedStatement preparedStatement = parsed.createFor(connection);
    try {
      // Use method chaining syntax
      preparedStatement.setInt(column1, 500)
                       .setInt(column2, 801)
                       .setString(column3, "Correct")
                       .setString(parameter("parameterValue").type(DataType.STRING), "Updated")
                       .executeUpdate();

      // Check we have what we expect
      SelectStatement statement = select(field("column1"), field("column2"), field("column3"), field("column4")).from(tableRef("MergeTableMultipleKeys")).orderBy(field("autoNum"));
      String sql = convertStatementToSQL(statement);
      sqlScriptExecutorProvider.get().executeQuery(sql, connection, new ResultSetProcessor<Void>() {
        @Override
        public Void process(ResultSet resultSet) throws SQLException {
          assertTrue("No record 1", resultSet.next());
          assertEquals("Row 1 column 1", 500, resultSet.getInt(1));
          assertEquals("Row 1 column 2", 801, resultSet.getInt(2));
          assertEquals("Row 1 column 3", "Correct", resultSet.getString(3));
          assertEquals("Row 1 column 4", "Updated", resultSet.getString(4));
          assertFalse("Noo many records", resultSet.next());
          return null;
        }
      });
    } finally {
      preparedStatement.close();
    }
  }



  /**
   * Tests parameterised SELECT.
   */
  @Test
  public void testParameterisedSelect() throws SQLException {
    SqlDialect sqlDialect = connectionResources.sqlDialect();
    SelectStatement select = select(
          field("field1"),
          field("field2"),
          literal(":justtomesswithyou"), // just to confuse it - should be treated as a string
          parameter("param3").type(DataType.INTEGER).as("field3"),
          coalesce(literal("value"), parameter("param4").type(DataType.STRING)),
          isnull(literal("value"), parameter("param4").type(DataType.STRING))
        )
        .from("SelectFirstTable")
        .where(field("field1").in(
          parameter("param1").type(DataType.INTEGER).plus(parameter("param1").type(DataType.INTEGER)),
          parameter("param2").type(DataType.DECIMAL),
          parameter("param2").type(DataType.INTEGER)
        ))
        .orderBy(field("field1"), field("field2"));

    NamedParameterPreparedStatement preparedStatement = NamedParameterPreparedStatement.parseSql(sqlDialect.convertStatementToSQL(select), sqlDialect).createForQueryOn(connection);
    try {
      preparedStatement.setFetchSize(sqlDialect.fetchSizeForBulkSelects());
      sqlDialect.prepareStatementParameters(
        preparedStatement,
        ImmutableList.of(
          parameter("param1").type(DataType.INTEGER),
          parameter("param2").type(DataType.DECIMAL),
          parameter("param3").type(DataType.INTEGER),
          parameter("param4").type(DataType.STRING)
        ),
        DataSetUtils.statementParameters()
          .setInteger("param1", 1) // 1 + 1 = 2
          .setInteger("param2", 5)
          .setInteger("param3", 7)
          .setString("param4", "value4")
      );
      ResultSet resultSet = preparedStatement.executeQuery();
      assertTrue("No record 1", resultSet.next());
      assertEquals("Row 1 column 1", 2, resultSet.getInt(1));
      assertEquals("Row 1 column 2", 2, resultSet.getInt(2));
      assertEquals("Row 1 column 3", ":justtomesswithyou", resultSet.getString(3));
      assertEquals("Row 1 column 4", 7, resultSet.getInt(4));
      assertEquals("Row 1 column 5", "value", resultSet.getString(5));
      assertEquals("Row 1 column 6", "value", resultSet.getString(6));
      assertTrue("No record 2", resultSet.next());
      assertEquals("Row 2 column 1", 2, resultSet.getInt(1));
      assertEquals("Row 2 column 2", 3, resultSet.getInt(2));
      assertEquals("Row 2 column 3", ":justtomesswithyou", resultSet.getString(3));
      assertEquals("Row 2 column 4", 7, resultSet.getInt(4));
      assertEquals("Row 2 column 5", "value", resultSet.getString(5));
      assertEquals("Row 2 column 6", "value", resultSet.getString(6));
      assertTrue("No record 3", resultSet.next());
      assertEquals("Row 3 column 1", 5, resultSet.getInt(1));
      assertEquals("Row 3 column 2", 4, resultSet.getInt(2));
      assertEquals("Row 3 column 3", ":justtomesswithyou", resultSet.getString(3));
      assertEquals("Row 3 column 4", 7, resultSet.getInt(4));
      assertEquals("Row 3 column 5", "value", resultSet.getString(5));
      assertEquals("Row 3 column 6", "value", resultSet.getString(6));
      assertFalse("Noo many records", resultSet.next());
    } finally {
      preparedStatement.close();
    }
  }


  private void preparedStatementRecord(SqlDialect sqlDialect, NamedParameterPreparedStatement preparedStatement, Integer col1Value, Integer col2Value, String col3Value, String col4Value) throws SQLException {
    sqlDialect.prepareStatementParameters(
      preparedStatement,
      ImmutableList.of(
        parameter("column1").type(DataType.INTEGER),
        parameter("column2").type(DataType.DECIMAL),
        parameter("column3").type(DataType.STRING),
        parameter("parameterValue").type(DataType.STRING)
      ),
      DataSetUtils.statementParameters()
        .setInteger("column1", col1Value)
        .setInteger("column2", col2Value)
        .setString("column3", col3Value)
        .setString("parameterValue", col4Value)
    );
    if (sqlDialect.useInsertBatching()) {
      preparedStatement.addBatch();
    } else {
      preparedStatement.executeUpdate();
    }
  }


  /**
   * Checks if parametrised query execution is working correctly.
   */
  @Test
  public void shouldExecuteParametrisedQuery()  {
    SqlScriptExecutor executor = sqlScriptExecutorProvider.get(new LoggingSqlScriptVisitor());

    SelectStatement testSelect = select(field("alfaDate1"), field("alfaDate2"), literal(123))
                                 .from(tableRef("DateTable")).where(eq(field("alfaDate1"), parameter("firstDateParam").type(DataType.BIG_INTEGER)));
    Iterable<SqlParameter> parameterMetadata = ImmutableList.of(parameter(column("firstDateParam", DataType.DECIMAL)));
    RecordBuilder parameterData = DataSetUtils.record().setLong("firstDateParam", 20040609L);
    ResultSetProcessor<List<List<String>>> resultSetProcessor = new ResultSetProcessor<>() {
      /**
       * Takes all rows and puts into two-dimension String array.
       */
      @Override
      public List<List<String>> process(ResultSet resultSet) throws SQLException {
        Builder<List<String>> builder = ImmutableList.<List<String>>builder();
        ResultSetMetaData metaData = resultSet.getMetaData();
        int columnCount = metaData.getColumnCount();

        while (resultSet.next()) {
          List<String> rowBuilder = new LinkedList<>();
          for (int columnNumber = 1; columnNumber < columnCount + 1; columnNumber++) {
            String stringifiezedCell = resultSet.getString(columnNumber);
            rowBuilder.add(stringifiezedCell);
          }
          builder.add(rowBuilder);
        }
        return builder.build();
      }
    };
    List<List<String>> result = executor.executeQuery(testSelect, parameterMetadata, parameterData, connection, resultSetProcessor);

    assertEquals(ImmutableList.of(ImmutableList.of("20040609","20040813", "123"), ImmutableList.of("20040609","20040609", "123") , ImmutableList.of("20040609","20040610", "123")), result);
  }


  @Test
  public void testSingleLineComment() {
    SqlScriptExecutor executor = sqlScriptExecutorProvider.get(new LoggingSqlScriptVisitor());

    // This should work without failing
    int rowsAffected = executor.execute(connectionResources.sqlDialect().convertCommentToSQL("hello world!"));
    assertEquals(0, rowsAffected);
  }


  @Test
  public void testSingleLineCommentFollowedByStatement() {
    SqlScriptExecutor executor = sqlScriptExecutorProvider.get(new LoggingSqlScriptVisitor());

    InsertStatement insertStatement = insert().into(tableRef("ParameterTable")).values(literal("foo").as("parameterCode"), literal(1).as("parameterValue"));

    String sql = connectionResources.sqlDialect().convertCommentToSQL("hello world!") + "\n" +
                  convertStatementToSQL(insertStatement).get(0);

    int rowsAffected = executor.execute(sql);
    assertEquals(1, rowsAffected);

    int rows = executor.executeQuery(convertStatementToSQL(select(count()).from(tableRef("ParameterTable"))), new ResultSetProcessor<Integer>() {
      @Override
      public Integer process(ResultSet resultSet) throws SQLException {
        resultSet.next();
        return resultSet.getInt(1);
      }
    });

    assertEquals("expect 1 from fixture and one from test", 2, rows);
  }


  /**
   * Tests execute now function.
   *
   * @throws SQLException if something goes wrong.
   */
  @Test
  public void testNow() throws SQLException {
    SelectStatement select = select(now());

    SqlScriptExecutor executor = sqlScriptExecutorProvider.get(new LoggingSqlScriptVisitor());

    executor.executeQuery(convertStatementToSQL(select), connection, new ResultSetProcessor<Void>() {
      @Override
      public Void process(ResultSet resultSet) throws SQLException {
        resultSet.next();

        final long maximumDifferenceMillis = 2000;
        final Instant currentSystemTime = Clock.systemUTC().instant();
        final Instant databaseTime = resultSet.getTimestamp(1).toInstant();
        final long differenceMillis = Duration.between(currentSystemTime, databaseTime).abs().toMillis();

        log.info("Current system time: " + currentSystemTime + ". Current database time: " + databaseTime);

        //Assert that the time of the database and system are accurate within 2 s.
        assertTrue("Database and system times don't match to within 2 s, the difference is " + differenceMillis + " ms. "
            + "This could be because of different timezones.", differenceMillis <= maximumDifferenceMillis);
        assertFalse("More than one record", resultSet.next());
        return null;
      }
    });
  }


  @Test
  public void testExecuteSqlStatementWithParams() {
    InsertStatement insert = insert().into(tableRef("ParamStatementsTest")).values(
      parameter("one").type(DataType.INTEGER),
      parameter("two").type(DataType.STRING).width(10));

    String insertStatement = convertStatementToSQL(insert).get(0);
    List<SqlParameter> insertStatementParams = connectionResources.sqlDialect().extractParameters(insert);

    assertEquals(1, sqlScriptExecutorProvider.get().execute(
      insertStatement, connection,
      insertStatementParams,
      DataSetUtils.record().setInteger("one", 1)
          .setString("two", "two")));

    SelectStatement select = select(
      count().as("a"),
      count().as("b").negated()
    ).from("ParamStatementsTest");

    sqlScriptExecutorProvider.get().executeQuery(select).processWith(new ResultSetProcessor<Void>() {
      @Override
      public Void process(ResultSet resultSet) throws SQLException {
        resultSet.next();
        assertEquals(2, resultSet.getInt(1));
        assertEquals(-2, resultSet.getInt(2));
        assertEquals("A", resultSet.getMetaData().getColumnLabel(1).toUpperCase());
        assertEquals("B", resultSet.getMetaData().getColumnLabel(2).toUpperCase());
        return null;
      }
    });
  }



  /**
   * Tests that we enforce the maximum number of rows on a query.
   *
   * @throws SQLException
   */
  @Test
  public void testMaxRows() throws SQLException {
    SelectStatement select =
        select(field("parameterCode"), field("parameterValue"))
        .from("ParameterTable")
        .where(like(field("parameterCode"), "KEY%"))
        .orderBy(field("parameterValue"));
    InsertStatement insert = insert().into(tableRef("ParameterTable")).values(
      parameter("parameterCode").type(DataType.STRING).width(10),
      parameter("parameterValue").type(DataType.INTEGER)
    );
    String sql = convertStatementToSQL(insert).get(0);
    List<SqlParameter> params = connectionResources.sqlDialect().extractParameters(insert);

    for (int i = 0 ; i < 20 ; i++) {
      sqlScriptExecutorProvider.get().execute(sql, connection, params,
        record().setString("parameterCode", "KEY" + i)
                .setInteger("parameterValue", i)
      );
    }
    checkMaxRows(select, 10);
    checkMaxRows(select, 15);
  }


  /**
   *  Tests that the correct behaviour occurs when using the count function
   */
  @Test
  public void testCount() {
    SelectStatement selectCount =
        select(
          count().as("rowCount"),
          count(field("decimalColumn")).as("valueCount"),
          countDistinct(field("integerColumn")).as("distinctCount"))
        .from("NumericTable");

    sqlScriptExecutorProvider.get().executeQuery(selectCount).processWith(new ResultSetProcessor<Void>() {
      @Override
      public Void process(ResultSet resultSet) throws SQLException {
        while (resultSet.next()) {
          assertEquals("Row count returned should be", 7, resultSet.getInt(1));
          assertEquals("Value count returned should be", 6, resultSet.getInt(2));
          assertEquals("Distinct count returned should be", 5, resultSet.getInt(3));
        }
        return null;
      }

    });
  }


  /**
   *  Tests that the correct behaviour occurs when using the average function
   */
  @Test
  public void testAverage() {
    SelectStatement selectAverage =
        select(
          average(field("decimalColumn")).as("decimalAverage"),
          average(field("integerColumn")).as("integerAverage"),
          averageDistinct(field("decimalColumn")).as("decimalDistinctAverage"),
          averageDistinct(field("integerColumn")).as("integerDistinctAverage"))
        .from("NumericTable");

    sqlScriptExecutorProvider.get().executeQuery(selectAverage).processWith(new ResultSetProcessor<Void>() {
      @Override
      public Void process(ResultSet resultSet) throws SQLException {
        while (resultSet.next()) {
          assertEquals("Decimal average returned should be", 189949710.968, resultSet.getDouble(1), 0.005);
          assertEquals("Integer average returned should be", 503846, resultSet.getInt(2));
          assertEquals("Decimal distinct average returned should be", 227938805.676, resultSet.getDouble(3), 0.005);
          assertEquals("Integer distinct average returned should be", 562189, resultSet.getInt(4));
        }
        return null;
      }

    });
  }


  /**
   *  Tests that the correct behaviour occurs when using the sum function
   */
  @Test
  public void testSum() {
    SelectStatement selectSum =
        select(
          sum(field("decimalColumn")).as("decimalSum"),
          sum(field("integerColumn")).as("integerSum"),
          sumDistinct(field("decimalColumn")).as("decimalDistinctSum"),
          sumDistinct(field("integerColumn")).as("integerDistinctSum"))
        .from("NumericTable");

    sqlScriptExecutorProvider.get().executeQuery(selectSum).processWith(new ResultSetProcessor<Void>() {
      @Override
      public Void process(ResultSet resultSet) throws SQLException {
        while (resultSet.next()) {
          assertEquals("Decimal sum returned should be", 1139698265.81, resultSet.getDouble(1), 0.005);
          assertEquals("Integer sum returned should be", 3023078, resultSet.getInt(2));
          assertEquals("Decimal distinct sum returned should be", 1139694028.38, resultSet.getDouble(3), 0.005);
          assertEquals("Integer distinct sum returned should be", 2810947, resultSet.getInt(4));
        }
        return null;
      }

    });
  }

  protected void checkMaxRows(SelectStatement select, final int maxRows) {
    sqlScriptExecutorProvider.get().executeQuery(select).withMaxRows(maxRows).processWith(new ResultSetProcessor<Void>() {
      private int index;
      @Override
      public Void process(ResultSet resultSet) throws SQLException {
        while (resultSet.next()) {
          int value = resultSet.getInt(2);
          assertEquals("Invalid value or value out of sequence", index, value);
          assertTrue("Too many records returned", index < maxRows);
          index++;
        }
        return null;
      }
    });
  }


  /**
   * Testing that select (without distinct) returns a set of duplicate rows.
   */
  @Test
  public void testSelectWithoutDistinct() {
    TableReference selectTable = tableRef("SelectDistinctTable");
    TableReference joinTable = tableRef("SelectDistinctJoinTable");

    SelectStatement selectStatement = select(selectTable
      .field("column1"), selectTable.field("column2"))
      .from(selectTable)
      .innerJoin(joinTable, eq(joinTable.field("foreignKeyId"), selectTable.field("id")))
      .where(eq(selectTable.field("column1"), literal("TEST1")));

    Integer numberOfRecords = getNumberOfRecordsFromSelect(selectStatement);

    assertEquals("Should have 3 duplicate records selected", 3, numberOfRecords.intValue());
  }


  /**
   * Testing that select for update returns the specified row (we assume the lock worked!)
   */
  @Test
  public void testSelectForUpdate() {
    TableReference selectTable = tableRef("SelectDistinctTable");

    SelectStatement selectStatement = select(selectTable.field("column1"))
      .from(selectTable)
      .where(eq(selectTable.field("column1"), literal("TEST1")))
      .forUpdate();

    Integer numberOfRecords = getNumberOfRecordsFromSelect(selectStatement);

    assertEquals("Should have 1 record", 1, numberOfRecords.intValue());
  }


  /**
   * Testing that select distinct returns a reduced result set of duplicate rows.
   */
  @Test
  public void testSelectDistinct() {
    TableReference selectTable = tableRef("SelectDistinctTable");
    TableReference joinTable = tableRef("SelectDistinctJoinTable");

    SelectStatement selectStatement = selectDistinct(selectTable
      .field("column1"), selectTable.field("column2"))
      .from(selectTable)
      .innerJoin(joinTable, eq(joinTable.field("foreignKeyId"), selectTable.field("id")))
      .where(eq(selectTable.field("column1"), literal("TEST1")));

    Integer numberOfRecords = getNumberOfRecordsFromSelect(selectStatement);

    assertEquals("Should only have 1 record selected", 1, numberOfRecords.intValue());
  }


  /**
   * Testing merging into a table on select distinct does not violate the composite primary key constraint.
   *
   * <p>
   *   <em>Note:</em> Cannot test merge on select without distinct due to some database dialects (e.g. MySQL) handling duplicates without the need for distinct
   * </p>
   */
  @Test
  public void testMergeOnSelectDistinct() {
    TableReference mergeTable = tableRef("MergeSelectDistinctTable");
    TableReference selectTable = tableRef("SelectDistinctTable");
    TableReference joinTable = tableRef("SelectDistinctJoinTable");

    MergeStatement mergeStatement = merge().into(mergeTable)
        .tableUniqueKey(mergeTable.field("column1"), mergeTable.field("column2"))
        .from(
          selectDistinct(selectTable.field("column1"), selectTable.field("column2"))
          .from(selectTable)
          .innerJoin(joinTable, eq(joinTable.field("foreignKeyId"), selectTable.field("id"))));

    Integer initialNumberOfRecords = getNumberOfRecordsInMergedTable(mergeTable);

    sqlScriptExecutorProvider.get().execute(connectionResources
      .sqlDialect().convertStatementToSQL(mergeStatement));

    Integer finalNumberOfRecords = getNumberOfRecordsInMergedTable(mergeTable);

    assertEquals("Merged table should have 2 additional records now", 2, finalNumberOfRecords - initialNumberOfRecords);
  }


  /**
   * Testing insert into a table on select distinct does not violate the composite primary key constraint.
   */
  @Test
  public void testInsertOnSelectDistinct() {
    TableReference insertTable = tableRef("InsertSelectDistinctTable");
    TableReference selectTable = tableRef("SelectDistinctTable");
    TableReference joinTable = tableRef("SelectDistinctJoinTable");

    InsertStatement insertStatement = insert().into(insertTable)
        .from(
          selectDistinct(ImmutableList.of(selectTable.field("column1"), selectTable.field("column2")))
          .from(selectTable)
          .innerJoin(joinTable, eq(joinTable.field("foreignKeyId"), selectTable.field("id"))));

    Integer initialNumberOfRecords = getNumberOfRecordsInMergedTable(insertTable);

    sqlScriptExecutorProvider.get().execute(connectionResources
      .sqlDialect().convertStatementToSQL(insertStatement));

    Integer finalNumberOfRecords = getNumberOfRecordsInMergedTable(insertTable);

    assertEquals("Insert table should have 2 additional records now", 2, finalNumberOfRecords - initialNumberOfRecords);
  }


  /**
   * Testing insert into a table on a select with a subquery select distinct in a where clause
   * (i.e.
   *       INSERT INTO InsertSelectDistinctTable
   *          SELECT column1, column2 FROM SelectDistinctTable
   *          WHERE SelectDistinctTable.column2 IN
   *           (SELECT DISTINCT foreignKeyId FROM SelectDistinctJoinTable)
   *  )
   * does not violate the composite primary key constraint.
   */
  @Test
  public void testInsertOnSelectWithASubQuerySelectDistinct() {
    TableReference insertTable = tableRef("InsertSelectDistinctTable");
    TableReference selectTable = tableRef("SelectDistinctTable");
    TableReference whereTable = tableRef("SelectDistinctJoinTable");

    InsertStatement insertStatement = insert().into(insertTable)
        .from(
          select(selectTable.field("column1"), selectTable.field("column2"))
          .from(selectTable)
          .where(in(selectTable.field("column2"), selectDistinct(whereTable.field("foreignKeyId"))
            .from(whereTable))));

    Integer initialNumberOfRecords = getNumberOfRecordsInMergedTable(insertTable);

    sqlScriptExecutorProvider.get().execute(connectionResources
      .sqlDialect().convertStatementToSQL(insertStatement));

    Integer finalNumberOfRecords = getNumberOfRecordsInMergedTable(insertTable);

    assertEquals("Insert table should have 2 additional records now", 2, finalNumberOfRecords - initialNumberOfRecords);
  }


  /**
   * Testing insert into a table on select without using distinct violates the composite primary key constraint.
   */
  @Test
  public void testInsertOnSelectWithoutDistinct() {
    TableReference insertTable = tableRef("InsertSelectDistinctTable");
    TableReference selectTable = tableRef("SelectDistinctTable");
    TableReference joinTable = tableRef("SelectDistinctJoinTable");

    InsertStatement insertStatement = insert().into(insertTable)
        .from(
          select(selectTable.field("column1"), selectTable.field("column2"))
          .from(selectTable)
          .innerJoin(joinTable, eq(joinTable.field("foreignKeyId"), selectTable.field("id"))));

    try {
      sqlScriptExecutorProvider.get().execute(connectionResources
        .sqlDialect().convertStatementToSQL(insertStatement));
      fail("Expected an Exception to be thrown");
    } catch (Exception e) {

    }
  }


  /**
   * Runs a select statement with all our SQL hint directives to make sure the query doesn't blow up.
   */
  @Test
  public void testSelectHints1() {
    TableReference selectTable = tableRef("SelectDistinctTable");

    SelectStatement selectStatement = select(selectTable.field("column1"), selectTable.field("column2"))
      .from(selectTable)
      .where(field("column1").eq("TEST1"))
      .useImplicitJoinOrder()
      .optimiseForRowCount(5)
      .useIndex(selectTable, "SelectDistinctTable_1")
      .forUpdate(); // To make sure SQL server in particular is happy with the relative positions
                    // of FOR UPDATE and OPTION in the query.

    Integer numberOfRecords = getNumberOfRecordsFromSelect(selectStatement);

    assertEquals("Should have 1 records selected", 1, numberOfRecords.intValue());
  }


  /**
   * We can't use joins with FOR UPDATE, so this tries join order hinting
   */
  @Test
  public void testSelectHints2() {
    TableReference selectTable = tableRef("SelectDistinctTable");
    TableReference selectTable2 = tableRef("SelectDistinctTable").as("abc");
    TableReference selectTable3 = tableRef("SelectDistinctTable").as("def");

    SelectStatement selectStatement = select(selectTable.field("column1"), selectTable.field("column2"))
      .from(selectTable)
      .innerJoin(selectTable2, selectTable.field("column1").eq(selectTable2.field("column1")))
      .leftOuterJoin(selectTable3, selectTable.field("column1").eq(selectTable3.field("column1")))
      .where(selectTable.field("column1").eq("TEST1"))
      .useImplicitJoinOrder()
      .optimiseForRowCount(5)
      .useIndex(selectTable, "SelectDistinctTable_1");

    Integer numberOfRecords = getNumberOfRecordsFromSelect(selectStatement);

    assertEquals("Should have 1 records selected", 1, numberOfRecords.intValue());
  }


  /**
   * We can't use joins with FOR UPDATE, so this tries join order hinting
   */
  @Test
  public void testSelectLeftJoinFullJoin() {
    Assume.assumeFalse("Not yet supported on H2", "H2".equals(connectionResources.getDatabaseType())); // https://github.com/h2database/h2database/issues/457
    Assume.assumeFalse("Not yet supported on MySQL", "MY_SQL".equals(connectionResources.getDatabaseType()));

    TableReference selectTable = tableRef("SelectDistinctTable");
    TableReference selectTable2 = tableRef("SelectDistinctTable").as("abc");
    TableReference selectTable3 = tableRef("SelectDistinctTable").as("def");
    TableReference selectTable4 = tableRef("SelectDistinctTable").as("ghi");

    SelectStatement selectStatement = select(selectTable.field("column1"), selectTable.field("column2"))
      .from(selectTable)
      .innerJoin(selectTable2, selectTable.field("column1").eq(selectTable2.field("column1")))
      .leftOuterJoin(selectTable3, selectTable.field("column1").eq(selectTable3.field("column1")))
      .fullOuterJoin(selectTable4, selectTable.field("column1").eq(selectTable4.field("column1")))
      .where(selectTable.field("column1").eq("TEST1"));

    Integer numberOfRecords = getNumberOfRecordsFromSelect(selectStatement);

    assertEquals("Should have 1 records selected", 1, numberOfRecords.intValue());
  }


  /**
   * Runs a insert... select statement with all our SQL hint directives to make sure the query doesn't blow up.
   */
  @Test
  public void testInsertFromSelectWithHints() {
    TableReference selectTable = tableRef("SelectDistinctTable").as("abc");
    TableReference insertTable = tableRef("InsertTargetTable");

    SqlScriptExecutor sqlScriptExecutor = sqlScriptExecutorProvider.get(new LoggingSqlScriptVisitor());

    sqlScriptExecutor.execute(convertStatementToSQL(
      insert()
      .into(insertTable)
      .from(
        select()
        .from(selectTable)
        .where(field("column1").eq("TEST1"))
        .optimiseForRowCount(2)
        .useImplicitJoinOrder()
        .useIndex(selectTable, "SelectDistinctTable_1")
      )
    ));

    Integer numberOfRecords = getNumberOfRecordsFromSelect(select().from(insertTable));

    assertEquals("Should have 1 records selected", 1, numberOfRecords.intValue());
  }


  /**
   * Tests a basic window functions with running total.
   */
  @Test
  public void testWindowFunction() {
    assertResultsMatch(
      select(
       field("id"),
       field("partitionValue1"),

        windowFunction(
          sum(field("aggregationValue")))
          .partitionBy(field("partitionValue1"))
          .orderBy(field("id"))
          .build().as("runningTotal"))

        .from(tableRef("WindowFunctionTable"))
        .orderBy(field("partitionValue1")),

        "1-A-2.1",
        "2-A-5.3",
        "4-A-9.1",
        "5-A-11",
        "3-B-5.7",
        "6-B-9.1",
        "7-B-19.3");
  }


  /**
   * Tests a basic window functions which partitions by multiple columns
   */
  @Test
  public void testWindowFunctionMultiPartitionBy() {

    assertResultsMatch(
      select(
       field("id"),
       field("partitionValue1"),
       field("partitionValue2"),
        windowFunction(
          average(field("aggregationValue")))
          .partitionBy(field("partitionValue1"),field("partitionValue2"))
          .orderBy(field("id"))
          .build().as("movingAverage"),

          windowFunction(
           count())
           .partitionBy(field("partitionValue1"),field("partitionValue2"))
           .build().as("countPerPartition"))

        .from(tableRef("WindowFunctionTable"))
        .orderBy(field("id")),

        "1-A-Z-2.1-2",
        "2-A-Y-3.2-2",
        "3-B-Z-5.7-2",
        "4-A-Y-3.5-2",
        "5-A-Z-2-2",
        "6-B-Z-4.55-2",
        "7-B-Y-10.2-1");
  }


  /**
   * Tests a window function with an order by but no partition by.
   */
  @Test
  public void testWindowFunctionWithOrderByNoPartitionBy() {

    assertResultsMatch(
      select(
       windowFunction(
         count())
         .orderBy(field("partitionValue1"))
         .build().as("theCount"))
       .from(tableRef("WindowFunctionTable"))
       .orderBy(field("partitionValue1")),

       "4","4","4","4","7","7","7");
  }


  /**
   * Tests a window function with a partition by but no order by.
   * The entire partition is used as the window frame, demonstrated here as the sum is over each partition,
   * not a running total.
   */
  @Test
  public void testWindowFunctionWithPartitionByNoOrderBy() {

    assertResultsMatch(
      select(
        windowFunction(
          sum(field("aggregationValue")))
          .partitionBy(field("partitionValue1"))
          .build().as("unorderedWindowSum"))
        .from(tableRef("WindowFunctionTable"))
        .orderBy(field("partitionValue1")),

       "11","11","11","11","19.3","19.3","19.3");
  }


  /**
   * Tests a a window function with no order nor partition by.
   */
  @Test
  public void testWindowFunctionWithoutOrderByOrPartitionBy() {

    assertResultsMatch(
      select(
        windowFunction(
          count())
         .build().as("totalCount"),

      windowFunction(
        sum(field("aggregationValue")))
       .build().as("totalSum"))

        .from(tableRef("WindowFunctionTable")),

      "7-30.3","7-30.3","7-30.3","7-30.3","7-30.3","7-30.3","7-30.3");
  }


  /**
   * Tests behaviour of the Every function
   */
  @Test
  public void testEveryFunction() {
    SelectStatement selectEvery =
        select(
          every(field("column1")).as("column1Every"),
          every(field("column2")).as("column2Every"))
        .from("AccumulateBooleanTable");
    sqlScriptExecutorProvider.get().executeQuery(selectEvery).processWith(new ResultSetProcessor<Void>() {
      @Override
      public Void process(ResultSet resultSet) throws SQLException {
        while (resultSet.next()) {
          assertEquals("Aggregated Every value of column1 should be", false, resultSet.getBoolean(1));
          assertEquals("Aggregated Every value of column2 should be", true, resultSet.getBoolean(2));
        }
        return null;
      }
    });
  }


  /**
   * Tests behaviour of the Some function
   */
  @Test
  public void testSomeFunction() {
    SelectStatement selectSome =
        select(
          some(field("column1")).as("column1Every"),
          some(field("column2")).as("column2Every"))
        .from("AccumulateBooleanTable");
    sqlScriptExecutorProvider.get().executeQuery(selectSome).processWith(new ResultSetProcessor<Void>() {
      @Override
      public Void process(ResultSet resultSet) throws SQLException {
        while (resultSet.next()) {
          assertEquals("Aggregated Some value of column1 should be", true, resultSet.getBoolean(1));
          assertEquals("Aggregated Some value of column2 should be", true, resultSet.getBoolean(2));
        }
        return null;
      }
    });
  }


  /**
   * Tests behaviour of Some function with a case statement as the argument.
   */
  @Test
  public void testSomeFunctionWithACaseStatement() {
    CaseStatement caseStmt = caseStatement(
      when(cast(field("id")).asType(DataType.INTEGER).lessThanOrEqualTo(literal(1))).then(true))
        .otherwise(false);
    SelectStatement selectComplexSome = select(some(caseStmt), every(caseStmt)).from(tableRef("WithDefaultValue"));
    sqlScriptExecutorProvider.get().executeQuery(selectComplexSome).processWith(new ResultSetProcessor<Void>() {
      @Override
      public Void process(ResultSet resultSet) throws SQLException {
        while (resultSet.next()) {
        assertEquals("Aggregated value of id should be", true, resultSet.getBoolean(1));
        assertEquals("Aggregated value of id should be", false, resultSet.getBoolean(2));
      }
      return null;
      }
    });
  }


  /**
   * Test the greatest SQL function against all {@linkplain SqlDialect}s
   */
  @Test
  public void testGreatest() throws SQLException {
    final SqlScriptExecutor executor = sqlScriptExecutorProvider.get(new LoggingSqlScriptVisitor());

    executor.executeQuery(convertStatementToSQL(select(greatest(literal(1), literal(7), literal(-1)))), connection, new ResultSetProcessor<Void>() {
      @Override
      public Void process(ResultSet resultSet) throws SQLException {
        assertTrue (resultSet.next());
        assertEquals(7, resultSet.getInt(1));
        return null;
      }
    });

    executor.executeQuery(convertStatementToSQL(select(greatest(ImmutableList.of(literal(1), literal(7), literal(-1))))), connection, new ResultSetProcessor<Void>() {
      @Override
      public Void process(ResultSet resultSet) throws SQLException {
        assertTrue (resultSet.next());
        assertEquals(7, resultSet.getInt(1));
        return null;
      }
    });
  }


  /**
   * Test the greatest SQL function against all {@linkplain SqlDialect}s
   */
  @Test
  public void testLeast() throws SQLException {
    final SqlScriptExecutor executor = sqlScriptExecutorProvider.get(new LoggingSqlScriptVisitor());

    executor.executeQuery(convertStatementToSQL(select(least(literal(1), literal(7), literal(-1)))), connection, new ResultSetProcessor<Void>() {
      @Override
      public Void process(ResultSet resultSet) throws SQLException {
        assertTrue (resultSet.next());
        assertEquals(-1, resultSet.getInt(1));
        return null;
      }
    });

    executor.executeQuery(convertStatementToSQL(select(least(ImmutableList.of(literal(1), literal(7), literal(-1))))), connection, new ResultSetProcessor<Void>() {
      @Override
      public Void process(ResultSet resultSet) throws SQLException {
        assertTrue (resultSet.next());
        assertEquals(-1, resultSet.getInt(1));
        return null;
      }
    });
  }


  private void assertResultsMatch(SelectStatement statement, String... expectedJoinedStringRows) {
    List<String> result = sqlScriptExecutorProvider
        .get(new LoggingSqlScriptVisitor())
        .executeQuery(statement)
        .processWith(processResultsAsJoinedString());

    assertEquals(Lists.<String>newArrayList(expectedJoinedStringRows),result);
  }


  private ResultSetProcessor<List<String>> processResultsAsJoinedString(){
    return new ResultSetProcessor<>() {
      @Override
      public List<String> process(ResultSet resultSet) throws SQLException {
        int numberOfColumns = resultSet.getMetaData().getColumnCount();
        List<String> result = Lists.newArrayList();
        String[] row = new String[numberOfColumns];

        while (resultSet.next()) {
          for(int i = 0; i < numberOfColumns; i++) {
            String valueAsString = resultSet.getString(i+1);
            row[i] = valueAsString.contains(".") ?  valueAsString.replaceAll("0*$", "").replaceAll("\\.$", "") : valueAsString;
          }
          result.add(Joiner.on("-").join(row));
        }

        return result;
      }
    };
  }


  private Integer getNumberOfRecordsFromSelect(SelectStatement selectStatement) {
    return sqlScriptExecutorProvider
          .get(new LoggingSqlScriptVisitor())
          .executeQuery(selectStatement)
          .processWith(new ResultSetProcessor<Integer>() {
            @Override
            public Integer process(ResultSet resultSet) throws SQLException {
              int count = 0;
              while (resultSet.next()) {
                count++;
              }
              return count;
            }
          });
  }


  private Integer getNumberOfRecordsInMergedTable(TableReference table) {
    return getNumberOfRecordsFromSelect(select(table.field("column1"), table.field("column2")).from(table));
  }
}
<|MERGE_RESOLUTION|>--- conflicted
+++ resolved
@@ -1,3876 +1,3832 @@
-/* Copyright 2017 Alfa Financial Software
- *
- * Licensed under the Apache License, Version 2.0 (the "License");
- * you may not use this file except in compliance with the License.
- * You may obtain a copy of the License at
- *
- *    http://www.apache.org/licenses/LICENSE-2.0
- *
- * Unless required by applicable law or agreed to in writing, software
- * distributed under the License is distributed on an "AS IS" BASIS,
- * WITHOUT WARRANTIES OR CONDITIONS OF ANY KIND, either express or implied.
- * See the License for the specific language governing permissions and
- * limitations under the License.
- */
-
-package org.alfasoftware.morf.integration;
-
-import static org.alfasoftware.morf.metadata.DataSetUtils.dataSetProducer;
-import static org.alfasoftware.morf.metadata.DataSetUtils.record;
-import static org.alfasoftware.morf.metadata.SchemaUtils.autonumber;
-import static org.alfasoftware.morf.metadata.SchemaUtils.column;
-import static org.alfasoftware.morf.metadata.SchemaUtils.index;
-import static org.alfasoftware.morf.metadata.SchemaUtils.schema;
-import static org.alfasoftware.morf.metadata.SchemaUtils.table;
-import static org.alfasoftware.morf.sql.SqlUtils.blobLiteral;
-import static org.alfasoftware.morf.sql.SqlUtils.caseStatement;
-import static org.alfasoftware.morf.sql.SqlUtils.cast;
-import static org.alfasoftware.morf.sql.SqlUtils.concat;
-import static org.alfasoftware.morf.sql.SqlUtils.field;
-import static org.alfasoftware.morf.sql.SqlUtils.insert;
-import static org.alfasoftware.morf.sql.SqlUtils.isEmpty;
-import static org.alfasoftware.morf.sql.SqlUtils.isNotEmpty;
-import static org.alfasoftware.morf.sql.SqlUtils.literal;
-import static org.alfasoftware.morf.sql.SqlUtils.merge;
-import static org.alfasoftware.morf.sql.SqlUtils.nullLiteral;
-import static org.alfasoftware.morf.sql.SqlUtils.parameter;
-import static org.alfasoftware.morf.sql.SqlUtils.select;
-import static org.alfasoftware.morf.sql.SqlUtils.selectDistinct;
-import static org.alfasoftware.morf.sql.SqlUtils.selectFirst;
-import static org.alfasoftware.morf.sql.SqlUtils.tableRef;
-import static org.alfasoftware.morf.sql.SqlUtils.truncate;
-import static org.alfasoftware.morf.sql.SqlUtils.update;
-import static org.alfasoftware.morf.sql.SqlUtils.when;
-import static org.alfasoftware.morf.sql.SqlUtils.windowFunction;
-import static org.alfasoftware.morf.sql.element.Criterion.and;
-import static org.alfasoftware.morf.sql.element.Criterion.eq;
-import static org.alfasoftware.morf.sql.element.Criterion.in;
-import static org.alfasoftware.morf.sql.element.Criterion.like;
-import static org.alfasoftware.morf.sql.element.Criterion.not;
-import static org.alfasoftware.morf.sql.element.Criterion.or;
-import static org.alfasoftware.morf.sql.element.Function.addDays;
-import static org.alfasoftware.morf.sql.element.Function.average;
-import static org.alfasoftware.morf.sql.element.Function.averageDistinct;
-import static org.alfasoftware.morf.sql.element.Function.blobLength;
-import static org.alfasoftware.morf.sql.element.Function.coalesce;
-import static org.alfasoftware.morf.sql.element.Function.count;
-import static org.alfasoftware.morf.sql.element.Function.countDistinct;
-import static org.alfasoftware.morf.sql.element.Function.dateToYyyyMMddHHmmss;
-import static org.alfasoftware.morf.sql.element.Function.dateToYyyymmdd;
-import static org.alfasoftware.morf.sql.element.Function.daysBetween;
-import static org.alfasoftware.morf.sql.element.Function.every;
-import static org.alfasoftware.morf.sql.element.Function.floor;
-import static org.alfasoftware.morf.sql.element.Function.greatest;
-import static org.alfasoftware.morf.sql.element.Function.isnull;
-import static org.alfasoftware.morf.sql.element.Function.lastDayOfMonth;
-import static org.alfasoftware.morf.sql.element.Function.least;
-import static org.alfasoftware.morf.sql.element.Function.leftPad;
-import static org.alfasoftware.morf.sql.element.Function.leftTrim;
-import static org.alfasoftware.morf.sql.element.Function.length;
-import static org.alfasoftware.morf.sql.element.Function.lowerCase;
-import static org.alfasoftware.morf.sql.element.Function.max;
-import static org.alfasoftware.morf.sql.element.Function.mod;
-import static org.alfasoftware.morf.sql.element.Function.monthsBetween;
-import static org.alfasoftware.morf.sql.element.Function.now;
-import static org.alfasoftware.morf.sql.element.Function.power;
-import static org.alfasoftware.morf.sql.element.Function.random;
-import static org.alfasoftware.morf.sql.element.Function.randomString;
-import static org.alfasoftware.morf.sql.element.Function.rightPad;
-import static org.alfasoftware.morf.sql.element.Function.rightTrim;
-import static org.alfasoftware.morf.sql.element.Function.some;
-import static org.alfasoftware.morf.sql.element.Function.substring;
-import static org.alfasoftware.morf.sql.element.Function.sum;
-import static org.alfasoftware.morf.sql.element.Function.sumDistinct;
-import static org.alfasoftware.morf.sql.element.Function.trim;
-import static org.alfasoftware.morf.sql.element.Function.upperCase;
-import static org.alfasoftware.morf.sql.element.Function.yyyymmddToDate;
-import static org.hamcrest.Matchers.allOf;
-import static org.hamcrest.Matchers.greaterThanOrEqualTo;
-import static org.hamcrest.Matchers.instanceOf;
-import static org.hamcrest.Matchers.lessThanOrEqualTo;
-import static org.junit.Assert.assertArrayEquals;
-import static org.junit.Assert.assertEquals;
-import static org.junit.Assert.assertFalse;
-import static org.junit.Assert.assertNotNull;
-import static org.junit.Assert.assertNull;
-import static org.junit.Assert.assertThat;
-import static org.junit.Assert.assertTrue;
-import static org.junit.Assert.fail;
-
-import java.math.BigDecimal;
-import java.sql.Connection;
-import java.sql.ResultSet;
-import java.sql.ResultSetMetaData;
-import java.sql.SQLException;
-import java.sql.Statement;
-import java.text.ParseException;
-import java.text.SimpleDateFormat;
-import java.time.Clock;
-import java.time.Duration;
-import java.time.Instant;
-import java.util.ArrayList;
-import java.util.Arrays;
-import java.util.Collections;
-import java.util.Date;
-import java.util.LinkedList;
-import java.util.List;
-import java.util.Random;
-import java.util.Set;
-import java.util.concurrent.atomic.AtomicBoolean;
-
-import javax.sql.DataSource;
-
-import org.alfasoftware.morf.dataset.DataSetConnector;
-import org.alfasoftware.morf.dataset.DataSetProducer;
-import org.alfasoftware.morf.guicesupport.InjectMembersRule;
-import org.alfasoftware.morf.jdbc.AbstractSqlDialectTest;
-import org.alfasoftware.morf.jdbc.ConnectionResources;
-import org.alfasoftware.morf.jdbc.DatabaseDataSetConsumer;
-import org.alfasoftware.morf.jdbc.NamedParameterPreparedStatement;
-import org.alfasoftware.morf.jdbc.NamedParameterPreparedStatement.ParseResult;
-import org.alfasoftware.morf.jdbc.SqlDialect;
-import org.alfasoftware.morf.jdbc.SqlScriptExecutor;
-import org.alfasoftware.morf.jdbc.SqlScriptExecutor.ResultSetProcessor;
-import org.alfasoftware.morf.jdbc.SqlScriptExecutorProvider;
-import org.alfasoftware.morf.metadata.DataSetUtils;
-import org.alfasoftware.morf.metadata.DataSetUtils.RecordBuilder;
-import org.alfasoftware.morf.metadata.DataType;
-import org.alfasoftware.morf.metadata.Schema;
-import org.alfasoftware.morf.metadata.Table;
-import org.alfasoftware.morf.sql.InsertStatement;
-import org.alfasoftware.morf.sql.MergeStatement;
-import org.alfasoftware.morf.sql.SelectFirstStatement;
-import org.alfasoftware.morf.sql.SelectStatement;
-import org.alfasoftware.morf.sql.TruncateStatement;
-import org.alfasoftware.morf.sql.UpdateStatement;
-<<<<<<< HEAD
-import org.alfasoftware.morf.sql.element.*;
-=======
-import org.alfasoftware.morf.sql.element.AliasedField;
-import org.alfasoftware.morf.sql.element.CaseStatement;
-import org.alfasoftware.morf.sql.element.Cast;
-import org.alfasoftware.morf.sql.element.Criterion;
-import org.alfasoftware.morf.sql.element.FieldLiteral;
-import org.alfasoftware.morf.sql.element.FieldReference;
-import org.alfasoftware.morf.sql.element.Function;
-import org.alfasoftware.morf.sql.element.PortableSqlFunction;
-import org.alfasoftware.morf.sql.element.SqlParameter;
-import org.alfasoftware.morf.sql.element.TableReference;
->>>>>>> 7592278d
-import org.alfasoftware.morf.testing.DatabaseSchemaManager;
-import org.alfasoftware.morf.testing.DatabaseSchemaManager.TruncationBehavior;
-import org.alfasoftware.morf.testing.TestingDataSourceModule;
-import org.alfasoftware.morf.upgrade.LoggingSqlScriptVisitor;
-import org.apache.commons.codec.DecoderException;
-import org.apache.commons.codec.binary.Hex;
-import org.apache.commons.lang3.mutable.MutableBoolean;
-import org.apache.commons.logging.Log;
-import org.apache.commons.logging.LogFactory;
-import org.joda.time.LocalDate;
-import org.joda.time.Months;
-import org.junit.After;
-import org.junit.Assume;
-import org.junit.Before;
-import org.junit.FixMethodOrder;
-import org.junit.Rule;
-import org.junit.Test;
-import org.junit.runners.MethodSorters;
-
-import com.google.common.base.Joiner;
-import com.google.common.collect.ImmutableList;
-import com.google.common.collect.ImmutableList.Builder;
-import com.google.common.collect.ImmutableSet;
-import com.google.common.collect.Lists;
-import com.google.common.collect.Sets;
-import com.google.inject.Inject;
-import com.google.inject.Provider;
-
-import net.jcip.annotations.NotThreadSafe;
-
-/**
- * Tests that the various SQL statement representations can be converted by the
- * SQL DSL to generate SQL that is valid for all supported database platforms.
- * <p>
- * This test will setup a basic {@link Schema} which can then be used to run
- * tests against.
- * </p>
- * <p>
- * Note that this test is actually testing the output of the relevant
- * {@link SqlDialect} is syntactically correct by running the SQL against the
- * target database platform. Verification of the expected SQL should really be
- * added to the {@link AbstractSqlDialectTest}.
- * </p>
- *
- * @author Copyright (c) Alfa Financial Software 2012
- */
-@FixMethodOrder(MethodSorters.NAME_ASCENDING) // This should be removed - see WEB-22433
-@NotThreadSafe
-public class TestSqlStatements { //CHECKSTYLE:OFF
-
-  private static final String TEST_ONLY_RUN_WITH_WINDOW_FUNCTION_SUPPORT = "This test is only run for dialects that support window functions";
-
-  private static final Log log = LogFactory.getLog(TestSqlStatements.class);
-
-  private static final String BLOB1_VALUE = "A Blob named One";
-  private static final String BLOB2_VALUE = "A Blob named Two";
-  private static final byte[] BLOB3_VALUE = new byte[] {
-    (byte)0x00, (byte)0x01, (byte)0x02, (byte)0x03, (byte)0x04, (byte)0x05, (byte)0x06, (byte)0x07, (byte)0x08, (byte)0x09, (byte)0x0A, (byte)0x0B, (byte)0x0C, (byte)0x0D, (byte)0x0E, (byte)0x0F, (byte)0x10,
-    (byte)0x11, (byte)0x12, (byte)0x13, (byte)0x14, (byte)0x15, (byte)0x16, (byte)0x17, (byte)0x18, (byte)0x19, (byte)0x1A, (byte)0x1B, (byte)0x1C, (byte)0x1D, (byte)0x1E, (byte)0x1F, (byte)0x20, (byte)0x21,
-    (byte)0x22, (byte)0x23, (byte)0x24, (byte)0x25, (byte)0x26, (byte)0x27, (byte)0x28, (byte)0x29, (byte)0x2A, (byte)0x2B, (byte)0x2C, (byte)0x2D, (byte)0x2E, (byte)0x2F, (byte)0x30, (byte)0x31, (byte)0x32,
-    (byte)0x33, (byte)0x34, (byte)0x35, (byte)0x36, (byte)0x37, (byte)0x38, (byte)0x39, (byte)0x3A, (byte)0x3B, (byte)0x3C, (byte)0x3D, (byte)0x3E, (byte)0x3F, (byte)0x40, (byte)0x41, (byte)0x42, (byte)0x43,
-    (byte)0x44, (byte)0x45, (byte)0x46, (byte)0x47, (byte)0x48, (byte)0x49, (byte)0x4A, (byte)0x4B, (byte)0x4C, (byte)0x4D, (byte)0x4E, (byte)0x4F, (byte)0x50, (byte)0x51, (byte)0x52, (byte)0x53, (byte)0x54,
-    (byte)0x55, (byte)0x56, (byte)0x57, (byte)0x58, (byte)0x59, (byte)0x5A, (byte)0x5B, (byte)0x5C, (byte)0x5D, (byte)0x5E, (byte)0x5F, (byte)0x60, (byte)0x61, (byte)0x62, (byte)0x63, (byte)0x64, (byte)0x65,
-    (byte)0x66, (byte)0x67, (byte)0x68, (byte)0x69, (byte)0x6A, (byte)0x6B, (byte)0x6C, (byte)0x6D, (byte)0x6E, (byte)0x6F, (byte)0x70, (byte)0x71, (byte)0x72, (byte)0x73, (byte)0x74, (byte)0x75, (byte)0x76,
-    (byte)0x77, (byte)0x78, (byte)0x79, (byte)0x7A, (byte)0x7B, (byte)0x7C, (byte)0x7D, (byte)0x7E, (byte)0x7F, (byte)0x80, (byte)0x81, (byte)0x82, (byte)0x83, (byte)0x84, (byte)0x85, (byte)0x86, (byte)0x87,
-    (byte)0x88, (byte)0x89, (byte)0x8A, (byte)0x8B, (byte)0x8C, (byte)0x8D, (byte)0x8E, (byte)0x8F, (byte)0x90, (byte)0x91, (byte)0x92, (byte)0x93, (byte)0x94, (byte)0x95, (byte)0x96, (byte)0x97, (byte)0x98,
-    (byte)0x99, (byte)0x9A, (byte)0x9B, (byte)0x9C, (byte)0x9D, (byte)0x9E, (byte)0x9F, (byte)0xA0, (byte)0xA1, (byte)0xA2, (byte)0xA3, (byte)0xA4, (byte)0xA5, (byte)0xA6, (byte)0xA7, (byte)0xA8, (byte)0xA9,
-    (byte)0xAA, (byte)0xAB, (byte)0xAC, (byte)0xAD, (byte)0xAE, (byte)0xAF, (byte)0xB0, (byte)0xB1, (byte)0xB2, (byte)0xB3, (byte)0xB4, (byte)0xB5, (byte)0xB6, (byte)0xB7, (byte)0xB8, (byte)0xB9, (byte)0xBA,
-    (byte)0xBB, (byte)0xBC, (byte)0xBD, (byte)0xBE, (byte)0xBF, (byte)0xC0, (byte)0xC1, (byte)0xC2, (byte)0xC3, (byte)0xC4, (byte)0xC5, (byte)0xC6, (byte)0xC7, (byte)0xC8, (byte)0xC9, (byte)0xCA, (byte)0xCB,
-    (byte)0xCC, (byte)0xCD, (byte)0xCE, (byte)0xCF, (byte)0xD0, (byte)0xD1, (byte)0xD2, (byte)0xD3, (byte)0xD4, (byte)0xD5, (byte)0xD6, (byte)0xD7, (byte)0xD8, (byte)0xD9, (byte)0xDA, (byte)0xDB, (byte)0xDC,
-    (byte)0xDD, (byte)0xDE, (byte)0xDF, (byte)0xE0, (byte)0xE1, (byte)0xE2, (byte)0xE3, (byte)0xE4, (byte)0xE5, (byte)0xE6, (byte)0xE7, (byte)0xE8, (byte)0xE9, (byte)0xEA, (byte)0xEB, (byte)0xEC, (byte)0xED,
-    (byte)0xEE, (byte)0xEF, (byte)0xF0, (byte)0xF1, (byte)0xF2, (byte)0xF3, (byte)0xF4, (byte)0xF5, (byte)0xF6, (byte)0xF7, (byte)0xF8, (byte)0xF9, (byte)0xFA, (byte)0xFB, (byte)0xFC, (byte)0xFD, (byte)0xFE,
-    (byte)0xFF
-  };
-
-  @Rule public InjectMembersRule injectMembersRule = new InjectMembersRule(new TestingDataSourceModule());
-
-  @Inject
-  private Provider<DatabaseDataSetConsumer> databaseDataSetConsumer;
-
-  @Inject
-  private Provider<DatabaseSchemaManager> schemaManager;
-
-  @Inject
-  private ConnectionResources connectionResources;
-
-  @Inject
-  private DataSource dataSource;
-
-  @Inject
-  private SqlScriptExecutorProvider sqlScriptExecutorProvider;
-
-
-  /**
-   * The test schema.
-   */
-  private final Schema schema = schema(
-    table("SimpleTypes")
-      .columns(
-        column("stringCol", DataType.STRING, 20).primaryKey(),
-        column("nullableStringCol", DataType.STRING, 10).nullable(),
-        column("decimalTenZeroCol", DataType.DECIMAL, 10),
-        column("decimalNineFiveCol", DataType.DECIMAL, 9, 5),
-        column("bigIntegerCol", DataType.BIG_INTEGER),
-        column("nullableBigIntegerCol", DataType.BIG_INTEGER).nullable(),
-        column("blobCol", DataType.BLOB).nullable()
-      ),
-    table("DateTable")
-      .columns(
-        column("alfaDate1", DataType.BIG_INTEGER),
-        column("alfaDate2", DataType.BIG_INTEGER)
-      ),
-    table("LastDayOfMonthTable")
-      .columns(
-        column("alfaDate1", DataType.BIG_INTEGER)
-      ),
-    table("CoalesceTable")
-      .columns(
-        column("column1", DataType.DECIMAL, 10).nullable(),
-        column("column2", DataType.DECIMAL, 10).nullable(),
-        column("column3", DataType.DECIMAL, 10).nullable(),
-        column("column4", DataType.STRING, 20).nullable(),
-        column("column5", DataType.STRING, 20).nullable()
-      ),
-    table("BooleanTable")
-      .columns(
-        column("column1", DataType.BOOLEAN).nullable(),
-        column("column2", DataType.BOOLEAN).nullable()
-      ),
-    table("BlobTable")
-      .columns(
-        column("column1", DataType.BLOB).nullable(),
-        column("column2", DataType.BLOB).nullable()
-      ),
-    table("AccumulateBooleanTable")
-      .columns(
-        column("column1", DataType.BOOLEAN).nullable(),
-        column("column2", DataType.BOOLEAN).nullable()
-      ),
-    table("LeftAndRightTrimTable")
-      .columns(
-        column("indexColumn", DataType.INTEGER).primaryKey(),
-        column("stringColumn", DataType.STRING, 30)
-      ),
-    table("LeftPaddingTable")
-      .columns(
-        column("id", DataType.INTEGER).primaryKey(),
-        column("invoiceNumber", DataType.STRING, 30)
-      ),
-    table("RightPaddingTable")
-      .columns(
-        column("id", DataType.INTEGER).primaryKey(),
-        column("invoiceNumber", DataType.STRING, 30)
-      ),
-    table("OrderByNullsLastTable")
-      .columns(
-        column("field1", DataType.INTEGER).nullable(),
-        column("field2", DataType.STRING, 30).nullable()
-      ),
-    table("SelectFirstTable")
-      .columns(
-        column("field1", DataType.INTEGER),
-        column("field2", DataType.STRING, 30).nullable(),
-        column("field3", DataType.INTEGER).nullable()
-      ),
-    table("AutoNumbered")
-      .columns(
-        autonumber("surrogateKey", 10),
-        column("column2", DataType.STRING, 3).nullable()
-      ),
-    table("WithDefaultValue")
-      .columns(
-        column("id", DataType.STRING, 3).primaryKey(),
-        column("version", DataType.STRING, 3).defaultValue("0")
-      ),
-    table("ActualDates")
-      .columns(
-        column("actualDate", DataType.DATE),
-        column("actualDateNullable", DataType.DATE).nullable()
-      ),
-    table("MergeTable")
-      .columns(
-        column("column1", DataType.INTEGER).primaryKey(),
-        column("column2", DataType.INTEGER).nullable()
-      ),
-    table("MergeSource")
-      .columns(
-        column("columnA", DataType.INTEGER).primaryKey(),
-        column("columnB", DataType.INTEGER).nullable()
-      ),
-    table("MergeTableMultipleKeys")
-      .columns(
-        column("autoNum", DataType.INTEGER).autoNumbered(101).primaryKey(),
-        column("column1", DataType.INTEGER),
-        column("column2", DataType.INTEGER),
-        column("column3", DataType.STRING, 10).nullable(),
-        column("column4", DataType.STRING, 10).nullable()
-      )
-      .indexes(
-        index("Index_1").columns("column1", "column2").unique()
-      ),
-    table("MergeSourceMultipleKeys")
-      .columns(
-        column("columnA", DataType.INTEGER).primaryKey(),
-        column("columnB", DataType.INTEGER).primaryKey(),
-        column("columnC", DataType.STRING, 10).nullable()
-      ),
-    table("MergeSourceJoinTable")
-      .columns(
-        column("field1", DataType.INTEGER).primaryKey(),
-        column("field2", DataType.INTEGER).nullable(),
-        column("field3", DataType.STRING, 10).nullable()
-      ),
-     table("ParameterTable")
-      .columns(
-        column("parameterCode", DataType.STRING, 10).primaryKey(),
-        column("parameterValue", DataType.INTEGER)
-      ),
-     table("LowerAndUpperTable")
-      .columns(
-        column("id", DataType.INTEGER).primaryKey(),
-        column("firstName", DataType.STRING, 25),
-        column("lastName", DataType.STRING, 25)
-      ),
-     table("MergeAllKeys")
-        .columns(
-          column("key1", DataType.INTEGER).primaryKey(),
-          column("key2", DataType.INTEGER).primaryKey()),
-     table("ParamStatementsTest")
-        .columns(
-          column("one", DataType.INTEGER).primaryKey(),
-          column("two", DataType.STRING, 10).primaryKey()),
-     table("LikeTest")
-        .columns(
-          column("column1", DataType.STRING, 10).primaryKey()),
-     table("MergeSelectDistinctTable")
-        .columns(
-          column("column1", DataType.STRING, 10).primaryKey(),
-          column("column2", DataType.INTEGER).primaryKey()),
-     table("SelectDistinctTable")
-        .columns(
-          column("id", DataType.INTEGER).primaryKey(),
-          column("column1", DataType.STRING, 10),
-          column("column2", DataType.INTEGER))
-        .indexes(index("SelectDistinctTable_1").columns("column1")),
-     table("SelectDistinctJoinTable")
-        .columns(
-          column("id", DataType.INTEGER).primaryKey(),
-          column("column1", DataType.INTEGER),
-          column("foreignKeyId", DataType.INTEGER)),
-     table("InsertSelectDistinctTable")
-        .columns(
-          column("column1", DataType.STRING, 10).primaryKey(),
-          column("column2", DataType.INTEGER).primaryKey()),
-     table("NumericTable")
-        .columns(
-          column("decimalColumn", DataType.DECIMAL, 13, 2).nullable(),
-          column("integerColumn", DataType.INTEGER).nullable()),
-     table("InsertTargetTable")
-        .columns(
-          column("id", DataType.INTEGER).primaryKey(),
-          column("column1", DataType.STRING, 10),
-          column("column2", DataType.INTEGER)),
-     table("WindowFunctionTable")
-        .columns(
-          column("id", DataType.INTEGER).primaryKey(),
-          column("partitionValue1", DataType.STRING, 1),
-          column("partitionValue2", DataType.STRING, 1),
-          column("aggregationValue", DataType.DECIMAL,13,2))
-  );
-
-
-  /**
-   * The test dataset
-   */
-  private final DataSetProducer dataSet = dataSetProducer(schema)
-    .table("SimpleTypes",
-      record()
-        .setString("stringCol", "hello world AA")
-        .setString("nullableStringCol", "not null")
-        .setString("decimalTenZeroCol", "9817236")
-        .setString("decimalNineFiveCol", "278.231")
-        .setLong("bigIntegerCol", 1234567890123456L)
-        .setLong("nullableBigIntegerCol", 56732L)
-        .setByteArray("blobCol", "hello world BLOB".getBytes())
-    )
-    .table("DateTable",
-      record()
-        .setInteger("alfaDate1", 20040609)
-        .setInteger("alfaDate2", 20040813), // 65 days difference
-        record()
-        .setInteger("alfaDate1", 20040609)
-        .setInteger("alfaDate2", 20040609), // 0 days difference
-        record()
-        .setInteger("alfaDate1", 20040609)
-        .setInteger("alfaDate2", 20040610), // 1 day difference
-      record()
-        .setInteger("alfaDate1", 20050813)
-        .setInteger("alfaDate2", 20040813), // -365 days difference
-      record()
-        .setInteger("alfaDate1", 20040213)
-        .setInteger("alfaDate2", 20060424) // 801 days difference
-    )
-    .table("LastDayOfMonthTable",
-      record()
-      .setInteger("alfaDate1", 20090701), // 31 day month
-    record()
-      .setInteger("alfaDate1", 20090615), // 30 day month
-    record()
-      .setInteger("alfaDate1", 20090131), // last day of month
-    record()
-      .setInteger("alfaDate1", 20080201), // leap year
-    record()
-      .setInteger("alfaDate1", 20000201), // leap year (divisible by 100 but also divisible by 400)
-    record()
-      .setInteger("alfaDate1", 21000201) // not leap year (divisible by 100 but not divisible by 400)
-    )
-    .table("CoalesceTable",
-      record()
-        .setString("column1", null)
-        .setString("column2", null)
-        .setString("column3", "5")
-        .setString("column4", "Pumpkin")
-        .setString("column5", null),
-      record()
-        .setString("column1", null)
-        .setString("column2", "7")
-        .setString("column3", "3")
-        .setString("column4", "Green")
-        .setString("column5", "Man")
-    )
-    .table("BooleanTable",
-      record()
-        .setBoolean("column1", false)
-        .setBoolean("column2", true)
-    )
-    .table("BlobTable",
-      record()
-        .setByteArray("column1", BLOB1_VALUE.getBytes())
-        .setByteArray("column2", BLOB2_VALUE.getBytes())
-    )
-    .table("AccumulateBooleanTable",
-      record()
-        .setBoolean("column1", false)
-        .setBoolean("column2", true),
-      record()
-        .setBoolean("column1", true)
-        .setBoolean("column2", true)
-    )
-    .table("LeftAndRightTrimTable",
-      record()
-        .setInteger("indexColumn", 1)
-        .setString("stringColumn", "hello world"),
-      record()
-        .setInteger("indexColumn", 2)
-        .setString("stringColumn", "test string     "),
-      record()
-        .setInteger("indexColumn", 3)
-        .setString("stringColumn", "     purple flowers     "),
-      record()
-        .setInteger("indexColumn", 4)
-        .setString("stringColumn", "     pancakes")
-    )
-    .table("OrderByNullsLastTable",
-      record()
-        .setInteger("field1", 1)
-        .setString("field2", null),
-      record()
-        .setInteger("field1", 1)
-        .setString("field2", "2"),
-      record()
-        .setInteger("field1", null)
-        .setString("field2", "3"),
-      record()
-        .setInteger("field1", null)
-        .setString("field2", null),
-      record()
-        .setInteger("field1", 3)
-        .setString("field2", "3"),
-      record()
-        .setInteger("field1", 3)
-        .setString("field2", "4")
-    )
-    .table("SelectFirstTable",
-      record()
-        .setInteger("field1", 1)
-        .setString("field2", "2"),
-      record()
-        .setInteger("field1", 2)
-        .setString("field2", "2"),
-      record()
-        .setInteger("field1", 2)
-        .setString("field2", "3"),
-      record()
-        .setInteger("field1", 3)
-        .setString("field2", "3"),
-      record()
-        .setInteger("field1", 3)
-        .setString("field2", "4"),
-      record()
-        .setInteger("field1", 5)
-        .setString("field2", "4")
-    )
-    .table("LeftPaddingTable",
-      record()
-        .setInteger("id", 1)
-        .setString("invoiceNumber", "Invoice100"),
-      record()
-        .setInteger("id", 2)
-        .setString("invoiceNumber", "BigInvoiceNumber1000"),
-      record()
-        .setInteger("id", 3)
-        .setString("invoiceNumber", "ExactFifteeeeen")
-    )
-    .table("RightPaddingTable",
-      record()
-        .setInteger("id", 1)
-        .setString("invoiceNumber", "Invoice100"),
-      record()
-        .setInteger("id", 2)
-        .setString("invoiceNumber", "BigInvoiceNumber1000"),
-      record()
-        .setInteger("id", 3)
-        .setString("invoiceNumber", "ExactFifteeeeen")
-    )
-    .table("AutoNumbered",
-      record()
-        .setInteger("surrogateKey", 3)
-        .setString("column2", "c"),
-      record()
-        .setInteger("surrogateKey", 2)
-        .setString("column2", "d")
-    )
-    .table("WithDefaultValue",
-      record()
-        .setInteger("id", 1)
-        .setInteger("version", 6),
-      record()
-        .setInteger("id", 2)
-        .setInteger("version", 6)
-    )
-    .table("ActualDates",
-      record()
-        .setDate("actualDate", java.sql.Date.valueOf("1899-01-01"))
-        .setDate("actualDateNullable", java.sql.Date.valueOf("9999-12-31")),
-      record()
-        .setDate("actualDate", java.sql.Date.valueOf("1995-10-23")),
-      record()
-        .setDate("actualDate", java.sql.Date.valueOf("2020-01-31")),
-      record()
-        .setDate("actualDate", java.sql.Date.valueOf("2100-12-31"))
-        )
-    .table("MergeSource",
-      record()
-        .setInteger("columnA", 100)
-        .setInteger("columnB", 200),
-      record()
-        .setInteger("columnA", 500)
-        .setInteger("columnB", 999)
-     )
-    .table("MergeTable",
-      record()
-        .setInteger("column1", 500)
-        .setInteger("column2", 800)
-    )
-    .table("MergeSourceMultipleKeys",
-      record()
-        .setInteger("columnA", 100)
-        .setInteger("columnB", 200)
-        .setString("columnC", "Inserted"),
-      record()
-        .setInteger("columnA", 500)
-        .setInteger("columnB", 800)
-        .setString("columnC", "Updated")
-     )
-    .table("MergeTableMultipleKeys",
-      record()
-        .setInteger("autoNum", 33)
-        .setInteger("column1", 500)
-        .setInteger("column2", 800)
-        .setString("column3", "Incorrect")
-     )
-    .table("MergeSourceJoinTable",
-      record()
-        .setInteger("field1", 100)
-        .setInteger("field2", 999)
-        .setString("field3", "Asset")
-     )
-    .table("ParameterTable",
-      record()
-        .setString("parameterCode", "Test")
-        .setInteger("parameterValue", 0)
-     )
-    .table("LowerAndUpperTable",
-      record()
-        .setInteger("id", 1)
-        .setString("firstName", "LuDWig vAn")
-        .setString("lastName", "BEEthoven"),
-      record()
-        .setInteger("id", 2)
-        .setString("firstName", "WolfGANG amaDEUS")
-        .setString("lastName", "MoZArt"),
-      record()
-        .setInteger("id", 3)
-        .setString("firstName", "joHANN sEbAsTiAn")
-        .setString("lastName", "Bach")
-     )
-     .table("MergeAllKeys",
-       record()
-       .setInteger("key1", 1)
-       .setInteger("key2", 2),
-      record()
-        .setInteger("key1", 100)
-        .setInteger("key2", 200)
-     )
-     .table("ParamStatementsTest",
-       record()
-       .setInteger("one", 0)
-       .setString("two", "bla"))
-    .table("LikeTest",
-      record().setString("column1", "xxxxxxx"),
-      record().setString("column1", "1xxxxxx"),
-      record().setString("column1", "xxxxxx2"),
-      record().setString("column1", "xxx3xxx"),
-      record().setString("column1", "4xxxxx5"),
-      record().setString("column1", "xxx*xxx"),
-      record().setString("column1", "xxx%xxx"))
-    .table("MergeSelectDistinctTable",
-      record()
-        .setString("column1", "<None>")
-        .setInteger("column2", -100))
-    .table("SelectDistinctTable",
-      record()
-        .setInteger("id", 1)
-        .setString("column1", "TEST1")
-        .setInteger("column2", 1),
-      record()
-        .setInteger("id", 2)
-        .setString("column1", "TEST2")
-        .setInteger("column2", 1))
-    .table("SelectDistinctJoinTable",
-      record()
-        .setInteger("id", 1)
-        .setInteger("column1", 10)
-        .setInteger("foreignKeyId", 1),
-      record()
-        .setInteger("id", 2)
-        .setInteger("column1", 11)
-        .setInteger("foreignKeyId", 1),
-      record()
-        .setInteger("id", 3)
-        .setInteger("column1", 12)
-        .setInteger("foreignKeyId", 1),
-      record()
-        .setInteger("id", 4)
-        .setInteger("column1", 5)
-        .setInteger("foreignKeyId", 2))
-     .table("InsertSelectDistinctTable",
-      record()
-        .setString("column1", "<None>")
-        .setInteger("column2", -100))
-     .table("NumericTable",
-       record()
-         .setString("decimalColumn", "923764237.23")
-         .setInteger("integerColumn", 232131),
-       record()
-         .setString("decimalColumn", "123456789.3")
-         .setInteger("integerColumn", 2132131),
-       record()
-         .setString("decimalColumn", "4237.43")
-         .setInteger("integerColumn", 212131),
-       record()
-         .setString("decimalColumn", "4237.43")
-         .setInteger("integerColumn", 212131),
-       record()
-         .setString("decimalColumn", "92337.29")
-         .setInteger("integerColumn", 21323),
-         record()
-         .setString("decimalColumn", null)
-         .setInteger("integerColumn", null),
-       record()
-         .setString("decimalColumn", "92376427.13")
-         .setInteger("integerColumn", 213231)
-      )
-     .table("InsertTargetTable")
-     .table("WindowFunctionTable",
-       record()
-         .setInteger("id", 1)
-         .setString("partitionValue1", "A")
-         .setString("partitionValue2", "Z")
-         .setString("aggregationValue", "2.1"),
-       record()
-         .setInteger("id", 2)
-         .setString("partitionValue1", "A")
-         .setString("partitionValue2", "Y")
-         .setString("aggregationValue", "3.2"),
-       record()
-         .setInteger("id", 6)
-         .setString("partitionValue1", "B")
-         .setString("partitionValue2", "Z")
-         .setString("aggregationValue", "3.4"),
-       record()
-         .setInteger("id", 3)
-         .setString("partitionValue1", "B")
-         .setString("partitionValue2", "Z")
-         .setString("aggregationValue", "5.7"),
-       record()
-         .setInteger("id", 4)
-         .setString("partitionValue1", "A")
-         .setString("partitionValue2", "Y")
-         .setString("aggregationValue", "3.8"),
-       record()
-         .setInteger("id", 5)
-         .setString("partitionValue1", "A")
-         .setString("partitionValue2", "Z")
-         .setString("aggregationValue", "1.9"),
-       record()
-         .setInteger("id", 7)
-         .setString("partitionValue1", "B")
-         .setString("partitionValue2", "Y")
-         .setString("aggregationValue", "10.2")
-       );
-
-
-  private Connection connection;
-
-  /**
-   * Setup the schema for the tests.
-   */
-  @Before
-  public void before() throws SQLException {
-    // We don't want to inherit some old sequence numbers on existing tables
-    // therefore we simply drop any tables with auto-numbering on them
-    schemaManager.get().invalidateCache();
-    schemaManager.get().dropTablesIfPresent(ImmutableSet.of("Autonumbered", "MergeTableMultipleKeys"));
-    // no need to truncate the tables, the connector does that anyway
-    schemaManager.get().mutateToSupportSchema(schema, TruncationBehavior.ONLY_ON_TABLE_CHANGE);
-    new DataSetConnector(dataSet, databaseDataSetConsumer.get()).connect();
-
-    connection = dataSource.getConnection();
-  }
-
-
-  @After
-  public void after() throws SQLException {
-    if (connection != null) {
-      connection.close();
-      connection = null;
-    }
-  }
-
-
-  /**
-   * Ensures that we attempt a toString on any statements when we parse them, just to make
-   * sure that method doesn't break in response to various combinations of SQL elements.
-   *
-   * @param statement
-   * @return
-   */
-  private String convertStatementToSQL(SelectStatement statement) {
-    String string = statement.toString(); // Don't condition this. We definitely always want to do it.
-    log.debug(string);
-    return connectionResources.sqlDialect().convertStatementToSQL(statement);
-  }
-  private String convertStatementToSQL(SelectFirstStatement statement) {
-    String string = statement.toString(); // Don't condition this. We definitely always want to do it.
-    log.debug(string);
-    return connectionResources.sqlDialect().convertStatementToSQL(statement);
-  }
-  private String convertStatementToSQL(TruncateStatement statement) {
-    String string = statement.toString(); // Don't condition this. We definitely always want to do it.
-    log.debug(string);
-    return connectionResources.sqlDialect().convertStatementToSQL(statement);
-  }
-  private String convertStatementToSQL(MergeStatement statement) {
-    String string = statement.toString(); // Don't condition this. We definitely always want to do it.
-    log.debug(string);
-    return connectionResources.sqlDialect().convertStatementToSQL(statement);
-  }
-  private List<String> convertStatementToSQL(InsertStatement statement) {
-    String string = statement.toString(); // Don't condition this. We definitely always want to do it.
-    log.debug(string);
-    return connectionResources.sqlDialect().convertStatementToSQL(statement);
-  }
-  private List<String> convertStatementToSQL(InsertStatement statement, Schema schema, Table table) {
-    String string = statement.toString(); // Don't condition this. We definitely always want to do it.
-    log.debug(string);
-    return connectionResources.sqlDialect().convertStatementToSQL(statement, schema, table);
-  }
-  private String convertStatementToSQL(UpdateStatement statement) {
-    String string = statement.toString(); // Don't condition this. We definitely always want to do it.
-    log.debug(string);
-    return connectionResources.sqlDialect().convertStatementToSQL(statement);
-  }
-
-
-  /**
-   * Verifies that the {@link MergeStatement} can be used and provide
-   * outputs valid SQL for all database platforms.
-   * @throws SQLException
-   */
-  @Test
-  public void AtestMergeStatementSimple() throws SQLException {
-
-    SqlScriptExecutor executor = sqlScriptExecutorProvider.get(new LoggingSqlScriptVisitor());
-
-    SelectStatement testSelectForInsert = select(field("column1"), field("column2"))
-                                          .from(tableRef("MergeTable"))
-                                           .where(eq(field("column1"), literal(100)));
-
-    SelectStatement testSelectForUpdate = select(field("column1"), field("column2"))
-                                          .from(tableRef("MergeTable"))
-                                          .where(eq(field("column1"), literal(500)));
-
-    TableReference mergeSource = tableRef("MergeSource");
-
-    SelectStatement sourceStmt = select(mergeSource.field("columnA").as("column1"),
-                                        mergeSource.field("columnB").as("column2"))
-                                 .from(mergeSource);
-
-    TableReference mergeTable = tableRef("MergeTable");
-
-    MergeStatement mergeStmt = merge()
-                                .into(mergeTable)
-                                .tableUniqueKey(mergeTable.field("column1"))
-                                .from(sourceStmt);
-
-    executor.execute(ImmutableList.of(convertStatementToSQL(mergeStmt)), connection);
-
-    // Check result for Inserted record
-     String sqlForInsertedRecord = convertStatementToSQL(testSelectForInsert);
-
-     Integer numberOfInsertedRecords = executor.executeQuery(sqlForInsertedRecord, connection, new ResultSetProcessor<Integer>() {
-      @Override
-      public Integer process(ResultSet resultSet) throws SQLException {
-        int result = 0;
-        while (resultSet.next()) {
-          result++;
-          assertEquals("column1 value not correctly set/returned after merge", 100, resultSet.getInt(1));
-          assertEquals("column2 value value not correctly set/returned after merge", 200, resultSet.getInt(2));
-        }
-        return result;
-      }
-    });
-    assertEquals("Should be exactly one records", 1, numberOfInsertedRecords.intValue());
-
-    // Check result for Updated record
-    String sqlForUpdatedRecord = convertStatementToSQL(testSelectForUpdate);
-
-    Integer numberOfUpdatedRecords = executor.executeQuery(sqlForUpdatedRecord, connection, new ResultSetProcessor<Integer>() {
-      @Override
-      public Integer process(ResultSet resultSet) throws SQLException {
-        int result = 0;
-        while (resultSet.next()) {
-          result++;
-          assertEquals("column1 value not correctly set/returned after merge", 500, resultSet.getInt(1));
-          assertEquals("column2 value value not correctly set/returned after merge", 999, resultSet.getInt(2));
-        }
-      return result;
-      }
-    });
-    assertEquals("Should be exactly one records", 1, numberOfUpdatedRecords.intValue());
-  }
-
-
-  /**
-   * Verifies that the {@link MergeStatement} can be used for multiple keys
-   * @throws SQLException
-   */
-  @Test
-  public void BtestMergeStatementWithMultipleKeys() throws SQLException {
-
-    SqlScriptExecutor executor = sqlScriptExecutorProvider.get(new LoggingSqlScriptVisitor());
-
-    SelectStatement testSelectForUpdate = select(field("autoNum"), field("column1"), field("column2"), field("column3"))
-                                            .from(tableRef("MergeTableMultipleKeys"))
-                                            .where(
-                                              and(
-                                                eq(field("column1"), literal(100)),
-                                                eq(field("column2"), literal(200))));
-
-    SelectStatement testSelectForInsert = select(field("autoNum"), field("column1"), field("column2"), field("column3"))
-                                            .from(tableRef("MergeTableMultipleKeys"))
-                                            .where(
-                                              and(
-                                                eq(field("column1"), literal(500)),
-                                                eq(field("column2"), literal(800))));
-
-
-    TableReference mergeSourceMultipleKeys = tableRef("MergeSourceMultipleKeys");
-
-    SelectStatement sourceStmt = select(mergeSourceMultipleKeys.field("columnA").as("column1"),
-                                        mergeSourceMultipleKeys.field("columnB").as("column2"),
-                                        mergeSourceMultipleKeys.field("columnC").as("column3"))
-                                 .from(mergeSourceMultipleKeys)
-                                 .alias("xxx");
-
-    TableReference mergeTableMultipleKeys = tableRef("MergeTableMultipleKeys");
-
-    MergeStatement mergeStmt = merge()
-                                .into(mergeTableMultipleKeys)
-                                .tableUniqueKey(mergeTableMultipleKeys.field("column1"),
-                                                mergeTableMultipleKeys.field("column2"))
-                                .from(sourceStmt);
-
-    executor.execute(ImmutableList.of(convertStatementToSQL(mergeStmt)), connection);
-
-    // Check result for inserted
-    String sqlForInsertedRecord = convertStatementToSQL(testSelectForUpdate);
-
-    Integer numberOfInsertedRecords = executor.executeQuery(sqlForInsertedRecord, connection, new ResultSetProcessor<Integer>() {
-      @Override
-      public Integer process(ResultSet resultSet) throws SQLException {
-        int result = 0;
-        while (resultSet.next()) {
-          result++;
-          assertEquals("autoNum value should be inserted as 101", 101, resultSet.getInt(1));
-          assertEquals("column1 value not correctly set/returned after merge", 100, resultSet.getInt(2));
-          assertEquals("column2 value value not correctly set/returned after merge", 200, resultSet.getInt(3));
-          assertEquals("column3 value value not correctly set/returned after merge", "Inserted", resultSet.getString(4));
-        }
-        return result;
-      }
-    });
-    assertEquals("Should be exactly one records", 1, numberOfInsertedRecords.intValue());
-
-    // Check result for updated
-    String sqlForUpdatedRecord = convertStatementToSQL(testSelectForInsert);
-
-    Integer numberOfUpdatedRecords = executor.executeQuery(sqlForUpdatedRecord, connection, new ResultSetProcessor<Integer>() {
-      @Override
-      public Integer process(ResultSet resultSet) throws SQLException {
-        int result = 0;
-        while (resultSet.next()) {
-          result++;
-          assertEquals("autoNum value should not be updated and remain as 33", 33, resultSet.getInt(1));
-          assertEquals("column1 value not correctly set/returned after merge", 500, resultSet.getInt(2));
-          assertEquals("column2 value value not correctly set/returned after merge", 800, resultSet.getInt(3));
-          assertEquals("column3 value value not correctly set/returned after merge", "Updated", resultSet.getString(4));
-        }
-        return result;
-      }
-    });
-    assertEquals("Should be exactly one records", 1, numberOfUpdatedRecords.intValue());
-  }
-
-
-  /**
-   * Verifies that the {@link MergeStatement} works for complex sql statements
-   * @throws SQLException
-   */
-  @Test
-  public void CtestMergeStatementComplex() throws SQLException {
-    SqlScriptExecutor executor = sqlScriptExecutorProvider.get(new LoggingSqlScriptVisitor());
-
-    SelectStatement testSelect = select(field("column1"), field("column2"), field("column3"))
-                                 .from(tableRef("MergeTableMultipleKeys"))
-                                 .where(
-                                   and(
-                                     eq(field("column1"), literal(100)),
-                                     eq(field("column2"), literal(200))
-                                   )
-                                 );
-
-    TableReference mergeSource = tableRef("MergeSource");
-    TableReference mergeSourceMultipleKeys = tableRef("MergeSourceMultipleKeys");
-    TableReference mergeSourceJoinTable = tableRef("MergeSourceJoinTable");
-    TableReference mergeTableMultipleKeys = tableRef("MergeTableMultipleKeys");
-
-
-    SelectStatement subSelect = select(mergeSource.field("columnA"),
-                                      mergeSource.field("columnB"),
-                                      mergeSourceJoinTable.field("field3"))
-                                .from(mergeSource)
-                                .innerJoin(mergeSourceJoinTable, eq(mergeSource.field("columnA"), mergeSourceJoinTable.field("field1")))
-                                .alias("subSelect");
-
-    TableReference subSelectTable = subSelect.asTable().as("subSelect");
-
-    SelectStatement selectStmt = select(mergeSourceMultipleKeys.field("columnA").as("column1"),
-                                        mergeSourceMultipleKeys.field("columnB").as("column2"),
-                                        subSelectTable.field("field3").as("column3"))
-                                 .from(mergeSourceMultipleKeys)
-                                 .innerJoin(subSelect,
-                                                 and(
-                                                   eq(mergeSourceMultipleKeys.field("columnA"), subSelectTable.field("columnA")),
-                                                   eq(mergeSourceMultipleKeys.field("columnB"), subSelectTable.field("columnB"))))
-                                 .alias("xxx");
-
-    MergeStatement mergeStmt = merge()
-                              .into(mergeTableMultipleKeys)
-                              .tableUniqueKey(mergeTableMultipleKeys.field("column1"), mergeTableMultipleKeys.field("column2"))
-                              .from(selectStmt);
-
-    executor.execute(ImmutableList.of(convertStatementToSQL(mergeStmt)), connection);
-
-    // Check result
-    String sql = convertStatementToSQL(testSelect);
-
-     Integer numberOfRecords = executor.executeQuery(sql, connection, new ResultSetProcessor<Integer>() {
-      @Override
-      public Integer process(ResultSet resultSet) throws SQLException {
-        int result = 0;
-        while (resultSet.next()) {
-          result++;
-          assertEquals("column1 value not correctly set/returned after merge", 100, resultSet.getInt(1));
-          assertEquals("column2 value value not correctly set/returned after merge", 200, resultSet.getInt(2));
-          assertEquals("column3 value value not correctly set/returned after merge", "Asset", resultSet.getString(3));
-        }
-        return result;
-      }
-    });
-    assertEquals("Should be exactly one records", 1, numberOfRecords.intValue());
-  }
-
-
-  /**
-   * Verifies that the {@link MergeStatement} can be used with aggregate functions
-   * @throws SQLException
-   */
-  @Test
-  public void DtestMergeStatementWithAggregateFunctions() throws SQLException {
-
-   SqlScriptExecutor executor = sqlScriptExecutorProvider.get(new LoggingSqlScriptVisitor());
-
-   TableReference parameterTable = tableRef("ParameterTable");
-   TableReference mergeSource = tableRef("MergeSource");
-
-   SelectStatement testSelect = select(field("parameterCode"), field("parameterValue"))
-                                  .from(tableRef("ParameterTable"))
-                                   .where(
-                                   eq(field("parameterCode"), literal("aggregate"))
-                                   );
-
-   SelectStatement select = select(new FieldLiteral("aggregate").as("parameterCode"),
-                              max(mergeSource.field("columnA")).as("parameterValue"))
-                              .from(mergeSource);
-
-   MergeStatement merge =  merge()
-                             .into(parameterTable)
-                             .tableUniqueKey(parameterTable.field("parameterCode"))
-                             .from(select);
-
-   executor.execute(ImmutableList.of(convertStatementToSQL(merge)), connection);
-
-   // Check result
-   String sql = convertStatementToSQL(testSelect);
-
-    Integer numberOfRecords = executor.executeQuery(sql, connection, new ResultSetProcessor<Integer>() {
-      @Override
-      public Integer process(ResultSet resultSet) throws SQLException {
-        int result = 0;
-        while (resultSet.next()) {
-          result++;
-          assertEquals("code not correctly set/returned after merge", "aggregate", resultSet.getString(1));
-          assertEquals("value not correctly set/returned after merge", 500, resultSet.getInt(2));
-        }
-        return result;
-      }
-    });
-    assertEquals("Should be exactly one records", 1, numberOfRecords.intValue());
-  }
-
-
-  /**
-   * Verifies that the {@link InsertStatement} can be used with an INSERT...
-   * SELECT.. HAVING(...) query and outputs valid SQL for all database
-   * platforms.
-   */
-  @Test
-  public void EtestInsertStatementWithSelectHaving() {
-    // Key value
-    final String primaryKeyValue = "hello world AA";
-
-    // Tables.
-    final TableReference simpleTypes = new TableReference("SimpleTypes");
-
-    // Where clause for SELECT.
-    final Criterion whereStringCol = eq(new FieldReference(simpleTypes, "stringCol"), primaryKeyValue);
-
-    // Sub-selects.
-    final Criterion havingCriteria = eq(count(), 0);
-    final SelectStatement selectFromSimpleTypes = new SelectStatement(
-      new FieldLiteral(primaryKeyValue).as("stringCol"),
-      new FieldLiteral("not\\'null'").as("nullableStringCol"),
-      new FieldLiteral(9817236).as("decimalTenZeroCol"),
-      new FieldLiteral(278.231).as("decimalNineFiveCol"),
-      new FieldLiteral("1234567890123456", DataType.DECIMAL).as("bigIntegerCol"),
-      new FieldLiteral("56732", DataType.DECIMAL).as("nullableBigIntegerCol"),
-      nullLiteral().as("nullableBlobCol")
-    ).from(simpleTypes)
-    .where(whereStringCol)
-    .groupBy(field("stringCol"))
-    .having(havingCriteria);
-
-    // Insert.
-    final InsertStatement insertIntoSimpleTypes = new InsertStatement()
-      .into(simpleTypes)
-      .from(selectFromSimpleTypes);
-
-    // Run the SQL
-    sqlScriptExecutorProvider.get().execute(
-      convertStatementToSQL(insertIntoSimpleTypes, schema, schema.getTable("simpleTypes")));
-
-    // Check there is still just a single record
-    assertRecordsInTable(1, "SimpleTypes");
-  }
-
-
-  /**
-   * Verifies that the truncate statement works on the various platforms.
-   */
-  @Test
-  public void testTruncateTable() {
-    sqlScriptExecutorProvider.get().execute(Collections.singletonList(convertStatementToSQL(truncate(tableRef("SimpleTypes")))));
-    assertRecordsInTable(0, "SimpleTypes");
-  }
-
-
-  /**
-   * Test the lastDayOfMonth SQL function against all {@linkplain SqlDialect}s
-   * @throws SQLException if something goes wrong.
-   */
-  @Test
-  public void testLastDayOfMonth() throws SQLException {
-
-    /*
-    * Source data
-
-    .table("LastDayOfMonthTable",
-      record()
-      .value("alfaDate1", "20090701"), // 31 day month
-    record()
-      .value("alfaDate1", "20090615"), // 30 day month
-    record()
-      .value("alfaDate1", "20090131"), // last day of month
-    record()
-      .value("alfaDate1", "20080201"), // leap year
-    record()
-      .value("alfaDate1", "20000201"), // leap year (divisible by 100 but also divisible by 400)
-    record()
-      .value("alfaDate1", "21000201") // not leap year (divisible by 100 but not divisible by 400)
-      */
-
-    List<java.sql.Date> expectedLastDays = ImmutableList.of(java.sql.Date.valueOf("2009-07-31"),
-                                                            java.sql.Date.valueOf("2009-06-30"),
-                                                            java.sql.Date.valueOf("2009-01-31"),
-                                                            java.sql.Date.valueOf("2008-02-29"),
-                                                            java.sql.Date.valueOf("2000-02-29"),
-                                                            java.sql.Date.valueOf("2100-02-28"));
-
-    SelectStatement testStatement = select(
-        lastDayOfMonth(yyyymmddToDate(new Cast(field("alfaDate1"), DataType.STRING, 8))))
-        .from(tableRef("LastDayOfMonthTable"));
-
-    // Run the SQL
-    Statement stmt = connection.createStatement();
-    try {
-      ResultSet rs = stmt.executeQuery(convertStatementToSQL(testStatement));
-      try {
-        int counter = 0;
-        while (rs.next()) {
-          assertEquals(expectedLastDays.get(counter++), rs.getDate(1));
-        }
-      } finally {
-        rs.close();
-      }
-    } finally {
-      stmt.close();
-    }
-  }
-
-
-  /**
-   * Test the daysBetween SQL function against all {@linkplain SqlDialect}s
-   * @throws SQLException if something goes wrong.
-   */
-  @Test
-  public void FtestDaysBetween() throws SQLException {
-    int counter = 0;
-    List<Integer> expectedDaysLate = ImmutableList.of(65, 0, 1, -365, 801);
-
-    SelectStatement testStatement = select(
-        daysBetween(yyyymmddToDate(new Cast(field("alfaDate1"), DataType.STRING, 8)),
-                    yyyymmddToDate(new Cast(field("alfaDate2"), DataType.STRING, 8))))
-        .from(tableRef("DateTable"));
-
-    // Run the SQL
-    Statement stmt = connection.createStatement();
-    try {
-      ResultSet rs = stmt.executeQuery(convertStatementToSQL(testStatement));
-      try {
-        while (rs.next()) {
-          assertEquals(expectedDaysLate.get(counter++).intValue(), rs.getInt(1));
-        }
-      } finally {
-        rs.close();
-      }
-    } finally {
-      stmt.close();
-    }
-  }
-
-
-  /**
-   * Test the coalesce SQL function against all {@linkplain SqlDialect}s
-   *
-   * @throws SQLException if something goes wrong.
-   */
-  @Test
-  public void GtestCoalesce() throws SQLException {
-    final List<Integer> expectedInt = ImmutableList.of(5, 7);
-    final List<String> expectedString = ImmutableList.of("Pumpkin", "Green");
-
-    SelectStatement testStatement1 = select(coalesce(field("column1"), field("column2"), field("column3")))
-                                      .from(tableRef("CoalesceTable"));
-    SelectStatement testStatement2 = select(coalesce(field("column4"), field("column5")))
-                                      .from(tableRef("CoalesceTable"));
-
-    SqlScriptExecutor executor = sqlScriptExecutorProvider.get(new LoggingSqlScriptVisitor());
-
-    executor.executeQuery(convertStatementToSQL(testStatement1), connection, new ResultSetProcessor<Void>() {
-      @Override
-      public Void process(ResultSet resultSet) throws SQLException {
-        int counter = 0;
-        while (resultSet.next()) {
-          assertEquals(expectedInt.get(counter++).intValue(), resultSet.getInt(1));
-        }
-        return null;
-      }
-    });
-
-    executor.executeQuery(convertStatementToSQL(testStatement2), connection, new ResultSetProcessor<Void>() {
-      @Override
-      public Void process(ResultSet resultSet) throws SQLException {
-        int counter = 0;
-        while (resultSet.next()) {
-          assertEquals(expectedString.get(counter++), resultSet.getString(1));
-        }
-        return null;
-      }
-    });
-  }
-
-
-  /**
-   * Tests selecting values from nowhere.
-   *
-   * @throws SQLException if something goes wrong.
-   */
-  @Test
-  public void UtestNoTableSelect() throws SQLException {
-    SelectStatement select = select(literal(1), literal("foo"));
-
-    SqlScriptExecutor executor = sqlScriptExecutorProvider.get(new LoggingSqlScriptVisitor());
-
-    executor.executeQuery(convertStatementToSQL(select), connection, new ResultSetProcessor<Void>() {
-      @Override
-      public Void process(ResultSet resultSet) throws SQLException {
-        resultSet.next();
-        assertEquals("Integer value", 1, resultSet.getInt(1));
-        assertEquals("String value", "foo", resultSet.getString(2));
-        assertFalse("More than one record", resultSet.next());
-        return null;
-      }
-    });
-  }
-
-
-  /**
-   * Tests auto numbering of records by the RDBMS
-   *
-   * @throws SQLException if something goes wrong.
-   */
-  @Test
-  public void HtestAutoNumber() throws SQLException {
-
-    SqlScriptExecutor executor = sqlScriptExecutorProvider.get(new LoggingSqlScriptVisitor());
-
-    InsertStatement insertStatement = insert()
-       .into(tableRef("AutoNumbered"))
-       .fields(
-          field("column2")
-       )
-       .values(
-          literal("a").as("column2")
-       );
-    List<String> insertSql = convertStatementToSQL(insertStatement);
-    executor.execute(insertSql);
-
-    insertStatement = insert()
-        .into(tableRef("AutoNumbered"))
-        .fields(
-           field("column2")
-        )
-        .values(
-           literal("b").as("column2")
-        );
-    insertSql = convertStatementToSQL(insertStatement, schema, null);
-    executor.execute(insertSql);
-
-    SelectStatement select = select(field("surrogateKey"), field("column2"))
-                            .from(tableRef("AutoNumbered"))
-                            .orderBy(field("surrogateKey"));
-
-
-    final List<Long> expectedAutonumber = Arrays.asList(2L,3L,10L);
-    executor.executeQuery(convertStatementToSQL(select), new ResultSetProcessor<Void>() {
-      @Override
-      public Void process(ResultSet resultSet) throws SQLException {
-        int counter = 0;
-        while (resultSet.next()) {
-          switch (counter) {
-            case 0:
-              assertEquals("Data set record 1 - long", (long)expectedAutonumber.get(counter), resultSet.getLong(1));
-              assertEquals("Data set record 1 - string", "d", resultSet.getString(2));
-              break;
-            case 1:
-              assertEquals("Data set record 2 - long", (long)expectedAutonumber.get(counter), resultSet.getLong(1));
-              assertEquals("Data set record 2 - string", "c", resultSet.getString(2));
-              break;
-            case 2:
-              assertEquals("Inserted record 1 - long", (long)expectedAutonumber.get(counter), resultSet.getLong(1));
-              assertEquals("Inserted record 1 - string", "a", resultSet.getString(2));
-              break;
-            case 3:
-              //AutoNumber cannot be expected to be sequential.
-              assertFalse("Inserted record 2, long, should be unique", expectedAutonumber.contains(resultSet.getLong(1)));
-              assertTrue("Inserted record 2, long, should be greater than the autonumber start", resultSet.getLong(1) > 10L);
-              assertEquals("Inserted record 2 - string", "b", resultSet.getString(2));
-              break;
-            default:
-             fail("More records returned than expected");
-          }
-          counter++;
-        }
-        return null;
-      }
-    });
-  }
-
-
-  /**
-   * Test the behaviour of SELECTs, INSERTs and UPDATEs of boolean fields.  In the process
-   * we test a lot of {@link SqlScriptExecutor}'s statement handling capabilities
-   *
-   * @throws SQLException if something goes wrong.
-   */
-  @Test
-  public void ItestBooleanFields() throws SQLException {
-    ImmutableList<Boolean> listOfTrueAndFalse = ImmutableList.of(true, false); // deliberately not a List<Object>
-
-    SqlScriptExecutor executor = sqlScriptExecutorProvider.get(new LoggingSqlScriptVisitor());
-
-    // Set up queries
-    InsertStatement insertStatement = insert()
-                                     .into(tableRef("BooleanTable"))
-                                     .fields(field("column1"), field("column2"))
-                                     .values(literal(false).as("column1"), literal(true).as("column2"));
-    SelectStatement selectStatement = select(field("column1"), field("column2"))
-                                     .from(tableRef("BooleanTable"))
-                                     .where(or(
-                                       field("column1").eq(true),
-                                       field("column1").eq(false),
-                                       field("column1").eq(literal(true)),
-                                       field("column1").eq(literal(false)),
-                                       field("column1").in(true, false),
-                                       field("column1").in(literal(true), literal(false)),
-                                       field("column1").in(listOfTrueAndFalse)
-                                     ));
-    UpdateStatement updateStatement = update(tableRef("BooleanTable"))
-                                     .set(literal(true).as("column1"), literal(false).as("column2"));
-
-    // Insert
-    executor.execute(convertStatementToSQL(insertStatement, schema, null), connection);
-
-    // Check result - note that this is deliberately not tidy - we are making sure that results get
-    // passed back up to this scope correctly.
-    String sql = convertStatementToSQL(selectStatement);
-    Integer numberOfRecords = executor.executeQuery(sql, connection, new ResultSetProcessor<Integer>() {
-      @Override
-      public Integer process(ResultSet resultSet) throws SQLException {
-        int result = 0;
-        while (resultSet.next()) {
-          result++;
-          assertEquals("column1 boolean value not correctly set/returned after insert", false, resultSet.getBoolean(1));
-          assertEquals("column2 boolean value not correctly set/returned after insert", true, resultSet.getBoolean(2));
-        }
-        return result;
-      }
-    });
-    assertEquals("Should be exactly two records", 2, numberOfRecords.intValue());
-
-    // Update
-    executor.execute(ImmutableList.of(convertStatementToSQL(updateStatement)), connection);
-
-    // Check result- note that this is deliberately not tidy - we are making sure that results get
-    // passed back up to this scope correctly.
-    numberOfRecords = executor.executeQuery(sql, connection, new ResultSetProcessor<Integer>() {
-      @Override
-      public Integer process(ResultSet resultSet) throws SQLException {
-        int result = 0;
-        while (resultSet.next()) {
-          result++;
-          assertEquals("column1 boolean value not correctly set/returned after insert", true, resultSet.getBoolean(1));
-          assertEquals("column2 boolean value not correctly set/returned after insert", false, resultSet.getBoolean(2));
-        }
-        return result;
-      }
-    });
-    assertEquals("Should be exactly two records", 2, numberOfRecords.intValue());
-  }
-
-
-  /**
-   * Test the behaviour of SELECTs, INSERTs and UPDATEs of true Date fields.  In the process
-   * we test a lot of {@link SqlScriptExecutor}'s statement handling capabilities
-   *
-   * @throws SQLException if something goes wrong.
-   */
-  @Test
-  public void JtestDateFields() throws SQLException {
-
-    SqlScriptExecutor executor = sqlScriptExecutorProvider.get(new LoggingSqlScriptVisitor() {
-      @Override
-      public void afterExecute(String sql, long numberOfRowsUpdated) {
-        // we run some huge queries in this test, and loggers do not like that very much
-        String substring = sql.length() > 2048 ? sql.substring(0, 2048) + "..." : sql;
-        super.afterExecute(substring, numberOfRowsUpdated);
-      }
-    });
-
-    // Set up queries
-    InsertStatement insertStatement = insert()
-                                     .into(tableRef("ActualDates"))
-                                     .fields(
-                                       field("actualDate")
-                                      )
-                                     .values(
-                                       literal(new LocalDate(1999, 12, 31)).as("actualDate")
-                                      );
-    SelectStatement selectStatement = select(field("actualDate"), field("actualDateNullable"))
-                                     .from(tableRef("ActualDates"))
-                                     .orderBy(field("actualDate"));
-    UpdateStatement updateStatement = update(tableRef("ActualDates"))
-                                     .set(
-                                       literal(new LocalDate(2000, 1, 1)).as("actualDate"),
-                                       literal(new LocalDate(1998, 1, 1)).as("actualDateNullable")
-                                      )
-                                      .where(
-                                        field("actualDate").in(new LocalDate(1999, 12, 31), literal(new LocalDate(5000, 12, 31)))
-                                      );
-
-    // Insert
-    executor.execute(convertStatementToSQL(insertStatement, schema, null), connection);
-
-    // Check result
-    String sql = convertStatementToSQL(selectStatement);
-    executor.executeQuery(sql, connection, new ResultSetProcessor<Void>() {
-      @Override
-      public Void process(ResultSet resultSet) throws SQLException {
-        int result = 0;
-        while (resultSet.next()) {
-          result++;
-          switch (result) {
-            case 1:
-              assertEquals("actualDate row 0 date value not correctly set/returned after dataset load", java.sql.Date.valueOf("1899-01-01"), resultSet.getDate(1));
-              assertEquals("actualDateNullable row 0 date value not correctly set/returned after dataset load", java.sql.Date.valueOf("9999-12-31"), resultSet.getDate(2));
-              break;
-            case 2:
-              assertEquals("actualDate row 1 date value not correctly set/returned after dataset load", java.sql.Date.valueOf("1995-10-23"), resultSet.getDate(1));
-              assertNull("actualDateNullable row 1 date value not correctly set/returned after dataset load", resultSet.getDate(2));
-              break;
-            case 3:
-              assertEquals("actualDate date value not correctly set/returned after insert", java.sql.Date.valueOf("1999-12-31"), resultSet.getDate(1));
-              assertNull("actualDateNullable date value not correctly set/returned after insert", resultSet.getDate(2));
-              break;
-            case 4:
-              assertEquals("actualDate row 4 date value not correctly set/returned after dataset load", java.sql.Date.valueOf("2020-01-31"), resultSet.getDate(1));
-              assertNull("actualDateNullable row 4 date value not correctly set/returned after dataset load", resultSet.getDate(2));
-              break;
-            case 5:
-              assertEquals("actualDate row 5 date value not correctly set/returned after dataset load", java.sql.Date.valueOf("2100-12-31"), resultSet.getDate(1));
-              assertNull("actualDateNullable row 5 date value not correctly set/returned after dataset load", resultSet.getDate(2));
-              break;
-            default: fail("Should be exactly 5 records");
-          }
-        }
-        return null;
-      }
-    });
-
-    // Update
-    executor.execute(ImmutableList.of(convertStatementToSQL(updateStatement)), connection);
-
-    // Check result
-    executor.executeQuery(sql, connection, new ResultSetProcessor<Void>() {
-      @Override
-      public Void process(ResultSet resultSet) throws SQLException {
-        int result = 0;
-        while (resultSet.next()) {
-          result++;
-          switch (result) {
-            case 1:
-              assertEquals("actualDate row 0 date value not correctly set/returned after dataset load", java.sql.Date.valueOf("1899-01-01"), resultSet.getDate(1));
-              assertEquals("actualDateNullable row 0 date value not correctly set/returned after dataset load", java.sql.Date.valueOf("9999-12-31"), resultSet.getDate(2));
-              break;
-            case 2:
-              assertEquals("actualDate row 1 date value not correctly set/returned after dataset load", java.sql.Date.valueOf("1995-10-23"), resultSet.getDate(1));
-              assertNull("actualDateNullable row 1 date value not correctly set/returned after dataset load", resultSet.getDate(2));
-              break;
-            case 3:
-              assertEquals("actualDate date value not correctly set/returned after update", java.sql.Date.valueOf("2000-01-01"), resultSet.getDate(1));
-              assertEquals("actualDateNullable date value not correctly set/returned after update", java.sql.Date.valueOf("1998-01-01"), resultSet.getDate(2));
-              break;
-            case 4:
-              assertEquals("actualDate row 4 date value not correctly set/returned after dataset load", java.sql.Date.valueOf("2020-01-31"), resultSet.getDate(1));
-              assertNull("actualDateNullable row 4 date value not correctly set/returned after dataset load", resultSet.getDate(2));
-              break;
-            case 5:
-              assertEquals("actualDate row 5 date value not correctly set/returned after dataset load", java.sql.Date.valueOf("2100-12-31"), resultSet.getDate(1));
-              assertNull("actualDateNullable row 5 date value not correctly set/returned after dataset load", resultSet.getDate(2));
-              break;
-            default: fail("Should be exactly 5 records");
-          }
-        }
-        return null;
-      }
-    });
-
-    // Month between tests
-    ImmutableList.Builder<LocalDate> fromDates = ImmutableList.builder();
-    fromDates.add(new LocalDate(1995, 10, 31))
-             .add(new LocalDate(2021, 7, 27))
-             .add(new LocalDate(2101, 11, 1))
-             .add(LocalDate.now().plusYears(new Random().nextInt(10)).plusMonths(new Random().nextInt(20)).plusDays(new Random().nextInt(40)))
-             .add(LocalDate.now().plusYears(new Random().nextInt(20)).plusMonths(new Random().nextInt(20)).plusDays(new Random().nextInt(40)))
-             .add(LocalDate.now().plusYears(new Random().nextInt(40)).plusMonths(new Random().nextInt(20)).plusDays(new Random().nextInt(40)))
-             .add(LocalDate.now().plusYears(new Random().nextInt(70)).plusMonths(new Random().nextInt(20)).plusDays(new Random().nextInt(40)))
-             .add(LocalDate.now().plusYears(new Random().nextInt(100)).plusMonths(new Random().nextInt(20)).plusDays(new Random().nextInt(40)));
-   for (final LocalDate fromDate : fromDates.build()) {
-
-    final List<Function> monthBetweenListSql = new ArrayList<>();
-    final List<Integer> monthBetweenListComp = new ArrayList<>();
-    final StringBuilder failures = new StringBuilder();
-    final MutableBoolean haveFailures = new MutableBoolean(false);
-
-    for (int i = -366; i < 366; i++) {
-      LocalDate toDate = fromDate.plusDays(i);
-      monthBetweenListSql.add(monthsBetween(literal(fromDate), literal(toDate)));
-      monthBetweenListComp.add(Months.monthsBetween(fromDate, toDate).getMonths());
-    }
-
-    for (int i = -50; i < 50; i++) {
-      LocalDate toDate = fromDate.plusMonths(i);
-      monthBetweenListSql.add(monthsBetween(literal(fromDate), literal(toDate)));
-      monthBetweenListComp.add(Months.monthsBetween(fromDate, toDate).getMonths());
-    }
-
-    for (int i = 0; i < 100; i++) {
-      LocalDate toDate = LocalDate.now().plusYears(new Random().nextInt(10)).plusMonths(new Random().nextInt(20)).plusDays(new Random().nextInt(40));
-      monthBetweenListSql.add(monthsBetween(literal(fromDate), literal(toDate)));
-      monthBetweenListComp.add(Months.monthsBetween(fromDate, toDate).getMonths());
-    }
-
-    SelectStatement monthBetweenSelect = select(monthBetweenListSql)
-        .from("ActualDates")
-        .where(field("actualDate").eq(new LocalDate(1995, 10, 23)));
-
-    executor.executeQuery(convertStatementToSQL(monthBetweenSelect), connection, new ResultSetProcessor<Void>() {
-      @Override
-      public Void process(ResultSet resultSet) throws SQLException {
-        int result = 0;
-        while (resultSet.next()) {
-          result++;
-          switch (result) {
-            case 1:
-              for (int i = 0; i < monthBetweenListComp.size(); i++) {
-                int actual = resultSet.getInt(i + 1);
-                int expected = monthBetweenListComp.get(i).intValue();
-                if (expected != actual) {
-                  String callDescription = "monthsBetween(" +
-                      ((FieldLiteral)monthBetweenListSql.get(i).getArguments().get(1)).getValue() + ", " +
-                      ((FieldLiteral)monthBetweenListSql.get(i).getArguments().get(0)).getValue() + ")";
-                  failures.append(callDescription +
-                      " expected = " + expected +
-                      " actual = " + actual + "\n");
-                  haveFailures.setValue(true);
-                }
-              }
-              break;
-            default: fail("Should be exactly 1 record");
-          }
-        }
-        return null;
-      }
-    });
-    assertFalse(failures.toString(), haveFailures.booleanValue());
-   }
-  }
-
-
-    /**
-     * Test the behaviour of SELECTs, INSERTs and UPDATEs of blob fields.  In the process
-     * we test a lot of {@link SqlScriptExecutor}'s statement handling capabilities
-     *
-     * @throws SQLException if something goes wrong.
-     */
-    @Test
-    public void testBlobFields() throws SQLException {
-
-        SqlScriptExecutor executor = sqlScriptExecutorProvider.get(new LoggingSqlScriptVisitor());
-
-        // Set up queries
-        InsertStatement insertStatement = insert()
-                .into(tableRef("BlobTable"))
-                .fields(field("column1"), field("column2"))
-                .values(blobLiteral(BLOB1_VALUE).as("column1"), blobLiteral(BLOB2_VALUE.getBytes()).as("column2"));
-        SelectStatement selectStatementAfterInsert = select(field("column1"), field("column2"))
-                .from(tableRef("BlobTable"))
-                .where(or(
-                        field("column1").eq(blobLiteral(BLOB1_VALUE.getBytes())),
-                        field("column1").eq(blobLiteral(BLOB1_VALUE))
-                ));
-        // this update fails to work as an update without a WHERE clause - it strangely inserts a duplicate row on Postgres without a where clause
-        UpdateStatement updateStatement = update(tableRef("BlobTable"))
-                .set(blobLiteral(BLOB1_VALUE + " Updated").as("column1"), blobLiteral((BLOB2_VALUE + " Updated").getBytes()).as("column2"))
-                .where(
-                        field("column1").eq(blobLiteral((BLOB1_VALUE).getBytes()))
-                );
-        SelectStatement selectStatementAfterUpdate = select(field("column1"), field("column2"))
-                .from(tableRef("BlobTable"))
-                .where(or(
-                        field("column1").eq(blobLiteral((BLOB1_VALUE + " Updated").getBytes())),
-                        field("column1").eq(blobLiteral(BLOB1_VALUE + " Updated"))
-                ));
-
-        // Insert
-        executor.execute(convertStatementToSQL(insertStatement, schema, null), connection);
-
-        // Check result - note that this is deliberately not tidy - we are making sure that results get
-        // passed back up to this scope correctly.
-        String sql = convertStatementToSQL(selectStatementAfterInsert);
-        AtomicBoolean isFirstValueHex = new AtomicBoolean(false);
-        Integer numberOfRecords = executor.executeQuery(sql, connection, new ResultSetProcessor<Integer>() {
-            @Override
-            public Integer process(ResultSet resultSet) throws SQLException {
-                int result = 0;
-                while (resultSet.next()) {
-                    result++;
-<<<<<<< HEAD
-                    assertEquals("column1 blob value not correctly set/returned after insert", BLOB1_VALUE, decodeBlobHexFromBytesToText(resultSet.getBytes(1)));
-                    assertEquals("column2 blob value not correctly set/returned after insert", BLOB2_VALUE, decodeBlobHexFromBytesToText(resultSet.getBytes(2)));
-=======
-                    byte[] bytesFromFirst = resultSet.getBytes("column1");
-
-                    if (bytesFromFirst[1] == 32) { // if second char is a space then it isn't hex encoded
-                      assertEquals("column1 blob value not correctly set/returned after insert", BLOB1_VALUE, new String(resultSet.getBytes(1)));
-                      assertEquals("column2 blob value not correctly set/returned after insert", BLOB2_VALUE, new String(resultSet.getBytes(2)));
-                    } else {
-                      isFirstValueHex.set(true);
-                      assertEquals("column1 blob value not correctly set/returned after insert", BLOB1_VALUE, decodeBlobHexFromBytesToText(resultSet.getBytes(1)));
-                      assertEquals("column2 blob value not correctly set/returned after insert", BLOB2_VALUE, decodeBlobHexFromBytesToText(resultSet.getBytes(2)));
-                    }
->>>>>>> 7592278d
-                }
-                return result;
-            }
-        });
-<<<<<<< HEAD
-        assertEquals("Should be exactly one record", 1, numberOfRecords.intValue());
-=======
-        if (isFirstValueHex.get()) {
-          assertEquals("Should be exactly one record", 1, numberOfRecords.intValue());
-        } else {
-          assertEquals("Should be exactly two records", 2, numberOfRecords.intValue());
-        }
->>>>>>> 7592278d
-
-        // Update
-        executor.execute(ImmutableList.of(convertStatementToSQL(updateStatement)), connection);
-
-        // Check result- note that this is deliberately not tidy - we are making sure that results get
-        // passed back up to this scope correctly.
-        sql = convertStatementToSQL(selectStatementAfterUpdate);
-        AtomicBoolean isUpdateFirstValueHex = new AtomicBoolean(false);
-        numberOfRecords = executor.executeQuery(sql, connection, new ResultSetProcessor<Integer>() {
-            @Override
-            public Integer process(ResultSet resultSet) throws SQLException {
-                int result = 0;
-                while (resultSet.next()) {
-                    result++;
-<<<<<<< HEAD
-                    String blob1 = decodeBlobHexFromBytesToText(resultSet.getBytes(1));
-                    assertEquals("column1 blob value not correctly set/returned after update", BLOB1_VALUE + " Updated", decodeBlobHexFromBytesToText(resultSet.getBytes(1)));
-                    assertEquals("column2 blob value not correctly set/returned after update", BLOB2_VALUE + " Updated", decodeBlobHexFromBytesToText(resultSet.getBytes(2)));
-=======
-                  byte[] bytesFromFirst = resultSet.getBytes("column1");
-                  if (bytesFromFirst[1] == 32) { // if second char is a space then it isn't hex encoded
-                    assertEquals("column1 blob value not correctly set/returned after update", BLOB1_VALUE + " Updated", new String(resultSet.getBytes(1)));
-                    assertEquals("column2 blob value not correctly set/returned after update", BLOB2_VALUE + " Updated", new String(resultSet.getBytes(2)));
-                  } else {
-                    isUpdateFirstValueHex.set(true);
-                    assertEquals("column1 blob value not correctly set/returned after update", BLOB1_VALUE + " Updated", decodeBlobHexFromBytesToText(resultSet.getBytes(1)));
-                    assertEquals("column2 blob value not correctly set/returned after update", BLOB2_VALUE + " Updated", decodeBlobHexFromBytesToText(resultSet.getBytes(2)));
-                  }
->>>>>>> 7592278d
-                }
-                return result;
-            }
-        });
-<<<<<<< HEAD
-        assertEquals("Should be exactly one records", 1, numberOfRecords.intValue());
-    }
-
-    // TODO: this utility method or something that returns byte array should probably be exposed as public in mor
-    // don't know where yet
-    private static String decodeBlobHexFromBytesToText(byte[] bytSrc) throws SQLException {
-        String blobStringResult;
-        Hex hexUtil = new Hex();
-        try {
-            int lenSrc = bytSrc.length;
-            char[] charBlob = new char[lenSrc];
-            byte[] bytBlob = new byte[charBlob.length >> 1];
-            for (int i = 0; i < bytSrc.length; i++) {
-                charBlob[i] = (char) bytSrc[i];
-            }
-            hexUtil.decodeHex(charBlob, bytBlob, 0);
-
-            blobStringResult = new String(bytBlob);
-        } catch (DecoderException e) {
-            throw new RuntimeException(e);
-        }
-        return blobStringResult;
-=======
-        if (isUpdateFirstValueHex.get()) {
-          assertEquals("Should be exactly one records", 1, numberOfRecords.intValue());
-        } else {
-          assertEquals("Should be exactly two records", 2, numberOfRecords.intValue());
-        }
-    }
-
-
-  /**
-   * Test the behaviour of SELECTs, INSERTs and UPDATEs of blob fields.  In the process
-   * we test a lot of {@link SqlScriptExecutor}'s statement handling capabilities
-   *
-   * @throws SQLException if something goes wrong.
-   */
-  @Test
-  public void testBlobFieldsRealBinary() { //  throws SQLException
-    SqlScriptExecutor executor = sqlScriptExecutorProvider.get(new LoggingSqlScriptVisitor());
-
-    // Set up queries
-    InsertStatement insertStatement = insert()
-      .into(tableRef("BlobTable"))
-      .fields(field("column1"), field("column2"))
-      .values(blobLiteral(BLOB3_VALUE).as("column1"), blobLiteral(BLOB3_VALUE).as("column2"));
-    SelectStatement selectStatementAfterInsert = select(field("column1"), field("column2"))
-      .from(tableRef("BlobTable"))
-      .where(or(
-        field("column1").eq(blobLiteral(BLOB3_VALUE)),
-        field("column1").eq(blobLiteral(BLOB3_VALUE))
-      ));
-
-    byte[] bytUpdated = Arrays.copyOf(BLOB3_VALUE, 256+3);
-    bytUpdated[256] = 1;
-    bytUpdated[257] = 2;
-    bytUpdated[258] = 3;
-    // this update fails to work as an update without a WHERE clause - it strangely inserts a duplicate row on Postgres without a where clause
-    UpdateStatement updateStatement = update(tableRef("BlobTable"))
-      .set(blobLiteral(bytUpdated).as("column1"), blobLiteral(bytUpdated).as("column2"))
-      .where(
-        field("column1").eq(blobLiteral(BLOB3_VALUE))
-      );
-    SelectStatement selectStatementAfterUpdate = select(field("column1"), field("column2"))
-      .from(tableRef("BlobTable"))
-      .where(or(
-        field("column1").eq(blobLiteral(bytUpdated)),
-        field("column1").eq(blobLiteral(bytUpdated))
-      ));
-
-    // Insert
-    executor.execute(convertStatementToSQL(insertStatement, schema, null), connection);
-
-    boolean isOracle = false;
-
-    try {
-      String databaseProductName = this.dataSource.getConnection().getMetaData().getDatabaseProductName();
-      isOracle = databaseProductName.contains("Oracle");
-    } catch (SQLException e) {
-      // ignore SQLException
->>>>>>> 7592278d
-    }
-
-    if (isOracle) {
-      // for Oracle need to compare BLOB's with DBMS_LOB.INSTR
-      AliasedField compareFunctionBlob = PortableSqlFunction.builder()
-        .withFunctionForDatabaseType("ORACLE",
-          "DBMS_LOB.INSTR",
-          new FieldReference("column1"),
-          blobLiteral(BLOB3_VALUE),
-          new FieldLiteral("1"),
-          new FieldLiteral("1")
-        )
-        .build();
-
-      AliasedField compareFunctionUpdated = PortableSqlFunction.builder()
-        .withFunctionForDatabaseType("ORACLE",
-          "DBMS_LOB.INSTR",
-          new FieldReference("column1"),
-          blobLiteral(bytUpdated),
-          new FieldLiteral("1"),
-          new FieldLiteral("1")
-        )
-        .build();
-
-      selectStatementAfterInsert = select(field("column1"), field("column2"))
-        .from(tableRef("BlobTable"))
-        .where(
-          compareFunctionBlob.greaterThan(0)
-        );
-      updateStatement = update(tableRef("BlobTable"))
-        .set(blobLiteral(bytUpdated).as("column1"), blobLiteral(bytUpdated).as("column2"))
-        .where(
-          compareFunctionBlob.greaterThan(0)
-        );
-      selectStatementAfterUpdate = select(field("column1"), field("column2"))
-        .from(tableRef("BlobTable"))
-        .where(
-          compareFunctionUpdated.greaterThan(0)
-        );
-    }
-
-    // Check result - note that this is deliberately not tidy - we are making sure that results get
-    // passed back up to this scope correctly.
-    String sql = convertStatementToSQL(selectStatementAfterInsert);
-    AtomicBoolean isFirstValueHex = new AtomicBoolean(false);
-    Integer numberOfRecords = executor.executeQuery(sql, connection, new ResultSetProcessor<Integer>() {
-      @Override
-      public Integer process(ResultSet resultSet) throws SQLException {
-        int result = 0;
-        while (resultSet.next()) {
-          result++;
-          byte[] bytesFromFirst = resultSet.getBytes("column1");
-
-          if (bytesFromFirst[3] == 0x03) { // if 4th char is 0x03 then it isn't hex encoded like in Postgres
-            assertEquals("column1 blob value not correctly set/returned after insert", 0, Arrays.compare(BLOB3_VALUE, resultSet.getBytes(1)));
-            assertEquals("column2 blob value not correctly set/returned after insert", 0, Arrays.compare(BLOB3_VALUE, resultSet.getBytes(2)));
-          } else {
-            isFirstValueHex.set(true);
-            assertEquals("column1 blob value not correctly set/returned after insert", 0, Arrays.compare(BLOB3_VALUE, decodeBlobHexFromBytesToByteArray(resultSet.getBytes(1))));
-            assertEquals("column2 blob value not correctly set/returned after insert", 0, Arrays.compare(BLOB3_VALUE, decodeBlobHexFromBytesToByteArray(resultSet.getBytes(2))));
-          }
-        }
-        return result;
-      }
-    });
-
-    assertEquals("Should be exactly one record", 1, numberOfRecords.intValue());
-
-    // Update
-    executor.execute(ImmutableList.of(convertStatementToSQL(updateStatement)), connection);
-
-    // Check result- note that this is deliberately not tidy - we are making sure that results get
-    // passed back up to this scope correctly.
-    sql = convertStatementToSQL(selectStatementAfterUpdate);
-    AtomicBoolean isUpdateFirstValueHex = new AtomicBoolean(false);
-    numberOfRecords = executor.executeQuery(sql, connection, new ResultSetProcessor<Integer>() {
-      @Override
-      public Integer process(ResultSet resultSet) throws SQLException {
-        int result = 0;
-        while (resultSet.next()) {
-          result++;
-          byte[] bytesFromFirst = resultSet.getBytes("column1");
-          if (bytesFromFirst[3] == 0x03) { // if second char is a space then it isn't hex encoded
-            assertEquals("column1 blob value not correctly set/returned after update", 0, Arrays.compare(bytUpdated, resultSet.getBytes(1)));
-            assertEquals("column2 blob value not correctly set/returned after update", 0, Arrays.compare(bytUpdated, resultSet.getBytes(2)));
-          } else {
-            isUpdateFirstValueHex.set(true);
-            assertEquals("column1 blob value not correctly set/returned after update", 0, Arrays.compare(bytUpdated, decodeBlobHexFromBytesToByteArray(resultSet.getBytes(1))));
-            assertEquals("column2 blob value not correctly set/returned after update", 0, Arrays.compare(bytUpdated, decodeBlobHexFromBytesToByteArray(resultSet.getBytes(2))));
-          }
-        }
-        return result;
-      }
-    });
-    assertEquals("Should be exactly one records", 1, numberOfRecords.intValue());
-  }
-
-  private static byte[] decodeBlobHexFromBytesToByteArray(byte[] bytSrc) {
-    Hex hexUtil = new Hex();
-    int lenSrc = bytSrc.length;
-    char[] charBlob = new char[lenSrc];
-    byte[] bytBlob = new byte[charBlob.length >> 1];
-    try {
-      for (int i = 0; i < bytSrc.length; i++) {
-        charBlob[i] = (char) bytSrc[i];
-      }
-      hexUtil.decodeHex(charBlob, bytBlob, 0);
-    } catch (DecoderException e) {
-      throw new RuntimeException(e);
-    }
-    return bytBlob;
-  }
-
-  private static String decodeBlobHexFromBytesToText(byte[] bytSrc) {
-      String blobStringResult;
-      Hex hexUtil = new Hex();
-      try {
-          int lenSrc = bytSrc.length;
-          char[] charBlob = new char[lenSrc];
-          byte[] bytBlob = new byte[charBlob.length >> 1];
-          for (int i = 0; i < bytSrc.length; i++) {
-              charBlob[i] = (char) bytSrc[i];
-          }
-          hexUtil.decodeHex(charBlob, bytBlob, 0);
-
-          blobStringResult = new String(bytBlob);
-      } catch (DecoderException e) {
-          throw new RuntimeException(e);
-      }
-      return blobStringResult;
-  }
-
-
-    /**
-   * Asserts that the number of records in the table are as expected.
-   *
-   * @param numberOfRecords The number of records expected.
-   * @param tableName The table to check.
-   */
-
-  private void assertRecordsInTable(int numberOfRecords, String tableName) {
-    String sql = convertStatementToSQL(select(count()).from(tableName));
-    int actualRecordCount = sqlScriptExecutorProvider.get().executeQuery(sql, new ResultSetProcessor<Integer>() {
-      @Override
-      public Integer process(ResultSet resultSet) throws SQLException {
-        resultSet.next();
-        return resultSet.getInt(1);
-      }
-    });
-    assertEquals(String.format("Should still have [%d] records in table [%s]", numberOfRecords, tableName), numberOfRecords, actualRecordCount);
-  }
-
-
-  /**
-   * Test the behaviour of the Substring SQL function against all {@linkplain SqlDialect}s
-   *
-   * @throws SQLException if something goes wrong.
-   */
-  @Test
-  public void KtestSubstring() throws SQLException {
-    SelectStatement testStatement1 = select(
-      concat(
-        substring(field("stringCol"), literal(2), literal(7)),
-        literal("\\''\\'")
-      )).from(tableRef("SimpleTypes"));
-    String sql = convertStatementToSQL(testStatement1);
-
-    sqlScriptExecutorProvider.get().executeQuery(sql, new ResultSetProcessor<Void>() {
-      @Override
-      public Void process(ResultSet resultSet) throws SQLException {
-        while (resultSet.next()) {
-          assertEquals("ello wo\\''\\'", resultSet.getString(1));
-        }
-        return null;
-      }
-    });
-  }
-
-
-  /**
-   * Test the behaviour of the {@link org.alfasoftware.morf.sql.SqlUtils#isEmpty(AliasedField)}
-   * and {@link org.alfasoftware.morf.sql.SqlUtils#isNotEmpty(AliasedField)} SQL criteria against all {@linkplain SqlDialect}s
-   *
-   * @throws SQLException if something goes wrong.
-   */
-  @Test
-  public void LtestIsEmpty() throws SQLException {
-    SelectStatement testStatement1 = select(
-        // isEmpty positives
-        caseStatement(when(isEmpty(nullLiteral())).then(1)).otherwise(0),
-        caseStatement(when(isEmpty(literal(""))).then(1)).otherwise(0),
-        caseStatement(when(isEmpty(literal(" "))).then(1)).otherwise(0),
-        caseStatement(when(isEmpty(literal("  "))).then(1)).otherwise(0),
-        // isNotEmpty negatives
-        caseStatement(when(not(isNotEmpty(nullLiteral()))).then(1)).otherwise(0),
-        caseStatement(when(not(isNotEmpty(literal("")))).then(1)).otherwise(0),
-        caseStatement(when(not(isNotEmpty(literal(" ")))).then(1)).otherwise(0),
-        caseStatement(when(not(isNotEmpty(literal("  ")))).then(1)).otherwise(0),
-        // isEmpty negatives
-        caseStatement(when(not(isEmpty(literal("a")))).then(1)).otherwise(0),
-        caseStatement(when(not(isEmpty(literal(" a ")))).then(1)).otherwise(0),
-        caseStatement(when(not(isEmpty(literal("?")))).then(1)).otherwise(0),
-        caseStatement(when(not(isEmpty(literal("\t")))).then(1)).otherwise(0),  // note the tab is not a space!
-        caseStatement(when(not(isEmpty(literal("\n")))).then(1)).otherwise(0),  // note the newline is not a space!
-        // isNotEmpty positives
-        caseStatement(when(isNotEmpty(literal("a"))).then(1)).otherwise(0),
-        caseStatement(when(isNotEmpty(literal(" a "))).then(1)).otherwise(0),
-        caseStatement(when(isNotEmpty(literal("?"))).then(1)).otherwise(0),
-        caseStatement(when(isNotEmpty(literal("\t"))).then(1)).otherwise(0),   // note the tab is not a space!
-        caseStatement(when(isNotEmpty(literal("\n"))).then(1)).otherwise(0),   // note the newline is not a space!
-        // making sure we check all fields
-        literal(7)
-      );
-
-    String sql = convertStatementToSQL(testStatement1);
-
-    sqlScriptExecutorProvider.get().executeQuery(sql, new ResultSetProcessor<Void>() {
-      @Override
-      public Void process(ResultSet resultSet) throws SQLException {
-        while (resultSet.next()) {
-          final int answers = 19;
-          assertEquals(answers, resultSet.getMetaData().getColumnCount());
-          for (int i = 1; i < answers; i++) {
-            assertEquals("Answer " + i + " not as expected", 1, resultSet.getInt(i));
-          }
-          assertEquals("Last answer not as expected", 7, resultSet.getInt(answers));
-        }
-        return null;
-      }
-    });
-  }
-
-
-  /**
-   * Test the behaviour of the trim SQL functions against all {@linkplain SqlDialect}s
-   *
-   * @throws SQLException if something goes wrong.
-   */
-  @Test
-  public void LtestTrimSpaces() throws SQLException {
-    SelectStatement testStatement1 = select(
-                                       leftTrim(field("stringColumn")),
-                                       rightTrim(field("stringColumn")),
-                                       rightTrim(leftTrim(field("stringColumn"))),
-                                       trim(field("stringColumn"))
-                                     )
-                                     .from(tableRef("LeftAndRightTrimTable"))
-                                     .orderBy(field("indexColumn"));
-
-    String sql = convertStatementToSQL(testStatement1);
-
-    sqlScriptExecutorProvider.get().executeQuery(sql, new ResultSetProcessor<Void>() {
-      @Override
-      public Void process(ResultSet resultSet) throws SQLException {
-        List<String> expectedStringL = ImmutableList.of("hello world", "test string     ", "purple flowers     ", "pancakes");
-        List<String> expectedStringR = ImmutableList.of("hello world", "test string", "     purple flowers", "     pancakes");
-        List<String> expectedStringLR = ImmutableList.of("hello world", "test string", "purple flowers", "pancakes");
-        int counter = 0;
-        while (resultSet.next()) {
-          assertEquals(expectedStringL.get(counter), resultSet.getString(1));
-          assertEquals(expectedStringR.get(counter), resultSet.getString(2));
-          assertEquals(expectedStringLR.get(counter), resultSet.getString(3));
-          assertEquals(expectedStringLR.get(counter), resultSet.getString(4));
-          counter++;
-        }
-        return null;
-      }
-    });
-  }
-
-
-  /**
-   * Tests the behaviour of Left_pad function against all {@linkplain SqlDialect}s
-   *
-   * @throws SQLException in case of error.
-   */
-  @Test
-  public void testLeftPadding() throws SQLException {
-    SelectStatement leftPadStat = select( leftPad(field("invoiceNumber"), literal(15), literal("j"))).from(tableRef("LeftPaddingTable")).orderBy(field("id"));
-
-    String sql = convertStatementToSQL(leftPadStat);
-
-    sqlScriptExecutorProvider.get().executeQuery(sql, new ResultSetProcessor<Void>() {
-
-      @Override
-      public Void process(ResultSet resultSet) throws SQLException {
-        List<String> expectedResult = ImmutableList.of("jjjjjInvoice100", "BigInvoiceNumbe", "ExactFifteeeeen");
-        //List<String> expectedResult = ImmutableList.of("jjjjjInvoice100", "BigInvoiceNumbe", "ExactFifteeeeen");
-        int count = 0;
-        while (resultSet.next()) {
-          assertEquals(expectedResult.get(count), resultSet.getString(1));
-          count++;
-        }
-        return null;
-      };
-    });
-  }
-
-
-  /**
-   * Tests the behaviour of Left_pad function against all {@linkplain SqlDialect}s
-   *
-   * @throws SQLException in case of error.
-   */
-  @Test
-  public void testLeftPaddingConvenientMethod() throws SQLException {
-    SelectStatement leftPadStat = select( leftPad(field("invoiceNumber"), 15, "j")).from(tableRef("LeftPaddingTable")).orderBy(field("id"));
-
-    String sql = convertStatementToSQL(leftPadStat);
-
-    sqlScriptExecutorProvider.get().executeQuery(sql, new ResultSetProcessor<Void>() {
-
-      @Override
-      public Void process(ResultSet resultSet) throws SQLException {
-        List<String> expectedResult = ImmutableList.of("jjjjjInvoice100", "BigInvoiceNumbe", "ExactFifteeeeen");
-        int count = 0;
-        while (resultSet.next()) {
-          assertEquals(expectedResult.get(count), resultSet.getString(1));
-          count++;
-        }
-        return null;
-      };
-    });
-  }
-
-
-  /**
-   * Tests the behaviour of right_pad function against all {@linkplain SqlDialect}s
-   *
-   * @throws SQLException in case of error.
-   */
-  @Test
-  public void testRightPadding() throws SQLException {
-    SelectStatement rightPadStat = select( rightPad(field("invoiceNumber"), literal(15), literal("j"))).from(tableRef("RightPaddingTable")).orderBy(field("id"));
-
-    String sql = convertStatementToSQL(rightPadStat);
-
-    sqlScriptExecutorProvider.get().executeQuery(sql, new ResultSetProcessor<Void>() {
-
-      @Override
-      public Void process(ResultSet resultSet) throws SQLException {
-        List<String> expectedResult = ImmutableList.of("Invoice100jjjjj", "BigInvoiceNumbe", "ExactFifteeeeen");
-        int count = 0;
-        while (resultSet.next()) {
-          assertEquals(expectedResult.get(count), resultSet.getString(1));
-          count++;
-        }
-        return null;
-      };
-    });
-  }
-
-
-  /**
-   * Tests the behaviour of Left_pad function against all {@linkplain SqlDialect}s
-   *
-   * @throws SQLException in case of error.
-   */
-  @Test
-  public void testrightPaddingConvenientMethod() throws SQLException {
-    SelectStatement leftPadStat = select( rightPad(field("invoiceNumber"), 15, "j")).from(tableRef("RightPaddingTable")).orderBy(field("id"));
-
-    String sql = convertStatementToSQL(leftPadStat);
-
-    sqlScriptExecutorProvider.get().executeQuery(sql, new ResultSetProcessor<Void>() {
-
-      @Override
-      public Void process(ResultSet resultSet) throws SQLException {
-        List<String> expectedResult = ImmutableList.of("Invoice100jjjjj", "BigInvoiceNumbe", "ExactFifteeeeen");
-        int count = 0;
-        while (resultSet.next()) {
-          assertEquals(expectedResult.get(count), resultSet.getString(1));
-          count++;
-        }
-        return null;
-      };
-    });
-  }
-
-
-  /**
-   * Tests the select order by statement (with nulls last) against all {@linkplain SqlDialect}s
-   *
-   * @throws SQLException in case of error.
-   */
-  @Test
-  public void testSelectOrderByNullsFirstAscNullsFirstDesc() throws SQLException {
-    SelectStatement selectOrderByNullsLastStat = select( field("field1"), field("field2")).from(tableRef("OrderByNullsLastTable")).orderBy(field("field1").nullsFirst(),field("field2").desc().nullsFirst());
-
-    String sql = convertStatementToSQL(selectOrderByNullsLastStat);
-
-    sqlScriptExecutorProvider.get().executeQuery(sql, new ResultSetProcessor<Void>() {
-
-      @Override
-      public Void process(ResultSet resultSet) throws SQLException {
-        List<String> expectedResultField1 = Lists.newArrayList(null,null,"1", "1","3","3");
-        List<String> expectedResultField2 = Lists.newArrayList(null,"3", null,"2","4","3");
-
-        int count = 0;
-        while (resultSet.next()) {
-          assertEquals("count:"+count,expectedResultField1.get(count), resultSet.getString(1));
-          assertEquals("count:"+count,expectedResultField2.get(count), resultSet.getString(2));
-          count++;
-        }
-        return null;
-      };
-    });
-  }
-
-
-  /**
-   * Tests the select order by statement (with nulls last) against all {@linkplain SqlDialect}s
-   *
-   * @throws SQLException in case of error.
-   */
-  @Test
-  public void testSelectOrderByNullsLastAscNullsLastAsc() throws SQLException {
-    SelectStatement selectOrderByNullsLastStat = select( field("field1"), field("field2")).from(tableRef("OrderByNullsLastTable")).orderBy(field("field1").nullsLast(),field("field2").nullsLast());
-
-    String sql = convertStatementToSQL(selectOrderByNullsLastStat);
-
-    sqlScriptExecutorProvider.get().executeQuery(sql, new ResultSetProcessor<Void>() {
-
-      @Override
-      public Void process(ResultSet resultSet) throws SQLException {
-        List<String> expectedResultField1 = Lists.newArrayList("1","1","3","3",null,null);
-        List<String> expectedResultField2 = Lists.newArrayList("2",null,"3","4","3",null);
-
-        int count = 0;
-        while (resultSet.next()) {
-          assertEquals("count:"+count,expectedResultField1.get(count), resultSet.getString(1));
-          assertEquals("count:"+count,expectedResultField2.get(count), resultSet.getString(2));
-          count++;
-        }
-        return null;
-      };
-    });
-  }
-
-
-  /**
-   * Tests the select order by statement (with nulls last) against all {@linkplain SqlDialect}s
-   *
-   * @throws SQLException in case of error.
-   */
-  @Test
-  public void testSelectFirstOrderByNullsLastAscNullsLastAsc() throws SQLException {
-    SelectFirstStatement selectOrderByNullsLastStat = selectFirst( field("field1")).from(tableRef("OrderByNullsLastTable")).orderBy(field("field1").nullsLast(),field("field2").nullsLast());
-
-    String sql = convertStatementToSQL(selectOrderByNullsLastStat);
-
-    sqlScriptExecutorProvider.get().executeQuery(sql, new ResultSetProcessor<Void>() {
-
-      @Override
-      public Void process(ResultSet resultSet) throws SQLException {
-        String expectedResultField1 = "1";
-        assertTrue(resultSet.next());
-        assertEquals(expectedResultField1, resultSet.getString(1));
-        assertFalse(resultSet.next());
-        return null;
-      };
-    });
-  }
-
-
-  /**
-   * Tests the select order by statement (with nulls last) against all {@linkplain SqlDialect}s
-   *
-   * @throws SQLException in case of error.
-   */
-  @Test
-  public void testSelectFirstFromJoin() throws SQLException {
-
-    TableReference selectFirstTable = tableRef("SelectFirstTable");
-    TableReference orderbyNulls = tableRef("OrderByNullsLastTable");
-    SelectFirstStatement selectOrderByNullsLastStat = selectFirst(orderbyNulls.field("field1"))
-        .from(orderbyNulls)
-        .innerJoin(selectFirstTable,eq(selectFirstTable.field("field2"),orderbyNulls.field("field2")))
-        .orderBy(selectFirstTable.field("field1").desc().nullsLast());
-
-    String sql = convertStatementToSQL(selectOrderByNullsLastStat);
-
-    sqlScriptExecutorProvider.get().executeQuery(sql, new ResultSetProcessor<Void>() {
-
-      @Override
-      public Void process(ResultSet resultSet) throws SQLException {
-
-        assertTrue(resultSet.next());
-        assertEquals("3", resultSet.getString(1));
-        assertFalse(resultSet.next());
-
-        return null;
-      };
-    });
-  }
-
-
-  /**
-   * Tests the select order by statement (with nulls last) against all {@linkplain SqlDialect}s
-   *
-   * @throws SQLException in case of error.
-   */
-  @Test
-  public void testSelectFirstOrderByNullsLastGetUndocumentedResult() throws SQLException {
-    SelectFirstStatement selectOrderByNullsLastStat = selectFirst( field("field2")).from(tableRef("OrderByNullsLastTable")).orderBy(field("field1").desc().nullsLast());
-
-    String sql = convertStatementToSQL(selectOrderByNullsLastStat);
-
-    sqlScriptExecutorProvider.get().executeQuery(sql, new ResultSetProcessor<Void>() {
-
-      @Override
-      public Void process(ResultSet resultSet) throws SQLException {
-        List<String> expectedResultField2 = Lists.newArrayList("3","4");
-        assertTrue(resultSet.next());
-        assertTrue(expectedResultField2.contains(resultSet.getString(1)));
-        assertFalse(resultSet.next());
-        return null;
-      };
-    });
-  }
-
-
-  /**
-   * Test the behaviour of the addDays SQL functions against all {@linkplain SqlDialect}s
-   *
-   * @throws SQLException if something goes wrong.
-   */
-  @Test
-  public void MtestAddDays() throws SQLException {
-    SelectStatement testStatement1 = select(
-                                       addDays(field("actualDate"), literal(-1)),
-                                       addDays(field("actualDate"), literal(1)),
-                                       addDays(field("actualDate"), literal(0)),
-                                       addDays(field("actualDate"), literal(365)),
-                                       addDays(field("actualDate"), field("column3")),
-                                       addDays(field("actualDate"), literal(0).minus(field("column3")))
-                                     )
-                                     .from(tableRef("ActualDates"))
-                                     .innerJoin(tableRef("CoalesceTable"), eq(field("column3"), literal(5)))
-                                     .orderBy(field("actualDate"));
-
-    String sql = convertStatementToSQL(testStatement1);
-
-    sqlScriptExecutorProvider.get().executeQuery(sql, new ResultSetProcessor<Void>() {
-      @Override
-      public Void process(ResultSet resultSet) throws SQLException {
-        List<List<java.sql.Date>> expected = ImmutableList.of(
-          (List<java.sql.Date>)ImmutableList.of(
-            java.sql.Date.valueOf("1898-12-31"),
-            java.sql.Date.valueOf("1899-01-02"),
-            java.sql.Date.valueOf("1899-01-01"),
-            java.sql.Date.valueOf("1900-01-01"),
-            java.sql.Date.valueOf("1899-01-06"),
-            java.sql.Date.valueOf("1898-12-27")
-          ),
-          ImmutableList.of(
-            java.sql.Date.valueOf("1995-10-22"),
-            java.sql.Date.valueOf("1995-10-24"),
-            java.sql.Date.valueOf("1995-10-23"),
-            java.sql.Date.valueOf("1996-10-22"),
-            java.sql.Date.valueOf("1995-10-28"),
-            java.sql.Date.valueOf("1995-10-18")
-          ),
-          ImmutableList.of(
-            java.sql.Date.valueOf("2020-01-30"),
-            java.sql.Date.valueOf("2020-02-01"),
-            java.sql.Date.valueOf("2020-01-31"),
-            java.sql.Date.valueOf("2021-01-30"),
-            java.sql.Date.valueOf("2020-02-05"),
-            java.sql.Date.valueOf("2020-01-26")
-          ),
-          ImmutableList.of(
-            java.sql.Date.valueOf("2100-12-30"),
-            java.sql.Date.valueOf("2101-01-01"),
-            java.sql.Date.valueOf("2100-12-31"),
-            java.sql.Date.valueOf("2101-12-31"),
-            java.sql.Date.valueOf("2101-01-05"),
-            java.sql.Date.valueOf("2100-12-26")
-          )
-        );
-        for (int counter = 0; resultSet.next(); counter++) {
-          assertEquals(expected.get(counter).size(), resultSet.getMetaData().getColumnCount());
-          for (int i = 0; i < expected.get(counter).size(); i++) {
-            assertEquals(expected.get(counter).get(i), resultSet.getDate(i + 1));
-          }
-        }
-        return null;
-      }
-    });
-  }
-
-
-  /**
-   * Ensure that we can merge into a table with all primary key fields. This will only insert and will not do any updates.
-   */
-  @Test
-  public void NtestMergeWithAllPrimaryKeys()  {
-    SqlScriptExecutor executor = sqlScriptExecutorProvider.get(new LoggingSqlScriptVisitor());
-
-    SelectStatement testSelectForInsert = select(field("key1"), field("key2"))
-                                            .from(tableRef("MergeAllKeys"))
-                                            .where(
-                                              and(
-                                                eq(field("key1"), literal(100)),
-                                                eq(field("key2"), literal(200))));
-
-
-    TableReference mergeSourceMultipleKeys = tableRef("MergeSourceMultipleKeys");
-
-    SelectStatement sourceStmt = select(mergeSourceMultipleKeys.field("columnA").as("key1"),
-                                        mergeSourceMultipleKeys.field("columnB").as("key2"))
-                                 .from(mergeSourceMultipleKeys)
-                                 .alias("xxx");
-
-    TableReference mergeTableMultipleKeys = tableRef("MergeAllKeys");
-
-    MergeStatement mergeStmt = merge()
-                                .into(mergeTableMultipleKeys)
-                                .tableUniqueKey(mergeTableMultipleKeys.field("key1"),
-                                                mergeTableMultipleKeys.field("key2"))
-                                .from(sourceStmt);
-
-    executor.execute(ImmutableList.of(convertStatementToSQL(mergeStmt)), connection);
-
-    // Check result for inserted
-    String sqlForInsertedRecord = convertStatementToSQL(testSelectForInsert);
-
-    Integer numberOfInsertedRecords = executor.executeQuery(sqlForInsertedRecord, connection, new ResultSetProcessor<Integer>() {
-      @Override
-      public Integer process(ResultSet resultSet) throws SQLException {
-        int result = 0;
-        while (resultSet.next()) {
-          result++;
-          assertEquals("column1 value not correctly set/returned after merge", 100, resultSet.getInt(1));
-          assertEquals("column2 value value not correctly set/returned after merge", 200, resultSet.getInt(2));
-        }
-        return result;
-      }
-    });
-    assertEquals("Should be exactly one records", 1, numberOfInsertedRecords.intValue());
-  }
-
-
-  /**
-   * Test execution of the random function
-   *
-   * @throws SQLException
-   */
-  @Test
-  public void testRandom() throws SQLException {
-    SqlScriptExecutor executor = sqlScriptExecutorProvider.get(new LoggingSqlScriptVisitor());
-    String sql = convertStatementToSQL(select(field("stringCol"), random().as("rnd"))
-                                                                        .from(tableRef("SimpleTypes"))
-                                                                        .orderBy(field("rnd")));
-    executor.execute(ImmutableList.of(sql), connection);
-  }
-
-
-  /**
-   * Test behaviour of the power function
-   *
-   * @throws SQLException
-   */
-  @Test
-  public void testPower() throws SQLException {
-    SqlScriptExecutor executor = sqlScriptExecutorProvider.get(new LoggingSqlScriptVisitor());
-    String sql = convertStatementToSQL(select(power(literal(10),literal(3)).as("powerResult"))
-                                                                        .from(tableRef("SimpleTypes")));
-    executor.executeQuery(sql, connection, new ResultSetProcessor<Void>(){
-      @Override
-      public Void process(ResultSet resultSet) throws SQLException {
-        while (resultSet.next()) {
-          assertEquals(1000, resultSet.getInt(1));
-        }
-        return null;
-      }
-    });
-  }
-
-
-  /**
-   * Test execution of the random string function
-   *
-   * @throws SQLException
-   */
-  @Test
-  public void testRandomString() throws SQLException {
-    SqlScriptExecutor executor = sqlScriptExecutorProvider.get(new LoggingSqlScriptVisitor());
-    String sql = convertStatementToSQL(select(randomString(literal(10)).as("rnd"))
-                                                                        .from(tableRef("SimpleTypes"))
-                                                                        .orderBy(field("rnd")));
-    executor.executeQuery(sql, connection, new ResultSetProcessor<Void>(){
-      @Override
-      public Void process(ResultSet resultSet) throws SQLException {
-        while (resultSet.next()) {
-          assertNotNull(resultSet.getString(1));
-          assertEquals(10, resultSet.getString(1).length());
-        }
-        return null;
-      }
-    });
-  }
-
-
-  /**
-   * Test execution of the LIKE operator
-   *
-   * @throws SQLException
-   */
-  @Test
-  public void testLike() throws SQLException {
-    SqlScriptExecutor executor = sqlScriptExecutorProvider.get(new LoggingSqlScriptVisitor());
-    String sql = convertStatementToSQL(select(field("column1"))
-                                                                        .from(tableRef("LikeTest"))
-                                                                        .where(
-                                                                          or(
-                                                                            like(field("column1"), "1%"),
-                                                                            like(field("column1"), "%2"),
-                                                                            like(field("column1"), "%3%"),
-                                                                            like(field("column1"), "4%5"),
-                                                                            like(field("column1"), "%*%"),
-                                                                            like(field("column1"), "xxx\\%xxx"),
-                                                                            like(field("column1"), "1%%"),
-                                                                            like(field("column1"), "%%2"),
-                                                                            like(field("column1"), "%%3%%"),
-                                                                            like(field("column1"), "4%%5"),
-                                                                            like(field("column1"), "%%*%%"),
-                                                                            like(field("column1"), "xxx\\%xxx")
-                                                                          )
-
-                                                                        ));
-
-    final Set<String> results = executor.executeQuery(sql, connection, new ResultSetProcessor<Set<String>>(){
-      @Override
-      public Set<String> process(ResultSet resultSet) throws SQLException {
-        Set<String> res = Sets.newHashSet();
-        while (resultSet.next()) {
-          res.add(resultSet.getString(1));
-        }
-        return res;
-      }
-    });
-
-    assertEquals(
-      ImmutableSet.of("1xxxxxx", "xxxxxx2", "xxx3xxx", "xxx*xxx", "xxx%xxx", "4xxxxx5"),
-      results
-    );
-  }
-
-
-  /**
-   * Test behaviour of the floor function
-   *
-   * @throws SQLException
-   */
-  @Test
-  public void testFloor() throws SQLException {
-    SqlScriptExecutor executor = sqlScriptExecutorProvider.get(new LoggingSqlScriptVisitor());
-    String sql = convertStatementToSQL(select(field("decimalNineFiveCol"), floor(field("decimalNineFiveCol")).as("floorResult"))
-                                                                        .from(tableRef("SimpleTypes"))
-                                                                        .orderBy(field("floorResult")));
-
-    executor.executeQuery(sql, connection, new ResultSetProcessor<Void>(){
-      @Override
-      public Void process(ResultSet resultSet) throws SQLException {
-        while (resultSet.next()) {
-          assertEquals(278.231, resultSet.getDouble(1), 0D);
-          assertEquals(278, resultSet.getInt(2));
-        }
-        return null;
-      }
-
-    });
-  }
-
-
-  /**
-   * Test behaviour of the length function
-   *
-   * @throws SQLException
-   */
-  @Test
-  public void testLength() throws SQLException {
-    // Key value
-    final String value = "hello world AA";
-
-    SqlScriptExecutor executor = sqlScriptExecutorProvider.get(new LoggingSqlScriptVisitor());
-    String sql = convertStatementToSQL(select(field("stringCol"), length(field("stringCol")).as("lengthResult"))
-                                                                        .from(tableRef("SimpleTypes"))
-                                                                        .orderBy(field("lengthResult")));
-
-    executor.executeQuery(sql, connection, new ResultSetProcessor<Void>(){
-      @Override
-      public Void process(ResultSet resultSet) throws SQLException {
-        while (resultSet.next()) {
-          assertEquals(value, resultSet.getString(1));
-          assertEquals(value.length(), resultSet.getInt(2));
-        }
-        return null;
-      }
-
-    });
-  }
-
-
-  /**
-   * Test behaviour of the length-of-blob function
-   *
-   * @throws SQLException
-   */
-  @Test
-  public void testBlobLength() throws SQLException {
-    // Key value
-    final byte[] value = "hello world BLOB".getBytes();
-
-    SqlScriptExecutor executor = sqlScriptExecutorProvider.get(new LoggingSqlScriptVisitor());
-    String sql = convertStatementToSQL(select(field("blobCol"), blobLength(field("blobCol")).as("lengthResult"))
-                                                                        .from(tableRef("SimpleTypes"))
-                                                                        .orderBy(field("lengthResult")));
-
-    executor.executeQuery(sql, connection, new ResultSetProcessor<Void>(){
-      @Override
-      public Void process(ResultSet resultSet) throws SQLException {
-        while (resultSet.next()) {
-          assertArrayEquals(value, resultSet.getBytes(1));
-          assertEquals(value.length, resultSet.getInt(2));
-        }
-        return null;
-      }
-
-    });
-  }
-
-
-  /**
-   * Test behaviour of the MOD function
-   *
-   * @throws SQLException
-   */
-  @Test
-  public void testMod() throws SQLException {
-    SqlScriptExecutor executor = sqlScriptExecutorProvider.get(new LoggingSqlScriptVisitor());
-    String sql = convertStatementToSQL(select(field("nullableBigIntegerCol"), mod(field("nullableBigIntegerCol"), literal(12)).as("modResult"))
-                                                                        .from(tableRef("SimpleTypes"))
-                                                                        .orderBy(field("modResult")));
-
-    executor.executeQuery(sql, connection, new ResultSetProcessor<Void>(){
-      @Override
-      public Void process(ResultSet resultSet) throws SQLException {
-        while (resultSet.next()) {
-          assertEquals(56732, resultSet.getDouble(1), 0D);
-          assertEquals(8, resultSet.getInt(2));
-        }
-        return null;
-      }
-
-    });
-  }
-
-
-  /**
-   * Test the behaviour of the <code>LOWER</code> and <code>UPPER</code> SQL
-   * functions against all {@linkplain SqlDialect}s
-   *
-   * @throws SQLException if something goes wrong.
-   */
-  @Test
-  public void testLowerAndUpper() throws SQLException {
-    SelectStatement statement = select(lowerCase(field("firstName")), upperCase(field("lastName"))).from(
-      tableRef("LowerAndUpperTable")).orderBy(field("id"));
-    String sql = convertStatementToSQL(statement);
-    sqlScriptExecutorProvider.get().executeQuery(sql, new ResultSetProcessor<Void>() {
-      @Override
-      public Void process(ResultSet resultSet) throws SQLException {
-        List<String> expectedFirstName = ImmutableList.of("ludwig van", "wolfgang amadeus", "johann sebastian");
-        List<String> expectedLastName = ImmutableList.of("BEETHOVEN", "MOZART", "BACH");
-        int counter = 0;
-        while (resultSet.next()) {
-          assertEquals(expectedFirstName.get(counter), resultSet.getString(1));
-          assertEquals(expectedLastName.get(counter), resultSet.getString(2));
-          counter++;
-        }
-        return null;
-      }
-    });
-  }
-
-
-  /**
-   * Test the behaviour of the DateToYyyymmdd function. The function should
-   * provide SQL to convert an SQL date to an 8 digit ALFA date
-   */
-  @Test
-  public void testDateToYyyymmdd() {
-    SelectStatement statement = select(dateToYyyymmdd(field("actualDate"))).from(tableRef("ActualDates")).orderBy(field("actualDate"));
-
-    String sql = convertStatementToSQL(statement);
-    sqlScriptExecutorProvider.get().executeQuery(sql, new ResultSetProcessor<Void>() {
-      @Override
-      public Void process(ResultSet resultSet) throws SQLException {
-        List<Integer> expectedAlfaDates = ImmutableList.of(18990101, 19951023, 20200131, 21001231);
-        int counter = 0;
-        while (resultSet.next()) {
-          assertThat(resultSet.getObject(1), instanceOf(Number.class));
-          assertEquals(expectedAlfaDates.get(counter).intValue(), resultSet.getInt(1));
-          assertEquals(expectedAlfaDates.get(counter).longValue(), resultSet.getLong(1));
-          assertEquals(BigDecimal.valueOf(expectedAlfaDates.get(counter).longValue()), resultSet.getBigDecimal(1));
-          counter++;
-        }
-        assertEquals(expectedAlfaDates.size(), counter);
-        return null;
-      }
-    });
-  }
-
-
-  /**
-   * Test the behaviour of the DateToYyyymmddHHmmss function. The function should
-   * provide SQL to convert an SQL date to an 14 digit ALFA date
-   */
-  @Test
-  public void testDateToYyyymmddHHmmss() {
-    SelectStatement statement = select(dateToYyyyMMddHHmmss(now()), dateToYyyymmdd(now()), dateToYyyymmdd(addDays(now(), literal(1))));
-
-    String sql = convertStatementToSQL(statement);
-    sqlScriptExecutorProvider.get().executeQuery(sql, new ResultSetProcessor<Void>() {
-      @Override
-      public Void process(ResultSet resultSet) throws SQLException {
-        resultSet.next();
-        assertThat(resultSet.getObject(1), instanceOf(Number.class));
-        assertThat(resultSet.getLong(1), allOf(greaterThanOrEqualTo(resultSet.getLong(2) * 1_000_000), lessThanOrEqualTo(resultSet.getLong(3) * 1_000_000)));
-        assertThat(resultSet.getBigDecimal(1), allOf(greaterThanOrEqualTo(resultSet.getBigDecimal(2).multiply(BigDecimal.valueOf(1_000_000))), lessThanOrEqualTo(resultSet.getBigDecimal(3).multiply(BigDecimal.valueOf(1_000_000)))));
-
-        try {
-          SimpleDateFormat dateTimeFormatter = new SimpleDateFormat("yyyyMMddhhmmss");
-          Date dateTimeInstance = dateTimeFormatter.parse(String.valueOf(resultSet.getLong(1)));
-          assertNotNull("Invalid numeric date time", dateTimeInstance);
-        } catch (ParseException e) {
-          throw new RuntimeException("Invalid numeric date time", e);
-        }
-        return null;
-      }
-    });
-  }
-
-
-  /**
-   * Test the behaviour of the <code>concat</code> SQL
-   * functions against all {@linkplain SqlDialect}s
-   *
-   * @throws SQLException if something goes wrong.
-   */
-  @Test
-  public void testConcatWithNulls() {
-    InsertStatement insertStatement = insert().into(tableRef("AutoNumbered")).fields(field("column2")).values(concat(literal("A"), nullLiteral(), literal("B")).as("column2"));
-    sqlScriptExecutorProvider.get().execute(
-        convertStatementToSQL(insertStatement));
-    SelectStatement select = select(field("surrogateKey"), field("column2"))
-        .from(tableRef("AutoNumbered"))
-        .orderBy(field("surrogateKey"));
-    sqlScriptExecutorProvider.get().executeQuery(convertStatementToSQL(select), new ResultSetProcessor<Void>() {
-      @Override
-      public Void process(ResultSet resultSet) throws SQLException {
-        int counter = 0;
-        while (resultSet.next()) {
-          switch (counter) {
-            case 2:
-              assertEquals("Inserted record 1 - string", "AB", resultSet.getString(2));
-              break;
-            default:
-              if (counter > 2)
-                fail("More records returned than expected");
-          }
-          counter++;
-        }
-        return null;
-      }
-    });
-  }
-
-
-  /**
-   * Tests that we can use merges with prepared statements.
-   *
-   * @throws SQLException
-   */
-  @Test
-  public void testParameterisedMerge() throws SQLException {
-    SqlDialect sqlDialect = connectionResources.sqlDialect();
-    MergeStatement merge = merge()
-        .into(tableRef("MergeTableMultipleKeys"))
-        .tableUniqueKey(field("column1"), field("column2"))
-        .from(
-          select(
-            parameter("column1").type(DataType.INTEGER),
-            parameter("column2").type(DataType.DECIMAL),
-            parameter("column3").type(DataType.STRING).width(0),
-            parameter("parameterValue").type(DataType.STRING).as("column4")
-          )
-        );
-    NamedParameterPreparedStatement preparedStatement = NamedParameterPreparedStatement.parseSql(sqlDialect.convertStatementToSQL(merge), sqlDialect).createFor(connection);
-    try {
-
-      // Put in two records.  The first should merge with the initial data set.
-      preparedStatementRecord(sqlDialect, preparedStatement, 500, 800, "Correct", "Updated");
-      preparedStatementRecord(sqlDialect, preparedStatement, 101, 201, "301", "401");
-      if (sqlDialect.useInsertBatching()) {
-        preparedStatement.executeBatch();
-      }
-
-      // Check we have what we expect
-      SelectStatement statement = select(field("column1"), field("column2"), field("column3"), field("column4")).from(tableRef("MergeTableMultipleKeys")).orderBy(field("autoNum"));
-      String sql = convertStatementToSQL(statement);
-      sqlScriptExecutorProvider.get().executeQuery(sql, connection, new ResultSetProcessor<Void>() {
-        @Override
-        public Void process(ResultSet resultSet) throws SQLException {
-          assertTrue("No record 1", resultSet.next());
-          assertEquals("Row 1 column 1", 500, resultSet.getInt(1));
-          assertEquals("Row 1 column 2", 800, resultSet.getInt(2));
-          assertEquals("Row 1 column 3", "Correct", resultSet.getString(3));
-          assertEquals("Row 1 column 4", "Updated", resultSet.getString(4));
-          assertTrue("No record 2", resultSet.next());
-          assertEquals("Row 2 column 1", 101, resultSet.getInt(1));
-          assertEquals("Row 2 column 2", 201, resultSet.getInt(2));
-          assertEquals("Row 2 column 3", "301", resultSet.getString(3));
-          assertEquals("Row 2 column 4", "401", resultSet.getString(4));
-          assertFalse("Noo many records", resultSet.next());
-          return null;
-        }
-      });
-
-    } finally {
-      preparedStatement.close();
-    }
-  }
-
-
-  /**
-   * Tests that we can use updates with prepared statements.
-   *
-   * @throws SQLException
-   */
-  @Test
-  public void testParameterisedUpdate() throws SQLException {
-    SqlParameter column1 = parameter("column1").type(DataType.INTEGER);
-    SqlParameter column2 = parameter("column2").type(DataType.DECIMAL);
-    SqlParameter column3 = parameter("column3").type(DataType.STRING).width(0);
-    AliasedField column4 = parameter("parameterValue").type(DataType.STRING).as("column4");
-
-    SqlDialect sqlDialect = connectionResources.sqlDialect();
-    UpdateStatement update = update(tableRef("MergeTableMultipleKeys"))
-        .set(column2, column3, column4)
-        .where(field("column1").eq(column1));
-    ParseResult parsed = NamedParameterPreparedStatement.parseSql(sqlDialect.convertStatementToSQL(update), sqlDialect);
-
-    NamedParameterPreparedStatement preparedStatement = parsed.createFor(connection);
-    try {
-      // Use method chaining syntax
-      preparedStatement.setInt(column1, 500)
-                       .setInt(column2, 801)
-                       .setString(column3, "Correct")
-                       .setString(parameter("parameterValue").type(DataType.STRING), "Updated")
-                       .executeUpdate();
-
-      // Check we have what we expect
-      SelectStatement statement = select(field("column1"), field("column2"), field("column3"), field("column4")).from(tableRef("MergeTableMultipleKeys")).orderBy(field("autoNum"));
-      String sql = convertStatementToSQL(statement);
-      sqlScriptExecutorProvider.get().executeQuery(sql, connection, new ResultSetProcessor<Void>() {
-        @Override
-        public Void process(ResultSet resultSet) throws SQLException {
-          assertTrue("No record 1", resultSet.next());
-          assertEquals("Row 1 column 1", 500, resultSet.getInt(1));
-          assertEquals("Row 1 column 2", 801, resultSet.getInt(2));
-          assertEquals("Row 1 column 3", "Correct", resultSet.getString(3));
-          assertEquals("Row 1 column 4", "Updated", resultSet.getString(4));
-          assertFalse("Noo many records", resultSet.next());
-          return null;
-        }
-      });
-    } finally {
-      preparedStatement.close();
-    }
-  }
-
-
-
-  /**
-   * Tests parameterised SELECT.
-   */
-  @Test
-  public void testParameterisedSelect() throws SQLException {
-    SqlDialect sqlDialect = connectionResources.sqlDialect();
-    SelectStatement select = select(
-          field("field1"),
-          field("field2"),
-          literal(":justtomesswithyou"), // just to confuse it - should be treated as a string
-          parameter("param3").type(DataType.INTEGER).as("field3"),
-          coalesce(literal("value"), parameter("param4").type(DataType.STRING)),
-          isnull(literal("value"), parameter("param4").type(DataType.STRING))
-        )
-        .from("SelectFirstTable")
-        .where(field("field1").in(
-          parameter("param1").type(DataType.INTEGER).plus(parameter("param1").type(DataType.INTEGER)),
-          parameter("param2").type(DataType.DECIMAL),
-          parameter("param2").type(DataType.INTEGER)
-        ))
-        .orderBy(field("field1"), field("field2"));
-
-    NamedParameterPreparedStatement preparedStatement = NamedParameterPreparedStatement.parseSql(sqlDialect.convertStatementToSQL(select), sqlDialect).createForQueryOn(connection);
-    try {
-      preparedStatement.setFetchSize(sqlDialect.fetchSizeForBulkSelects());
-      sqlDialect.prepareStatementParameters(
-        preparedStatement,
-        ImmutableList.of(
-          parameter("param1").type(DataType.INTEGER),
-          parameter("param2").type(DataType.DECIMAL),
-          parameter("param3").type(DataType.INTEGER),
-          parameter("param4").type(DataType.STRING)
-        ),
-        DataSetUtils.statementParameters()
-          .setInteger("param1", 1) // 1 + 1 = 2
-          .setInteger("param2", 5)
-          .setInteger("param3", 7)
-          .setString("param4", "value4")
-      );
-      ResultSet resultSet = preparedStatement.executeQuery();
-      assertTrue("No record 1", resultSet.next());
-      assertEquals("Row 1 column 1", 2, resultSet.getInt(1));
-      assertEquals("Row 1 column 2", 2, resultSet.getInt(2));
-      assertEquals("Row 1 column 3", ":justtomesswithyou", resultSet.getString(3));
-      assertEquals("Row 1 column 4", 7, resultSet.getInt(4));
-      assertEquals("Row 1 column 5", "value", resultSet.getString(5));
-      assertEquals("Row 1 column 6", "value", resultSet.getString(6));
-      assertTrue("No record 2", resultSet.next());
-      assertEquals("Row 2 column 1", 2, resultSet.getInt(1));
-      assertEquals("Row 2 column 2", 3, resultSet.getInt(2));
-      assertEquals("Row 2 column 3", ":justtomesswithyou", resultSet.getString(3));
-      assertEquals("Row 2 column 4", 7, resultSet.getInt(4));
-      assertEquals("Row 2 column 5", "value", resultSet.getString(5));
-      assertEquals("Row 2 column 6", "value", resultSet.getString(6));
-      assertTrue("No record 3", resultSet.next());
-      assertEquals("Row 3 column 1", 5, resultSet.getInt(1));
-      assertEquals("Row 3 column 2", 4, resultSet.getInt(2));
-      assertEquals("Row 3 column 3", ":justtomesswithyou", resultSet.getString(3));
-      assertEquals("Row 3 column 4", 7, resultSet.getInt(4));
-      assertEquals("Row 3 column 5", "value", resultSet.getString(5));
-      assertEquals("Row 3 column 6", "value", resultSet.getString(6));
-      assertFalse("Noo many records", resultSet.next());
-    } finally {
-      preparedStatement.close();
-    }
-  }
-
-
-  private void preparedStatementRecord(SqlDialect sqlDialect, NamedParameterPreparedStatement preparedStatement, Integer col1Value, Integer col2Value, String col3Value, String col4Value) throws SQLException {
-    sqlDialect.prepareStatementParameters(
-      preparedStatement,
-      ImmutableList.of(
-        parameter("column1").type(DataType.INTEGER),
-        parameter("column2").type(DataType.DECIMAL),
-        parameter("column3").type(DataType.STRING),
-        parameter("parameterValue").type(DataType.STRING)
-      ),
-      DataSetUtils.statementParameters()
-        .setInteger("column1", col1Value)
-        .setInteger("column2", col2Value)
-        .setString("column3", col3Value)
-        .setString("parameterValue", col4Value)
-    );
-    if (sqlDialect.useInsertBatching()) {
-      preparedStatement.addBatch();
-    } else {
-      preparedStatement.executeUpdate();
-    }
-  }
-
-
-  /**
-   * Checks if parametrised query execution is working correctly.
-   */
-  @Test
-  public void shouldExecuteParametrisedQuery()  {
-    SqlScriptExecutor executor = sqlScriptExecutorProvider.get(new LoggingSqlScriptVisitor());
-
-    SelectStatement testSelect = select(field("alfaDate1"), field("alfaDate2"), literal(123))
-                                 .from(tableRef("DateTable")).where(eq(field("alfaDate1"), parameter("firstDateParam").type(DataType.BIG_INTEGER)));
-    Iterable<SqlParameter> parameterMetadata = ImmutableList.of(parameter(column("firstDateParam", DataType.DECIMAL)));
-    RecordBuilder parameterData = DataSetUtils.record().setLong("firstDateParam", 20040609L);
-    ResultSetProcessor<List<List<String>>> resultSetProcessor = new ResultSetProcessor<>() {
-      /**
-       * Takes all rows and puts into two-dimension String array.
-       */
-      @Override
-      public List<List<String>> process(ResultSet resultSet) throws SQLException {
-        Builder<List<String>> builder = ImmutableList.<List<String>>builder();
-        ResultSetMetaData metaData = resultSet.getMetaData();
-        int columnCount = metaData.getColumnCount();
-
-        while (resultSet.next()) {
-          List<String> rowBuilder = new LinkedList<>();
-          for (int columnNumber = 1; columnNumber < columnCount + 1; columnNumber++) {
-            String stringifiezedCell = resultSet.getString(columnNumber);
-            rowBuilder.add(stringifiezedCell);
-          }
-          builder.add(rowBuilder);
-        }
-        return builder.build();
-      }
-    };
-    List<List<String>> result = executor.executeQuery(testSelect, parameterMetadata, parameterData, connection, resultSetProcessor);
-
-    assertEquals(ImmutableList.of(ImmutableList.of("20040609","20040813", "123"), ImmutableList.of("20040609","20040609", "123") , ImmutableList.of("20040609","20040610", "123")), result);
-  }
-
-
-  @Test
-  public void testSingleLineComment() {
-    SqlScriptExecutor executor = sqlScriptExecutorProvider.get(new LoggingSqlScriptVisitor());
-
-    // This should work without failing
-    int rowsAffected = executor.execute(connectionResources.sqlDialect().convertCommentToSQL("hello world!"));
-    assertEquals(0, rowsAffected);
-  }
-
-
-  @Test
-  public void testSingleLineCommentFollowedByStatement() {
-    SqlScriptExecutor executor = sqlScriptExecutorProvider.get(new LoggingSqlScriptVisitor());
-
-    InsertStatement insertStatement = insert().into(tableRef("ParameterTable")).values(literal("foo").as("parameterCode"), literal(1).as("parameterValue"));
-
-    String sql = connectionResources.sqlDialect().convertCommentToSQL("hello world!") + "\n" +
-                  convertStatementToSQL(insertStatement).get(0);
-
-    int rowsAffected = executor.execute(sql);
-    assertEquals(1, rowsAffected);
-
-    int rows = executor.executeQuery(convertStatementToSQL(select(count()).from(tableRef("ParameterTable"))), new ResultSetProcessor<Integer>() {
-      @Override
-      public Integer process(ResultSet resultSet) throws SQLException {
-        resultSet.next();
-        return resultSet.getInt(1);
-      }
-    });
-
-    assertEquals("expect 1 from fixture and one from test", 2, rows);
-  }
-
-
-  /**
-   * Tests execute now function.
-   *
-   * @throws SQLException if something goes wrong.
-   */
-  @Test
-  public void testNow() throws SQLException {
-    SelectStatement select = select(now());
-
-    SqlScriptExecutor executor = sqlScriptExecutorProvider.get(new LoggingSqlScriptVisitor());
-
-    executor.executeQuery(convertStatementToSQL(select), connection, new ResultSetProcessor<Void>() {
-      @Override
-      public Void process(ResultSet resultSet) throws SQLException {
-        resultSet.next();
-
-        final long maximumDifferenceMillis = 2000;
-        final Instant currentSystemTime = Clock.systemUTC().instant();
-        final Instant databaseTime = resultSet.getTimestamp(1).toInstant();
-        final long differenceMillis = Duration.between(currentSystemTime, databaseTime).abs().toMillis();
-
-        log.info("Current system time: " + currentSystemTime + ". Current database time: " + databaseTime);
-
-        //Assert that the time of the database and system are accurate within 2 s.
-        assertTrue("Database and system times don't match to within 2 s, the difference is " + differenceMillis + " ms. "
-            + "This could be because of different timezones.", differenceMillis <= maximumDifferenceMillis);
-        assertFalse("More than one record", resultSet.next());
-        return null;
-      }
-    });
-  }
-
-
-  @Test
-  public void testExecuteSqlStatementWithParams() {
-    InsertStatement insert = insert().into(tableRef("ParamStatementsTest")).values(
-      parameter("one").type(DataType.INTEGER),
-      parameter("two").type(DataType.STRING).width(10));
-
-    String insertStatement = convertStatementToSQL(insert).get(0);
-    List<SqlParameter> insertStatementParams = connectionResources.sqlDialect().extractParameters(insert);
-
-    assertEquals(1, sqlScriptExecutorProvider.get().execute(
-      insertStatement, connection,
-      insertStatementParams,
-      DataSetUtils.record().setInteger("one", 1)
-          .setString("two", "two")));
-
-    SelectStatement select = select(
-      count().as("a"),
-      count().as("b").negated()
-    ).from("ParamStatementsTest");
-
-    sqlScriptExecutorProvider.get().executeQuery(select).processWith(new ResultSetProcessor<Void>() {
-      @Override
-      public Void process(ResultSet resultSet) throws SQLException {
-        resultSet.next();
-        assertEquals(2, resultSet.getInt(1));
-        assertEquals(-2, resultSet.getInt(2));
-        assertEquals("A", resultSet.getMetaData().getColumnLabel(1).toUpperCase());
-        assertEquals("B", resultSet.getMetaData().getColumnLabel(2).toUpperCase());
-        return null;
-      }
-    });
-  }
-
-
-
-  /**
-   * Tests that we enforce the maximum number of rows on a query.
-   *
-   * @throws SQLException
-   */
-  @Test
-  public void testMaxRows() throws SQLException {
-    SelectStatement select =
-        select(field("parameterCode"), field("parameterValue"))
-        .from("ParameterTable")
-        .where(like(field("parameterCode"), "KEY%"))
-        .orderBy(field("parameterValue"));
-    InsertStatement insert = insert().into(tableRef("ParameterTable")).values(
-      parameter("parameterCode").type(DataType.STRING).width(10),
-      parameter("parameterValue").type(DataType.INTEGER)
-    );
-    String sql = convertStatementToSQL(insert).get(0);
-    List<SqlParameter> params = connectionResources.sqlDialect().extractParameters(insert);
-
-    for (int i = 0 ; i < 20 ; i++) {
-      sqlScriptExecutorProvider.get().execute(sql, connection, params,
-        record().setString("parameterCode", "KEY" + i)
-                .setInteger("parameterValue", i)
-      );
-    }
-    checkMaxRows(select, 10);
-    checkMaxRows(select, 15);
-  }
-
-
-  /**
-   *  Tests that the correct behaviour occurs when using the count function
-   */
-  @Test
-  public void testCount() {
-    SelectStatement selectCount =
-        select(
-          count().as("rowCount"),
-          count(field("decimalColumn")).as("valueCount"),
-          countDistinct(field("integerColumn")).as("distinctCount"))
-        .from("NumericTable");
-
-    sqlScriptExecutorProvider.get().executeQuery(selectCount).processWith(new ResultSetProcessor<Void>() {
-      @Override
-      public Void process(ResultSet resultSet) throws SQLException {
-        while (resultSet.next()) {
-          assertEquals("Row count returned should be", 7, resultSet.getInt(1));
-          assertEquals("Value count returned should be", 6, resultSet.getInt(2));
-          assertEquals("Distinct count returned should be", 5, resultSet.getInt(3));
-        }
-        return null;
-      }
-
-    });
-  }
-
-
-  /**
-   *  Tests that the correct behaviour occurs when using the average function
-   */
-  @Test
-  public void testAverage() {
-    SelectStatement selectAverage =
-        select(
-          average(field("decimalColumn")).as("decimalAverage"),
-          average(field("integerColumn")).as("integerAverage"),
-          averageDistinct(field("decimalColumn")).as("decimalDistinctAverage"),
-          averageDistinct(field("integerColumn")).as("integerDistinctAverage"))
-        .from("NumericTable");
-
-    sqlScriptExecutorProvider.get().executeQuery(selectAverage).processWith(new ResultSetProcessor<Void>() {
-      @Override
-      public Void process(ResultSet resultSet) throws SQLException {
-        while (resultSet.next()) {
-          assertEquals("Decimal average returned should be", 189949710.968, resultSet.getDouble(1), 0.005);
-          assertEquals("Integer average returned should be", 503846, resultSet.getInt(2));
-          assertEquals("Decimal distinct average returned should be", 227938805.676, resultSet.getDouble(3), 0.005);
-          assertEquals("Integer distinct average returned should be", 562189, resultSet.getInt(4));
-        }
-        return null;
-      }
-
-    });
-  }
-
-
-  /**
-   *  Tests that the correct behaviour occurs when using the sum function
-   */
-  @Test
-  public void testSum() {
-    SelectStatement selectSum =
-        select(
-          sum(field("decimalColumn")).as("decimalSum"),
-          sum(field("integerColumn")).as("integerSum"),
-          sumDistinct(field("decimalColumn")).as("decimalDistinctSum"),
-          sumDistinct(field("integerColumn")).as("integerDistinctSum"))
-        .from("NumericTable");
-
-    sqlScriptExecutorProvider.get().executeQuery(selectSum).processWith(new ResultSetProcessor<Void>() {
-      @Override
-      public Void process(ResultSet resultSet) throws SQLException {
-        while (resultSet.next()) {
-          assertEquals("Decimal sum returned should be", 1139698265.81, resultSet.getDouble(1), 0.005);
-          assertEquals("Integer sum returned should be", 3023078, resultSet.getInt(2));
-          assertEquals("Decimal distinct sum returned should be", 1139694028.38, resultSet.getDouble(3), 0.005);
-          assertEquals("Integer distinct sum returned should be", 2810947, resultSet.getInt(4));
-        }
-        return null;
-      }
-
-    });
-  }
-
-  protected void checkMaxRows(SelectStatement select, final int maxRows) {
-    sqlScriptExecutorProvider.get().executeQuery(select).withMaxRows(maxRows).processWith(new ResultSetProcessor<Void>() {
-      private int index;
-      @Override
-      public Void process(ResultSet resultSet) throws SQLException {
-        while (resultSet.next()) {
-          int value = resultSet.getInt(2);
-          assertEquals("Invalid value or value out of sequence", index, value);
-          assertTrue("Too many records returned", index < maxRows);
-          index++;
-        }
-        return null;
-      }
-    });
-  }
-
-
-  /**
-   * Testing that select (without distinct) returns a set of duplicate rows.
-   */
-  @Test
-  public void testSelectWithoutDistinct() {
-    TableReference selectTable = tableRef("SelectDistinctTable");
-    TableReference joinTable = tableRef("SelectDistinctJoinTable");
-
-    SelectStatement selectStatement = select(selectTable
-      .field("column1"), selectTable.field("column2"))
-      .from(selectTable)
-      .innerJoin(joinTable, eq(joinTable.field("foreignKeyId"), selectTable.field("id")))
-      .where(eq(selectTable.field("column1"), literal("TEST1")));
-
-    Integer numberOfRecords = getNumberOfRecordsFromSelect(selectStatement);
-
-    assertEquals("Should have 3 duplicate records selected", 3, numberOfRecords.intValue());
-  }
-
-
-  /**
-   * Testing that select for update returns the specified row (we assume the lock worked!)
-   */
-  @Test
-  public void testSelectForUpdate() {
-    TableReference selectTable = tableRef("SelectDistinctTable");
-
-    SelectStatement selectStatement = select(selectTable.field("column1"))
-      .from(selectTable)
-      .where(eq(selectTable.field("column1"), literal("TEST1")))
-      .forUpdate();
-
-    Integer numberOfRecords = getNumberOfRecordsFromSelect(selectStatement);
-
-    assertEquals("Should have 1 record", 1, numberOfRecords.intValue());
-  }
-
-
-  /**
-   * Testing that select distinct returns a reduced result set of duplicate rows.
-   */
-  @Test
-  public void testSelectDistinct() {
-    TableReference selectTable = tableRef("SelectDistinctTable");
-    TableReference joinTable = tableRef("SelectDistinctJoinTable");
-
-    SelectStatement selectStatement = selectDistinct(selectTable
-      .field("column1"), selectTable.field("column2"))
-      .from(selectTable)
-      .innerJoin(joinTable, eq(joinTable.field("foreignKeyId"), selectTable.field("id")))
-      .where(eq(selectTable.field("column1"), literal("TEST1")));
-
-    Integer numberOfRecords = getNumberOfRecordsFromSelect(selectStatement);
-
-    assertEquals("Should only have 1 record selected", 1, numberOfRecords.intValue());
-  }
-
-
-  /**
-   * Testing merging into a table on select distinct does not violate the composite primary key constraint.
-   *
-   * <p>
-   *   <em>Note:</em> Cannot test merge on select without distinct due to some database dialects (e.g. MySQL) handling duplicates without the need for distinct
-   * </p>
-   */
-  @Test
-  public void testMergeOnSelectDistinct() {
-    TableReference mergeTable = tableRef("MergeSelectDistinctTable");
-    TableReference selectTable = tableRef("SelectDistinctTable");
-    TableReference joinTable = tableRef("SelectDistinctJoinTable");
-
-    MergeStatement mergeStatement = merge().into(mergeTable)
-        .tableUniqueKey(mergeTable.field("column1"), mergeTable.field("column2"))
-        .from(
-          selectDistinct(selectTable.field("column1"), selectTable.field("column2"))
-          .from(selectTable)
-          .innerJoin(joinTable, eq(joinTable.field("foreignKeyId"), selectTable.field("id"))));
-
-    Integer initialNumberOfRecords = getNumberOfRecordsInMergedTable(mergeTable);
-
-    sqlScriptExecutorProvider.get().execute(connectionResources
-      .sqlDialect().convertStatementToSQL(mergeStatement));
-
-    Integer finalNumberOfRecords = getNumberOfRecordsInMergedTable(mergeTable);
-
-    assertEquals("Merged table should have 2 additional records now", 2, finalNumberOfRecords - initialNumberOfRecords);
-  }
-
-
-  /**
-   * Testing insert into a table on select distinct does not violate the composite primary key constraint.
-   */
-  @Test
-  public void testInsertOnSelectDistinct() {
-    TableReference insertTable = tableRef("InsertSelectDistinctTable");
-    TableReference selectTable = tableRef("SelectDistinctTable");
-    TableReference joinTable = tableRef("SelectDistinctJoinTable");
-
-    InsertStatement insertStatement = insert().into(insertTable)
-        .from(
-          selectDistinct(ImmutableList.of(selectTable.field("column1"), selectTable.field("column2")))
-          .from(selectTable)
-          .innerJoin(joinTable, eq(joinTable.field("foreignKeyId"), selectTable.field("id"))));
-
-    Integer initialNumberOfRecords = getNumberOfRecordsInMergedTable(insertTable);
-
-    sqlScriptExecutorProvider.get().execute(connectionResources
-      .sqlDialect().convertStatementToSQL(insertStatement));
-
-    Integer finalNumberOfRecords = getNumberOfRecordsInMergedTable(insertTable);
-
-    assertEquals("Insert table should have 2 additional records now", 2, finalNumberOfRecords - initialNumberOfRecords);
-  }
-
-
-  /**
-   * Testing insert into a table on a select with a subquery select distinct in a where clause
-   * (i.e.
-   *       INSERT INTO InsertSelectDistinctTable
-   *          SELECT column1, column2 FROM SelectDistinctTable
-   *          WHERE SelectDistinctTable.column2 IN
-   *           (SELECT DISTINCT foreignKeyId FROM SelectDistinctJoinTable)
-   *  )
-   * does not violate the composite primary key constraint.
-   */
-  @Test
-  public void testInsertOnSelectWithASubQuerySelectDistinct() {
-    TableReference insertTable = tableRef("InsertSelectDistinctTable");
-    TableReference selectTable = tableRef("SelectDistinctTable");
-    TableReference whereTable = tableRef("SelectDistinctJoinTable");
-
-    InsertStatement insertStatement = insert().into(insertTable)
-        .from(
-          select(selectTable.field("column1"), selectTable.field("column2"))
-          .from(selectTable)
-          .where(in(selectTable.field("column2"), selectDistinct(whereTable.field("foreignKeyId"))
-            .from(whereTable))));
-
-    Integer initialNumberOfRecords = getNumberOfRecordsInMergedTable(insertTable);
-
-    sqlScriptExecutorProvider.get().execute(connectionResources
-      .sqlDialect().convertStatementToSQL(insertStatement));
-
-    Integer finalNumberOfRecords = getNumberOfRecordsInMergedTable(insertTable);
-
-    assertEquals("Insert table should have 2 additional records now", 2, finalNumberOfRecords - initialNumberOfRecords);
-  }
-
-
-  /**
-   * Testing insert into a table on select without using distinct violates the composite primary key constraint.
-   */
-  @Test
-  public void testInsertOnSelectWithoutDistinct() {
-    TableReference insertTable = tableRef("InsertSelectDistinctTable");
-    TableReference selectTable = tableRef("SelectDistinctTable");
-    TableReference joinTable = tableRef("SelectDistinctJoinTable");
-
-    InsertStatement insertStatement = insert().into(insertTable)
-        .from(
-          select(selectTable.field("column1"), selectTable.field("column2"))
-          .from(selectTable)
-          .innerJoin(joinTable, eq(joinTable.field("foreignKeyId"), selectTable.field("id"))));
-
-    try {
-      sqlScriptExecutorProvider.get().execute(connectionResources
-        .sqlDialect().convertStatementToSQL(insertStatement));
-      fail("Expected an Exception to be thrown");
-    } catch (Exception e) {
-
-    }
-  }
-
-
-  /**
-   * Runs a select statement with all our SQL hint directives to make sure the query doesn't blow up.
-   */
-  @Test
-  public void testSelectHints1() {
-    TableReference selectTable = tableRef("SelectDistinctTable");
-
-    SelectStatement selectStatement = select(selectTable.field("column1"), selectTable.field("column2"))
-      .from(selectTable)
-      .where(field("column1").eq("TEST1"))
-      .useImplicitJoinOrder()
-      .optimiseForRowCount(5)
-      .useIndex(selectTable, "SelectDistinctTable_1")
-      .forUpdate(); // To make sure SQL server in particular is happy with the relative positions
-                    // of FOR UPDATE and OPTION in the query.
-
-    Integer numberOfRecords = getNumberOfRecordsFromSelect(selectStatement);
-
-    assertEquals("Should have 1 records selected", 1, numberOfRecords.intValue());
-  }
-
-
-  /**
-   * We can't use joins with FOR UPDATE, so this tries join order hinting
-   */
-  @Test
-  public void testSelectHints2() {
-    TableReference selectTable = tableRef("SelectDistinctTable");
-    TableReference selectTable2 = tableRef("SelectDistinctTable").as("abc");
-    TableReference selectTable3 = tableRef("SelectDistinctTable").as("def");
-
-    SelectStatement selectStatement = select(selectTable.field("column1"), selectTable.field("column2"))
-      .from(selectTable)
-      .innerJoin(selectTable2, selectTable.field("column1").eq(selectTable2.field("column1")))
-      .leftOuterJoin(selectTable3, selectTable.field("column1").eq(selectTable3.field("column1")))
-      .where(selectTable.field("column1").eq("TEST1"))
-      .useImplicitJoinOrder()
-      .optimiseForRowCount(5)
-      .useIndex(selectTable, "SelectDistinctTable_1");
-
-    Integer numberOfRecords = getNumberOfRecordsFromSelect(selectStatement);
-
-    assertEquals("Should have 1 records selected", 1, numberOfRecords.intValue());
-  }
-
-
-  /**
-   * We can't use joins with FOR UPDATE, so this tries join order hinting
-   */
-  @Test
-  public void testSelectLeftJoinFullJoin() {
-    Assume.assumeFalse("Not yet supported on H2", "H2".equals(connectionResources.getDatabaseType())); // https://github.com/h2database/h2database/issues/457
-    Assume.assumeFalse("Not yet supported on MySQL", "MY_SQL".equals(connectionResources.getDatabaseType()));
-
-    TableReference selectTable = tableRef("SelectDistinctTable");
-    TableReference selectTable2 = tableRef("SelectDistinctTable").as("abc");
-    TableReference selectTable3 = tableRef("SelectDistinctTable").as("def");
-    TableReference selectTable4 = tableRef("SelectDistinctTable").as("ghi");
-
-    SelectStatement selectStatement = select(selectTable.field("column1"), selectTable.field("column2"))
-      .from(selectTable)
-      .innerJoin(selectTable2, selectTable.field("column1").eq(selectTable2.field("column1")))
-      .leftOuterJoin(selectTable3, selectTable.field("column1").eq(selectTable3.field("column1")))
-      .fullOuterJoin(selectTable4, selectTable.field("column1").eq(selectTable4.field("column1")))
-      .where(selectTable.field("column1").eq("TEST1"));
-
-    Integer numberOfRecords = getNumberOfRecordsFromSelect(selectStatement);
-
-    assertEquals("Should have 1 records selected", 1, numberOfRecords.intValue());
-  }
-
-
-  /**
-   * Runs a insert... select statement with all our SQL hint directives to make sure the query doesn't blow up.
-   */
-  @Test
-  public void testInsertFromSelectWithHints() {
-    TableReference selectTable = tableRef("SelectDistinctTable").as("abc");
-    TableReference insertTable = tableRef("InsertTargetTable");
-
-    SqlScriptExecutor sqlScriptExecutor = sqlScriptExecutorProvider.get(new LoggingSqlScriptVisitor());
-
-    sqlScriptExecutor.execute(convertStatementToSQL(
-      insert()
-      .into(insertTable)
-      .from(
-        select()
-        .from(selectTable)
-        .where(field("column1").eq("TEST1"))
-        .optimiseForRowCount(2)
-        .useImplicitJoinOrder()
-        .useIndex(selectTable, "SelectDistinctTable_1")
-      )
-    ));
-
-    Integer numberOfRecords = getNumberOfRecordsFromSelect(select().from(insertTable));
-
-    assertEquals("Should have 1 records selected", 1, numberOfRecords.intValue());
-  }
-
-
-  /**
-   * Tests a basic window functions with running total.
-   */
-  @Test
-  public void testWindowFunction() {
-    assertResultsMatch(
-      select(
-       field("id"),
-       field("partitionValue1"),
-
-        windowFunction(
-          sum(field("aggregationValue")))
-          .partitionBy(field("partitionValue1"))
-          .orderBy(field("id"))
-          .build().as("runningTotal"))
-
-        .from(tableRef("WindowFunctionTable"))
-        .orderBy(field("partitionValue1")),
-
-        "1-A-2.1",
-        "2-A-5.3",
-        "4-A-9.1",
-        "5-A-11",
-        "3-B-5.7",
-        "6-B-9.1",
-        "7-B-19.3");
-  }
-
-
-  /**
-   * Tests a basic window functions which partitions by multiple columns
-   */
-  @Test
-  public void testWindowFunctionMultiPartitionBy() {
-
-    assertResultsMatch(
-      select(
-       field("id"),
-       field("partitionValue1"),
-       field("partitionValue2"),
-        windowFunction(
-          average(field("aggregationValue")))
-          .partitionBy(field("partitionValue1"),field("partitionValue2"))
-          .orderBy(field("id"))
-          .build().as("movingAverage"),
-
-          windowFunction(
-           count())
-           .partitionBy(field("partitionValue1"),field("partitionValue2"))
-           .build().as("countPerPartition"))
-
-        .from(tableRef("WindowFunctionTable"))
-        .orderBy(field("id")),
-
-        "1-A-Z-2.1-2",
-        "2-A-Y-3.2-2",
-        "3-B-Z-5.7-2",
-        "4-A-Y-3.5-2",
-        "5-A-Z-2-2",
-        "6-B-Z-4.55-2",
-        "7-B-Y-10.2-1");
-  }
-
-
-  /**
-   * Tests a window function with an order by but no partition by.
-   */
-  @Test
-  public void testWindowFunctionWithOrderByNoPartitionBy() {
-
-    assertResultsMatch(
-      select(
-       windowFunction(
-         count())
-         .orderBy(field("partitionValue1"))
-         .build().as("theCount"))
-       .from(tableRef("WindowFunctionTable"))
-       .orderBy(field("partitionValue1")),
-
-       "4","4","4","4","7","7","7");
-  }
-
-
-  /**
-   * Tests a window function with a partition by but no order by.
-   * The entire partition is used as the window frame, demonstrated here as the sum is over each partition,
-   * not a running total.
-   */
-  @Test
-  public void testWindowFunctionWithPartitionByNoOrderBy() {
-
-    assertResultsMatch(
-      select(
-        windowFunction(
-          sum(field("aggregationValue")))
-          .partitionBy(field("partitionValue1"))
-          .build().as("unorderedWindowSum"))
-        .from(tableRef("WindowFunctionTable"))
-        .orderBy(field("partitionValue1")),
-
-       "11","11","11","11","19.3","19.3","19.3");
-  }
-
-
-  /**
-   * Tests a a window function with no order nor partition by.
-   */
-  @Test
-  public void testWindowFunctionWithoutOrderByOrPartitionBy() {
-
-    assertResultsMatch(
-      select(
-        windowFunction(
-          count())
-         .build().as("totalCount"),
-
-      windowFunction(
-        sum(field("aggregationValue")))
-       .build().as("totalSum"))
-
-        .from(tableRef("WindowFunctionTable")),
-
-      "7-30.3","7-30.3","7-30.3","7-30.3","7-30.3","7-30.3","7-30.3");
-  }
-
-
-  /**
-   * Tests behaviour of the Every function
-   */
-  @Test
-  public void testEveryFunction() {
-    SelectStatement selectEvery =
-        select(
-          every(field("column1")).as("column1Every"),
-          every(field("column2")).as("column2Every"))
-        .from("AccumulateBooleanTable");
-    sqlScriptExecutorProvider.get().executeQuery(selectEvery).processWith(new ResultSetProcessor<Void>() {
-      @Override
-      public Void process(ResultSet resultSet) throws SQLException {
-        while (resultSet.next()) {
-          assertEquals("Aggregated Every value of column1 should be", false, resultSet.getBoolean(1));
-          assertEquals("Aggregated Every value of column2 should be", true, resultSet.getBoolean(2));
-        }
-        return null;
-      }
-    });
-  }
-
-
-  /**
-   * Tests behaviour of the Some function
-   */
-  @Test
-  public void testSomeFunction() {
-    SelectStatement selectSome =
-        select(
-          some(field("column1")).as("column1Every"),
-          some(field("column2")).as("column2Every"))
-        .from("AccumulateBooleanTable");
-    sqlScriptExecutorProvider.get().executeQuery(selectSome).processWith(new ResultSetProcessor<Void>() {
-      @Override
-      public Void process(ResultSet resultSet) throws SQLException {
-        while (resultSet.next()) {
-          assertEquals("Aggregated Some value of column1 should be", true, resultSet.getBoolean(1));
-          assertEquals("Aggregated Some value of column2 should be", true, resultSet.getBoolean(2));
-        }
-        return null;
-      }
-    });
-  }
-
-
-  /**
-   * Tests behaviour of Some function with a case statement as the argument.
-   */
-  @Test
-  public void testSomeFunctionWithACaseStatement() {
-    CaseStatement caseStmt = caseStatement(
-      when(cast(field("id")).asType(DataType.INTEGER).lessThanOrEqualTo(literal(1))).then(true))
-        .otherwise(false);
-    SelectStatement selectComplexSome = select(some(caseStmt), every(caseStmt)).from(tableRef("WithDefaultValue"));
-    sqlScriptExecutorProvider.get().executeQuery(selectComplexSome).processWith(new ResultSetProcessor<Void>() {
-      @Override
-      public Void process(ResultSet resultSet) throws SQLException {
-        while (resultSet.next()) {
-        assertEquals("Aggregated value of id should be", true, resultSet.getBoolean(1));
-        assertEquals("Aggregated value of id should be", false, resultSet.getBoolean(2));
-      }
-      return null;
-      }
-    });
-  }
-
-
-  /**
-   * Test the greatest SQL function against all {@linkplain SqlDialect}s
-   */
-  @Test
-  public void testGreatest() throws SQLException {
-    final SqlScriptExecutor executor = sqlScriptExecutorProvider.get(new LoggingSqlScriptVisitor());
-
-    executor.executeQuery(convertStatementToSQL(select(greatest(literal(1), literal(7), literal(-1)))), connection, new ResultSetProcessor<Void>() {
-      @Override
-      public Void process(ResultSet resultSet) throws SQLException {
-        assertTrue (resultSet.next());
-        assertEquals(7, resultSet.getInt(1));
-        return null;
-      }
-    });
-
-    executor.executeQuery(convertStatementToSQL(select(greatest(ImmutableList.of(literal(1), literal(7), literal(-1))))), connection, new ResultSetProcessor<Void>() {
-      @Override
-      public Void process(ResultSet resultSet) throws SQLException {
-        assertTrue (resultSet.next());
-        assertEquals(7, resultSet.getInt(1));
-        return null;
-      }
-    });
-  }
-
-
-  /**
-   * Test the greatest SQL function against all {@linkplain SqlDialect}s
-   */
-  @Test
-  public void testLeast() throws SQLException {
-    final SqlScriptExecutor executor = sqlScriptExecutorProvider.get(new LoggingSqlScriptVisitor());
-
-    executor.executeQuery(convertStatementToSQL(select(least(literal(1), literal(7), literal(-1)))), connection, new ResultSetProcessor<Void>() {
-      @Override
-      public Void process(ResultSet resultSet) throws SQLException {
-        assertTrue (resultSet.next());
-        assertEquals(-1, resultSet.getInt(1));
-        return null;
-      }
-    });
-
-    executor.executeQuery(convertStatementToSQL(select(least(ImmutableList.of(literal(1), literal(7), literal(-1))))), connection, new ResultSetProcessor<Void>() {
-      @Override
-      public Void process(ResultSet resultSet) throws SQLException {
-        assertTrue (resultSet.next());
-        assertEquals(-1, resultSet.getInt(1));
-        return null;
-      }
-    });
-  }
-
-
-  private void assertResultsMatch(SelectStatement statement, String... expectedJoinedStringRows) {
-    List<String> result = sqlScriptExecutorProvider
-        .get(new LoggingSqlScriptVisitor())
-        .executeQuery(statement)
-        .processWith(processResultsAsJoinedString());
-
-    assertEquals(Lists.<String>newArrayList(expectedJoinedStringRows),result);
-  }
-
-
-  private ResultSetProcessor<List<String>> processResultsAsJoinedString(){
-    return new ResultSetProcessor<>() {
-      @Override
-      public List<String> process(ResultSet resultSet) throws SQLException {
-        int numberOfColumns = resultSet.getMetaData().getColumnCount();
-        List<String> result = Lists.newArrayList();
-        String[] row = new String[numberOfColumns];
-
-        while (resultSet.next()) {
-          for(int i = 0; i < numberOfColumns; i++) {
-            String valueAsString = resultSet.getString(i+1);
-            row[i] = valueAsString.contains(".") ?  valueAsString.replaceAll("0*$", "").replaceAll("\\.$", "") : valueAsString;
-          }
-          result.add(Joiner.on("-").join(row));
-        }
-
-        return result;
-      }
-    };
-  }
-
-
-  private Integer getNumberOfRecordsFromSelect(SelectStatement selectStatement) {
-    return sqlScriptExecutorProvider
-          .get(new LoggingSqlScriptVisitor())
-          .executeQuery(selectStatement)
-          .processWith(new ResultSetProcessor<Integer>() {
-            @Override
-            public Integer process(ResultSet resultSet) throws SQLException {
-              int count = 0;
-              while (resultSet.next()) {
-                count++;
-              }
-              return count;
-            }
-          });
-  }
-
-
-  private Integer getNumberOfRecordsInMergedTable(TableReference table) {
-    return getNumberOfRecordsFromSelect(select(table.field("column1"), table.field("column2")).from(table));
-  }
-}
+/* Copyright 2017 Alfa Financial Software
+ *
+ * Licensed under the Apache License, Version 2.0 (the "License");
+ * you may not use this file except in compliance with the License.
+ * You may obtain a copy of the License at
+ *
+ *    http://www.apache.org/licenses/LICENSE-2.0
+ *
+ * Unless required by applicable law or agreed to in writing, software
+ * distributed under the License is distributed on an "AS IS" BASIS,
+ * WITHOUT WARRANTIES OR CONDITIONS OF ANY KIND, either express or implied.
+ * See the License for the specific language governing permissions and
+ * limitations under the License.
+ */
+
+package org.alfasoftware.morf.integration;
+
+import static org.alfasoftware.morf.metadata.DataSetUtils.dataSetProducer;
+import static org.alfasoftware.morf.metadata.DataSetUtils.record;
+import static org.alfasoftware.morf.metadata.SchemaUtils.autonumber;
+import static org.alfasoftware.morf.metadata.SchemaUtils.column;
+import static org.alfasoftware.morf.metadata.SchemaUtils.index;
+import static org.alfasoftware.morf.metadata.SchemaUtils.schema;
+import static org.alfasoftware.morf.metadata.SchemaUtils.table;
+import static org.alfasoftware.morf.sql.SqlUtils.blobLiteral;
+import static org.alfasoftware.morf.sql.SqlUtils.caseStatement;
+import static org.alfasoftware.morf.sql.SqlUtils.cast;
+import static org.alfasoftware.morf.sql.SqlUtils.concat;
+import static org.alfasoftware.morf.sql.SqlUtils.field;
+import static org.alfasoftware.morf.sql.SqlUtils.insert;
+import static org.alfasoftware.morf.sql.SqlUtils.isEmpty;
+import static org.alfasoftware.morf.sql.SqlUtils.isNotEmpty;
+import static org.alfasoftware.morf.sql.SqlUtils.literal;
+import static org.alfasoftware.morf.sql.SqlUtils.merge;
+import static org.alfasoftware.morf.sql.SqlUtils.nullLiteral;
+import static org.alfasoftware.morf.sql.SqlUtils.parameter;
+import static org.alfasoftware.morf.sql.SqlUtils.select;
+import static org.alfasoftware.morf.sql.SqlUtils.selectDistinct;
+import static org.alfasoftware.morf.sql.SqlUtils.selectFirst;
+import static org.alfasoftware.morf.sql.SqlUtils.tableRef;
+import static org.alfasoftware.morf.sql.SqlUtils.truncate;
+import static org.alfasoftware.morf.sql.SqlUtils.update;
+import static org.alfasoftware.morf.sql.SqlUtils.when;
+import static org.alfasoftware.morf.sql.SqlUtils.windowFunction;
+import static org.alfasoftware.morf.sql.element.Criterion.and;
+import static org.alfasoftware.morf.sql.element.Criterion.eq;
+import static org.alfasoftware.morf.sql.element.Criterion.in;
+import static org.alfasoftware.morf.sql.element.Criterion.like;
+import static org.alfasoftware.morf.sql.element.Criterion.not;
+import static org.alfasoftware.morf.sql.element.Criterion.or;
+import static org.alfasoftware.morf.sql.element.Function.addDays;
+import static org.alfasoftware.morf.sql.element.Function.average;
+import static org.alfasoftware.morf.sql.element.Function.averageDistinct;
+import static org.alfasoftware.morf.sql.element.Function.blobLength;
+import static org.alfasoftware.morf.sql.element.Function.coalesce;
+import static org.alfasoftware.morf.sql.element.Function.count;
+import static org.alfasoftware.morf.sql.element.Function.countDistinct;
+import static org.alfasoftware.morf.sql.element.Function.dateToYyyyMMddHHmmss;
+import static org.alfasoftware.morf.sql.element.Function.dateToYyyymmdd;
+import static org.alfasoftware.morf.sql.element.Function.daysBetween;
+import static org.alfasoftware.morf.sql.element.Function.every;
+import static org.alfasoftware.morf.sql.element.Function.floor;
+import static org.alfasoftware.morf.sql.element.Function.greatest;
+import static org.alfasoftware.morf.sql.element.Function.isnull;
+import static org.alfasoftware.morf.sql.element.Function.lastDayOfMonth;
+import static org.alfasoftware.morf.sql.element.Function.least;
+import static org.alfasoftware.morf.sql.element.Function.leftPad;
+import static org.alfasoftware.morf.sql.element.Function.leftTrim;
+import static org.alfasoftware.morf.sql.element.Function.length;
+import static org.alfasoftware.morf.sql.element.Function.lowerCase;
+import static org.alfasoftware.morf.sql.element.Function.max;
+import static org.alfasoftware.morf.sql.element.Function.mod;
+import static org.alfasoftware.morf.sql.element.Function.monthsBetween;
+import static org.alfasoftware.morf.sql.element.Function.now;
+import static org.alfasoftware.morf.sql.element.Function.power;
+import static org.alfasoftware.morf.sql.element.Function.random;
+import static org.alfasoftware.morf.sql.element.Function.randomString;
+import static org.alfasoftware.morf.sql.element.Function.rightPad;
+import static org.alfasoftware.morf.sql.element.Function.rightTrim;
+import static org.alfasoftware.morf.sql.element.Function.some;
+import static org.alfasoftware.morf.sql.element.Function.substring;
+import static org.alfasoftware.morf.sql.element.Function.sum;
+import static org.alfasoftware.morf.sql.element.Function.sumDistinct;
+import static org.alfasoftware.morf.sql.element.Function.trim;
+import static org.alfasoftware.morf.sql.element.Function.upperCase;
+import static org.alfasoftware.morf.sql.element.Function.yyyymmddToDate;
+import static org.hamcrest.Matchers.allOf;
+import static org.hamcrest.Matchers.greaterThanOrEqualTo;
+import static org.hamcrest.Matchers.instanceOf;
+import static org.hamcrest.Matchers.lessThanOrEqualTo;
+import static org.junit.Assert.assertArrayEquals;
+import static org.junit.Assert.assertEquals;
+import static org.junit.Assert.assertFalse;
+import static org.junit.Assert.assertNotNull;
+import static org.junit.Assert.assertNull;
+import static org.junit.Assert.assertThat;
+import static org.junit.Assert.assertTrue;
+import static org.junit.Assert.fail;
+
+import java.math.BigDecimal;
+import java.sql.Connection;
+import java.sql.ResultSet;
+import java.sql.ResultSetMetaData;
+import java.sql.SQLException;
+import java.sql.Statement;
+import java.text.ParseException;
+import java.text.SimpleDateFormat;
+import java.time.Clock;
+import java.time.Duration;
+import java.time.Instant;
+import java.util.ArrayList;
+import java.util.Arrays;
+import java.util.Collections;
+import java.util.Date;
+import java.util.LinkedList;
+import java.util.List;
+import java.util.Random;
+import java.util.Set;
+import java.util.concurrent.atomic.AtomicBoolean;
+
+import javax.sql.DataSource;
+
+import org.alfasoftware.morf.dataset.DataSetConnector;
+import org.alfasoftware.morf.dataset.DataSetProducer;
+import org.alfasoftware.morf.guicesupport.InjectMembersRule;
+import org.alfasoftware.morf.jdbc.AbstractSqlDialectTest;
+import org.alfasoftware.morf.jdbc.ConnectionResources;
+import org.alfasoftware.morf.jdbc.DatabaseDataSetConsumer;
+import org.alfasoftware.morf.jdbc.NamedParameterPreparedStatement;
+import org.alfasoftware.morf.jdbc.NamedParameterPreparedStatement.ParseResult;
+import org.alfasoftware.morf.jdbc.SqlDialect;
+import org.alfasoftware.morf.jdbc.SqlScriptExecutor;
+import org.alfasoftware.morf.jdbc.SqlScriptExecutor.ResultSetProcessor;
+import org.alfasoftware.morf.jdbc.SqlScriptExecutorProvider;
+import org.alfasoftware.morf.metadata.DataSetUtils;
+import org.alfasoftware.morf.metadata.DataSetUtils.RecordBuilder;
+import org.alfasoftware.morf.metadata.DataType;
+import org.alfasoftware.morf.metadata.Schema;
+import org.alfasoftware.morf.metadata.Table;
+import org.alfasoftware.morf.sql.InsertStatement;
+import org.alfasoftware.morf.sql.MergeStatement;
+import org.alfasoftware.morf.sql.SelectFirstStatement;
+import org.alfasoftware.morf.sql.SelectStatement;
+import org.alfasoftware.morf.sql.TruncateStatement;
+import org.alfasoftware.morf.sql.UpdateStatement;
+import org.alfasoftware.morf.sql.element.AliasedField;
+import org.alfasoftware.morf.sql.element.CaseStatement;
+import org.alfasoftware.morf.sql.element.Cast;
+import org.alfasoftware.morf.sql.element.Criterion;
+import org.alfasoftware.morf.sql.element.FieldLiteral;
+import org.alfasoftware.morf.sql.element.FieldReference;
+import org.alfasoftware.morf.sql.element.Function;
+import org.alfasoftware.morf.sql.element.PortableSqlFunction;
+import org.alfasoftware.morf.sql.element.SqlParameter;
+import org.alfasoftware.morf.sql.element.TableReference;
+import org.alfasoftware.morf.testing.DatabaseSchemaManager;
+import org.alfasoftware.morf.testing.DatabaseSchemaManager.TruncationBehavior;
+import org.alfasoftware.morf.testing.TestingDataSourceModule;
+import org.alfasoftware.morf.upgrade.LoggingSqlScriptVisitor;
+import org.apache.commons.codec.DecoderException;
+import org.apache.commons.codec.binary.Hex;
+import org.apache.commons.lang3.mutable.MutableBoolean;
+import org.apache.commons.logging.Log;
+import org.apache.commons.logging.LogFactory;
+import org.joda.time.LocalDate;
+import org.joda.time.Months;
+import org.junit.After;
+import org.junit.Assume;
+import org.junit.Before;
+import org.junit.FixMethodOrder;
+import org.junit.Rule;
+import org.junit.Test;
+import org.junit.runners.MethodSorters;
+
+import com.google.common.base.Joiner;
+import com.google.common.collect.ImmutableList;
+import com.google.common.collect.ImmutableList.Builder;
+import com.google.common.collect.ImmutableSet;
+import com.google.common.collect.Lists;
+import com.google.common.collect.Sets;
+import com.google.inject.Inject;
+import com.google.inject.Provider;
+
+import net.jcip.annotations.NotThreadSafe;
+
+/**
+ * Tests that the various SQL statement representations can be converted by the
+ * SQL DSL to generate SQL that is valid for all supported database platforms.
+ * <p>
+ * This test will setup a basic {@link Schema} which can then be used to run
+ * tests against.
+ * </p>
+ * <p>
+ * Note that this test is actually testing the output of the relevant
+ * {@link SqlDialect} is syntactically correct by running the SQL against the
+ * target database platform. Verification of the expected SQL should really be
+ * added to the {@link AbstractSqlDialectTest}.
+ * </p>
+ *
+ * @author Copyright (c) Alfa Financial Software 2012
+ */
+@FixMethodOrder(MethodSorters.NAME_ASCENDING) // This should be removed - see WEB-22433
+@NotThreadSafe
+public class TestSqlStatements { //CHECKSTYLE:OFF
+
+  private static final String TEST_ONLY_RUN_WITH_WINDOW_FUNCTION_SUPPORT = "This test is only run for dialects that support window functions";
+
+  private static final Log log = LogFactory.getLog(TestSqlStatements.class);
+
+  private static final String BLOB1_VALUE = "A Blob named One";
+  private static final String BLOB2_VALUE = "A Blob named Two";
+  private static final byte[] BLOB3_VALUE = new byte[] {
+    (byte)0x00, (byte)0x01, (byte)0x02, (byte)0x03, (byte)0x04, (byte)0x05, (byte)0x06, (byte)0x07, (byte)0x08, (byte)0x09, (byte)0x0A, (byte)0x0B, (byte)0x0C, (byte)0x0D, (byte)0x0E, (byte)0x0F, (byte)0x10,
+    (byte)0x11, (byte)0x12, (byte)0x13, (byte)0x14, (byte)0x15, (byte)0x16, (byte)0x17, (byte)0x18, (byte)0x19, (byte)0x1A, (byte)0x1B, (byte)0x1C, (byte)0x1D, (byte)0x1E, (byte)0x1F, (byte)0x20, (byte)0x21,
+    (byte)0x22, (byte)0x23, (byte)0x24, (byte)0x25, (byte)0x26, (byte)0x27, (byte)0x28, (byte)0x29, (byte)0x2A, (byte)0x2B, (byte)0x2C, (byte)0x2D, (byte)0x2E, (byte)0x2F, (byte)0x30, (byte)0x31, (byte)0x32,
+    (byte)0x33, (byte)0x34, (byte)0x35, (byte)0x36, (byte)0x37, (byte)0x38, (byte)0x39, (byte)0x3A, (byte)0x3B, (byte)0x3C, (byte)0x3D, (byte)0x3E, (byte)0x3F, (byte)0x40, (byte)0x41, (byte)0x42, (byte)0x43,
+    (byte)0x44, (byte)0x45, (byte)0x46, (byte)0x47, (byte)0x48, (byte)0x49, (byte)0x4A, (byte)0x4B, (byte)0x4C, (byte)0x4D, (byte)0x4E, (byte)0x4F, (byte)0x50, (byte)0x51, (byte)0x52, (byte)0x53, (byte)0x54,
+    (byte)0x55, (byte)0x56, (byte)0x57, (byte)0x58, (byte)0x59, (byte)0x5A, (byte)0x5B, (byte)0x5C, (byte)0x5D, (byte)0x5E, (byte)0x5F, (byte)0x60, (byte)0x61, (byte)0x62, (byte)0x63, (byte)0x64, (byte)0x65,
+    (byte)0x66, (byte)0x67, (byte)0x68, (byte)0x69, (byte)0x6A, (byte)0x6B, (byte)0x6C, (byte)0x6D, (byte)0x6E, (byte)0x6F, (byte)0x70, (byte)0x71, (byte)0x72, (byte)0x73, (byte)0x74, (byte)0x75, (byte)0x76,
+    (byte)0x77, (byte)0x78, (byte)0x79, (byte)0x7A, (byte)0x7B, (byte)0x7C, (byte)0x7D, (byte)0x7E, (byte)0x7F, (byte)0x80, (byte)0x81, (byte)0x82, (byte)0x83, (byte)0x84, (byte)0x85, (byte)0x86, (byte)0x87,
+    (byte)0x88, (byte)0x89, (byte)0x8A, (byte)0x8B, (byte)0x8C, (byte)0x8D, (byte)0x8E, (byte)0x8F, (byte)0x90, (byte)0x91, (byte)0x92, (byte)0x93, (byte)0x94, (byte)0x95, (byte)0x96, (byte)0x97, (byte)0x98,
+    (byte)0x99, (byte)0x9A, (byte)0x9B, (byte)0x9C, (byte)0x9D, (byte)0x9E, (byte)0x9F, (byte)0xA0, (byte)0xA1, (byte)0xA2, (byte)0xA3, (byte)0xA4, (byte)0xA5, (byte)0xA6, (byte)0xA7, (byte)0xA8, (byte)0xA9,
+    (byte)0xAA, (byte)0xAB, (byte)0xAC, (byte)0xAD, (byte)0xAE, (byte)0xAF, (byte)0xB0, (byte)0xB1, (byte)0xB2, (byte)0xB3, (byte)0xB4, (byte)0xB5, (byte)0xB6, (byte)0xB7, (byte)0xB8, (byte)0xB9, (byte)0xBA,
+    (byte)0xBB, (byte)0xBC, (byte)0xBD, (byte)0xBE, (byte)0xBF, (byte)0xC0, (byte)0xC1, (byte)0xC2, (byte)0xC3, (byte)0xC4, (byte)0xC5, (byte)0xC6, (byte)0xC7, (byte)0xC8, (byte)0xC9, (byte)0xCA, (byte)0xCB,
+    (byte)0xCC, (byte)0xCD, (byte)0xCE, (byte)0xCF, (byte)0xD0, (byte)0xD1, (byte)0xD2, (byte)0xD3, (byte)0xD4, (byte)0xD5, (byte)0xD6, (byte)0xD7, (byte)0xD8, (byte)0xD9, (byte)0xDA, (byte)0xDB, (byte)0xDC,
+    (byte)0xDD, (byte)0xDE, (byte)0xDF, (byte)0xE0, (byte)0xE1, (byte)0xE2, (byte)0xE3, (byte)0xE4, (byte)0xE5, (byte)0xE6, (byte)0xE7, (byte)0xE8, (byte)0xE9, (byte)0xEA, (byte)0xEB, (byte)0xEC, (byte)0xED,
+    (byte)0xEE, (byte)0xEF, (byte)0xF0, (byte)0xF1, (byte)0xF2, (byte)0xF3, (byte)0xF4, (byte)0xF5, (byte)0xF6, (byte)0xF7, (byte)0xF8, (byte)0xF9, (byte)0xFA, (byte)0xFB, (byte)0xFC, (byte)0xFD, (byte)0xFE,
+    (byte)0xFF
+  };
+
+  @Rule public InjectMembersRule injectMembersRule = new InjectMembersRule(new TestingDataSourceModule());
+
+  @Inject
+  private Provider<DatabaseDataSetConsumer> databaseDataSetConsumer;
+
+  @Inject
+  private Provider<DatabaseSchemaManager> schemaManager;
+
+  @Inject
+  private ConnectionResources connectionResources;
+
+  @Inject
+  private DataSource dataSource;
+
+  @Inject
+  private SqlScriptExecutorProvider sqlScriptExecutorProvider;
+
+
+  /**
+   * The test schema.
+   */
+  private final Schema schema = schema(
+    table("SimpleTypes")
+      .columns(
+        column("stringCol", DataType.STRING, 20).primaryKey(),
+        column("nullableStringCol", DataType.STRING, 10).nullable(),
+        column("decimalTenZeroCol", DataType.DECIMAL, 10),
+        column("decimalNineFiveCol", DataType.DECIMAL, 9, 5),
+        column("bigIntegerCol", DataType.BIG_INTEGER),
+        column("nullableBigIntegerCol", DataType.BIG_INTEGER).nullable(),
+        column("blobCol", DataType.BLOB).nullable()
+      ),
+    table("DateTable")
+      .columns(
+        column("alfaDate1", DataType.BIG_INTEGER),
+        column("alfaDate2", DataType.BIG_INTEGER)
+      ),
+    table("LastDayOfMonthTable")
+      .columns(
+        column("alfaDate1", DataType.BIG_INTEGER)
+      ),
+    table("CoalesceTable")
+      .columns(
+        column("column1", DataType.DECIMAL, 10).nullable(),
+        column("column2", DataType.DECIMAL, 10).nullable(),
+        column("column3", DataType.DECIMAL, 10).nullable(),
+        column("column4", DataType.STRING, 20).nullable(),
+        column("column5", DataType.STRING, 20).nullable()
+      ),
+    table("BooleanTable")
+      .columns(
+        column("column1", DataType.BOOLEAN).nullable(),
+        column("column2", DataType.BOOLEAN).nullable()
+      ),
+    table("BlobTable")
+      .columns(
+        column("column1", DataType.BLOB).nullable(),
+        column("column2", DataType.BLOB).nullable()
+      ),
+    table("AccumulateBooleanTable")
+      .columns(
+        column("column1", DataType.BOOLEAN).nullable(),
+        column("column2", DataType.BOOLEAN).nullable()
+      ),
+    table("LeftAndRightTrimTable")
+      .columns(
+        column("indexColumn", DataType.INTEGER).primaryKey(),
+        column("stringColumn", DataType.STRING, 30)
+      ),
+    table("LeftPaddingTable")
+      .columns(
+        column("id", DataType.INTEGER).primaryKey(),
+        column("invoiceNumber", DataType.STRING, 30)
+      ),
+    table("RightPaddingTable")
+      .columns(
+        column("id", DataType.INTEGER).primaryKey(),
+        column("invoiceNumber", DataType.STRING, 30)
+      ),
+    table("OrderByNullsLastTable")
+      .columns(
+        column("field1", DataType.INTEGER).nullable(),
+        column("field2", DataType.STRING, 30).nullable()
+      ),
+    table("SelectFirstTable")
+      .columns(
+        column("field1", DataType.INTEGER),
+        column("field2", DataType.STRING, 30).nullable(),
+        column("field3", DataType.INTEGER).nullable()
+      ),
+    table("AutoNumbered")
+      .columns(
+        autonumber("surrogateKey", 10),
+        column("column2", DataType.STRING, 3).nullable()
+      ),
+    table("WithDefaultValue")
+      .columns(
+        column("id", DataType.STRING, 3).primaryKey(),
+        column("version", DataType.STRING, 3).defaultValue("0")
+      ),
+    table("ActualDates")
+      .columns(
+        column("actualDate", DataType.DATE),
+        column("actualDateNullable", DataType.DATE).nullable()
+      ),
+    table("MergeTable")
+      .columns(
+        column("column1", DataType.INTEGER).primaryKey(),
+        column("column2", DataType.INTEGER).nullable()
+      ),
+    table("MergeSource")
+      .columns(
+        column("columnA", DataType.INTEGER).primaryKey(),
+        column("columnB", DataType.INTEGER).nullable()
+      ),
+    table("MergeTableMultipleKeys")
+      .columns(
+        column("autoNum", DataType.INTEGER).autoNumbered(101).primaryKey(),
+        column("column1", DataType.INTEGER),
+        column("column2", DataType.INTEGER),
+        column("column3", DataType.STRING, 10).nullable(),
+        column("column4", DataType.STRING, 10).nullable()
+      )
+      .indexes(
+        index("Index_1").columns("column1", "column2").unique()
+      ),
+    table("MergeSourceMultipleKeys")
+      .columns(
+        column("columnA", DataType.INTEGER).primaryKey(),
+        column("columnB", DataType.INTEGER).primaryKey(),
+        column("columnC", DataType.STRING, 10).nullable()
+      ),
+    table("MergeSourceJoinTable")
+      .columns(
+        column("field1", DataType.INTEGER).primaryKey(),
+        column("field2", DataType.INTEGER).nullable(),
+        column("field3", DataType.STRING, 10).nullable()
+      ),
+     table("ParameterTable")
+      .columns(
+        column("parameterCode", DataType.STRING, 10).primaryKey(),
+        column("parameterValue", DataType.INTEGER)
+      ),
+     table("LowerAndUpperTable")
+      .columns(
+        column("id", DataType.INTEGER).primaryKey(),
+        column("firstName", DataType.STRING, 25),
+        column("lastName", DataType.STRING, 25)
+      ),
+     table("MergeAllKeys")
+        .columns(
+          column("key1", DataType.INTEGER).primaryKey(),
+          column("key2", DataType.INTEGER).primaryKey()),
+     table("ParamStatementsTest")
+        .columns(
+          column("one", DataType.INTEGER).primaryKey(),
+          column("two", DataType.STRING, 10).primaryKey()),
+     table("LikeTest")
+        .columns(
+          column("column1", DataType.STRING, 10).primaryKey()),
+     table("MergeSelectDistinctTable")
+        .columns(
+          column("column1", DataType.STRING, 10).primaryKey(),
+          column("column2", DataType.INTEGER).primaryKey()),
+     table("SelectDistinctTable")
+        .columns(
+          column("id", DataType.INTEGER).primaryKey(),
+          column("column1", DataType.STRING, 10),
+          column("column2", DataType.INTEGER))
+        .indexes(index("SelectDistinctTable_1").columns("column1")),
+     table("SelectDistinctJoinTable")
+        .columns(
+          column("id", DataType.INTEGER).primaryKey(),
+          column("column1", DataType.INTEGER),
+          column("foreignKeyId", DataType.INTEGER)),
+     table("InsertSelectDistinctTable")
+        .columns(
+          column("column1", DataType.STRING, 10).primaryKey(),
+          column("column2", DataType.INTEGER).primaryKey()),
+     table("NumericTable")
+        .columns(
+          column("decimalColumn", DataType.DECIMAL, 13, 2).nullable(),
+          column("integerColumn", DataType.INTEGER).nullable()),
+     table("InsertTargetTable")
+        .columns(
+          column("id", DataType.INTEGER).primaryKey(),
+          column("column1", DataType.STRING, 10),
+          column("column2", DataType.INTEGER)),
+     table("WindowFunctionTable")
+        .columns(
+          column("id", DataType.INTEGER).primaryKey(),
+          column("partitionValue1", DataType.STRING, 1),
+          column("partitionValue2", DataType.STRING, 1),
+          column("aggregationValue", DataType.DECIMAL,13,2))
+  );
+
+
+  /**
+   * The test dataset
+   */
+  private final DataSetProducer dataSet = dataSetProducer(schema)
+    .table("SimpleTypes",
+      record()
+        .setString("stringCol", "hello world AA")
+        .setString("nullableStringCol", "not null")
+        .setString("decimalTenZeroCol", "9817236")
+        .setString("decimalNineFiveCol", "278.231")
+        .setLong("bigIntegerCol", 1234567890123456L)
+        .setLong("nullableBigIntegerCol", 56732L)
+        .setByteArray("blobCol", "hello world BLOB".getBytes())
+    )
+    .table("DateTable",
+      record()
+        .setInteger("alfaDate1", 20040609)
+        .setInteger("alfaDate2", 20040813), // 65 days difference
+        record()
+        .setInteger("alfaDate1", 20040609)
+        .setInteger("alfaDate2", 20040609), // 0 days difference
+        record()
+        .setInteger("alfaDate1", 20040609)
+        .setInteger("alfaDate2", 20040610), // 1 day difference
+      record()
+        .setInteger("alfaDate1", 20050813)
+        .setInteger("alfaDate2", 20040813), // -365 days difference
+      record()
+        .setInteger("alfaDate1", 20040213)
+        .setInteger("alfaDate2", 20060424) // 801 days difference
+    )
+    .table("LastDayOfMonthTable",
+      record()
+      .setInteger("alfaDate1", 20090701), // 31 day month
+    record()
+      .setInteger("alfaDate1", 20090615), // 30 day month
+    record()
+      .setInteger("alfaDate1", 20090131), // last day of month
+    record()
+      .setInteger("alfaDate1", 20080201), // leap year
+    record()
+      .setInteger("alfaDate1", 20000201), // leap year (divisible by 100 but also divisible by 400)
+    record()
+      .setInteger("alfaDate1", 21000201) // not leap year (divisible by 100 but not divisible by 400)
+    )
+    .table("CoalesceTable",
+      record()
+        .setString("column1", null)
+        .setString("column2", null)
+        .setString("column3", "5")
+        .setString("column4", "Pumpkin")
+        .setString("column5", null),
+      record()
+        .setString("column1", null)
+        .setString("column2", "7")
+        .setString("column3", "3")
+        .setString("column4", "Green")
+        .setString("column5", "Man")
+    )
+    .table("BooleanTable",
+      record()
+        .setBoolean("column1", false)
+        .setBoolean("column2", true)
+    )
+    .table("BlobTable",
+      record()
+        .setByteArray("column1", BLOB1_VALUE.getBytes())
+        .setByteArray("column2", BLOB2_VALUE.getBytes())
+    )
+    .table("AccumulateBooleanTable",
+      record()
+        .setBoolean("column1", false)
+        .setBoolean("column2", true),
+      record()
+        .setBoolean("column1", true)
+        .setBoolean("column2", true)
+    )
+    .table("LeftAndRightTrimTable",
+      record()
+        .setInteger("indexColumn", 1)
+        .setString("stringColumn", "hello world"),
+      record()
+        .setInteger("indexColumn", 2)
+        .setString("stringColumn", "test string     "),
+      record()
+        .setInteger("indexColumn", 3)
+        .setString("stringColumn", "     purple flowers     "),
+      record()
+        .setInteger("indexColumn", 4)
+        .setString("stringColumn", "     pancakes")
+    )
+    .table("OrderByNullsLastTable",
+      record()
+        .setInteger("field1", 1)
+        .setString("field2", null),
+      record()
+        .setInteger("field1", 1)
+        .setString("field2", "2"),
+      record()
+        .setInteger("field1", null)
+        .setString("field2", "3"),
+      record()
+        .setInteger("field1", null)
+        .setString("field2", null),
+      record()
+        .setInteger("field1", 3)
+        .setString("field2", "3"),
+      record()
+        .setInteger("field1", 3)
+        .setString("field2", "4")
+    )
+    .table("SelectFirstTable",
+      record()
+        .setInteger("field1", 1)
+        .setString("field2", "2"),
+      record()
+        .setInteger("field1", 2)
+        .setString("field2", "2"),
+      record()
+        .setInteger("field1", 2)
+        .setString("field2", "3"),
+      record()
+        .setInteger("field1", 3)
+        .setString("field2", "3"),
+      record()
+        .setInteger("field1", 3)
+        .setString("field2", "4"),
+      record()
+        .setInteger("field1", 5)
+        .setString("field2", "4")
+    )
+    .table("LeftPaddingTable",
+      record()
+        .setInteger("id", 1)
+        .setString("invoiceNumber", "Invoice100"),
+      record()
+        .setInteger("id", 2)
+        .setString("invoiceNumber", "BigInvoiceNumber1000"),
+      record()
+        .setInteger("id", 3)
+        .setString("invoiceNumber", "ExactFifteeeeen")
+    )
+    .table("RightPaddingTable",
+      record()
+        .setInteger("id", 1)
+        .setString("invoiceNumber", "Invoice100"),
+      record()
+        .setInteger("id", 2)
+        .setString("invoiceNumber", "BigInvoiceNumber1000"),
+      record()
+        .setInteger("id", 3)
+        .setString("invoiceNumber", "ExactFifteeeeen")
+    )
+    .table("AutoNumbered",
+      record()
+        .setInteger("surrogateKey", 3)
+        .setString("column2", "c"),
+      record()
+        .setInteger("surrogateKey", 2)
+        .setString("column2", "d")
+    )
+    .table("WithDefaultValue",
+      record()
+        .setInteger("id", 1)
+        .setInteger("version", 6),
+      record()
+        .setInteger("id", 2)
+        .setInteger("version", 6)
+    )
+    .table("ActualDates",
+      record()
+        .setDate("actualDate", java.sql.Date.valueOf("1899-01-01"))
+        .setDate("actualDateNullable", java.sql.Date.valueOf("9999-12-31")),
+      record()
+        .setDate("actualDate", java.sql.Date.valueOf("1995-10-23")),
+      record()
+        .setDate("actualDate", java.sql.Date.valueOf("2020-01-31")),
+      record()
+        .setDate("actualDate", java.sql.Date.valueOf("2100-12-31"))
+        )
+    .table("MergeSource",
+      record()
+        .setInteger("columnA", 100)
+        .setInteger("columnB", 200),
+      record()
+        .setInteger("columnA", 500)
+        .setInteger("columnB", 999)
+     )
+    .table("MergeTable",
+      record()
+        .setInteger("column1", 500)
+        .setInteger("column2", 800)
+    )
+    .table("MergeSourceMultipleKeys",
+      record()
+        .setInteger("columnA", 100)
+        .setInteger("columnB", 200)
+        .setString("columnC", "Inserted"),
+      record()
+        .setInteger("columnA", 500)
+        .setInteger("columnB", 800)
+        .setString("columnC", "Updated")
+     )
+    .table("MergeTableMultipleKeys",
+      record()
+        .setInteger("autoNum", 33)
+        .setInteger("column1", 500)
+        .setInteger("column2", 800)
+        .setString("column3", "Incorrect")
+     )
+    .table("MergeSourceJoinTable",
+      record()
+        .setInteger("field1", 100)
+        .setInteger("field2", 999)
+        .setString("field3", "Asset")
+     )
+    .table("ParameterTable",
+      record()
+        .setString("parameterCode", "Test")
+        .setInteger("parameterValue", 0)
+     )
+    .table("LowerAndUpperTable",
+      record()
+        .setInteger("id", 1)
+        .setString("firstName", "LuDWig vAn")
+        .setString("lastName", "BEEthoven"),
+      record()
+        .setInteger("id", 2)
+        .setString("firstName", "WolfGANG amaDEUS")
+        .setString("lastName", "MoZArt"),
+      record()
+        .setInteger("id", 3)
+        .setString("firstName", "joHANN sEbAsTiAn")
+        .setString("lastName", "Bach")
+     )
+     .table("MergeAllKeys",
+       record()
+       .setInteger("key1", 1)
+       .setInteger("key2", 2),
+      record()
+        .setInteger("key1", 100)
+        .setInteger("key2", 200)
+     )
+     .table("ParamStatementsTest",
+       record()
+       .setInteger("one", 0)
+       .setString("two", "bla"))
+    .table("LikeTest",
+      record().setString("column1", "xxxxxxx"),
+      record().setString("column1", "1xxxxxx"),
+      record().setString("column1", "xxxxxx2"),
+      record().setString("column1", "xxx3xxx"),
+      record().setString("column1", "4xxxxx5"),
+      record().setString("column1", "xxx*xxx"),
+      record().setString("column1", "xxx%xxx"))
+    .table("MergeSelectDistinctTable",
+      record()
+        .setString("column1", "<None>")
+        .setInteger("column2", -100))
+    .table("SelectDistinctTable",
+      record()
+        .setInteger("id", 1)
+        .setString("column1", "TEST1")
+        .setInteger("column2", 1),
+      record()
+        .setInteger("id", 2)
+        .setString("column1", "TEST2")
+        .setInteger("column2", 1))
+    .table("SelectDistinctJoinTable",
+      record()
+        .setInteger("id", 1)
+        .setInteger("column1", 10)
+        .setInteger("foreignKeyId", 1),
+      record()
+        .setInteger("id", 2)
+        .setInteger("column1", 11)
+        .setInteger("foreignKeyId", 1),
+      record()
+        .setInteger("id", 3)
+        .setInteger("column1", 12)
+        .setInteger("foreignKeyId", 1),
+      record()
+        .setInteger("id", 4)
+        .setInteger("column1", 5)
+        .setInteger("foreignKeyId", 2))
+     .table("InsertSelectDistinctTable",
+      record()
+        .setString("column1", "<None>")
+        .setInteger("column2", -100))
+     .table("NumericTable",
+       record()
+         .setString("decimalColumn", "923764237.23")
+         .setInteger("integerColumn", 232131),
+       record()
+         .setString("decimalColumn", "123456789.3")
+         .setInteger("integerColumn", 2132131),
+       record()
+         .setString("decimalColumn", "4237.43")
+         .setInteger("integerColumn", 212131),
+       record()
+         .setString("decimalColumn", "4237.43")
+         .setInteger("integerColumn", 212131),
+       record()
+         .setString("decimalColumn", "92337.29")
+         .setInteger("integerColumn", 21323),
+         record()
+         .setString("decimalColumn", null)
+         .setInteger("integerColumn", null),
+       record()
+         .setString("decimalColumn", "92376427.13")
+         .setInteger("integerColumn", 213231)
+      )
+     .table("InsertTargetTable")
+     .table("WindowFunctionTable",
+       record()
+         .setInteger("id", 1)
+         .setString("partitionValue1", "A")
+         .setString("partitionValue2", "Z")
+         .setString("aggregationValue", "2.1"),
+       record()
+         .setInteger("id", 2)
+         .setString("partitionValue1", "A")
+         .setString("partitionValue2", "Y")
+         .setString("aggregationValue", "3.2"),
+       record()
+         .setInteger("id", 6)
+         .setString("partitionValue1", "B")
+         .setString("partitionValue2", "Z")
+         .setString("aggregationValue", "3.4"),
+       record()
+         .setInteger("id", 3)
+         .setString("partitionValue1", "B")
+         .setString("partitionValue2", "Z")
+         .setString("aggregationValue", "5.7"),
+       record()
+         .setInteger("id", 4)
+         .setString("partitionValue1", "A")
+         .setString("partitionValue2", "Y")
+         .setString("aggregationValue", "3.8"),
+       record()
+         .setInteger("id", 5)
+         .setString("partitionValue1", "A")
+         .setString("partitionValue2", "Z")
+         .setString("aggregationValue", "1.9"),
+       record()
+         .setInteger("id", 7)
+         .setString("partitionValue1", "B")
+         .setString("partitionValue2", "Y")
+         .setString("aggregationValue", "10.2")
+       );
+
+
+  private Connection connection;
+
+  /**
+   * Setup the schema for the tests.
+   */
+  @Before
+  public void before() throws SQLException {
+    // We don't want to inherit some old sequence numbers on existing tables
+    // therefore we simply drop any tables with auto-numbering on them
+    schemaManager.get().invalidateCache();
+    schemaManager.get().dropTablesIfPresent(ImmutableSet.of("Autonumbered", "MergeTableMultipleKeys"));
+    // no need to truncate the tables, the connector does that anyway
+    schemaManager.get().mutateToSupportSchema(schema, TruncationBehavior.ONLY_ON_TABLE_CHANGE);
+    new DataSetConnector(dataSet, databaseDataSetConsumer.get()).connect();
+
+    connection = dataSource.getConnection();
+  }
+
+
+  @After
+  public void after() throws SQLException {
+    if (connection != null) {
+      connection.close();
+      connection = null;
+    }
+  }
+
+
+  /**
+   * Ensures that we attempt a toString on any statements when we parse them, just to make
+   * sure that method doesn't break in response to various combinations of SQL elements.
+   *
+   * @param statement
+   * @return
+   */
+  private String convertStatementToSQL(SelectStatement statement) {
+    String string = statement.toString(); // Don't condition this. We definitely always want to do it.
+    log.debug(string);
+    return connectionResources.sqlDialect().convertStatementToSQL(statement);
+  }
+  private String convertStatementToSQL(SelectFirstStatement statement) {
+    String string = statement.toString(); // Don't condition this. We definitely always want to do it.
+    log.debug(string);
+    return connectionResources.sqlDialect().convertStatementToSQL(statement);
+  }
+  private String convertStatementToSQL(TruncateStatement statement) {
+    String string = statement.toString(); // Don't condition this. We definitely always want to do it.
+    log.debug(string);
+    return connectionResources.sqlDialect().convertStatementToSQL(statement);
+  }
+  private String convertStatementToSQL(MergeStatement statement) {
+    String string = statement.toString(); // Don't condition this. We definitely always want to do it.
+    log.debug(string);
+    return connectionResources.sqlDialect().convertStatementToSQL(statement);
+  }
+  private List<String> convertStatementToSQL(InsertStatement statement) {
+    String string = statement.toString(); // Don't condition this. We definitely always want to do it.
+    log.debug(string);
+    return connectionResources.sqlDialect().convertStatementToSQL(statement);
+  }
+  private List<String> convertStatementToSQL(InsertStatement statement, Schema schema, Table table) {
+    String string = statement.toString(); // Don't condition this. We definitely always want to do it.
+    log.debug(string);
+    return connectionResources.sqlDialect().convertStatementToSQL(statement, schema, table);
+  }
+  private String convertStatementToSQL(UpdateStatement statement) {
+    String string = statement.toString(); // Don't condition this. We definitely always want to do it.
+    log.debug(string);
+    return connectionResources.sqlDialect().convertStatementToSQL(statement);
+  }
+
+
+  /**
+   * Verifies that the {@link MergeStatement} can be used and provide
+   * outputs valid SQL for all database platforms.
+   * @throws SQLException
+   */
+  @Test
+  public void AtestMergeStatementSimple() throws SQLException {
+
+    SqlScriptExecutor executor = sqlScriptExecutorProvider.get(new LoggingSqlScriptVisitor());
+
+    SelectStatement testSelectForInsert = select(field("column1"), field("column2"))
+                                          .from(tableRef("MergeTable"))
+                                           .where(eq(field("column1"), literal(100)));
+
+    SelectStatement testSelectForUpdate = select(field("column1"), field("column2"))
+                                          .from(tableRef("MergeTable"))
+                                          .where(eq(field("column1"), literal(500)));
+
+    TableReference mergeSource = tableRef("MergeSource");
+
+    SelectStatement sourceStmt = select(mergeSource.field("columnA").as("column1"),
+                                        mergeSource.field("columnB").as("column2"))
+                                 .from(mergeSource);
+
+    TableReference mergeTable = tableRef("MergeTable");
+
+    MergeStatement mergeStmt = merge()
+                                .into(mergeTable)
+                                .tableUniqueKey(mergeTable.field("column1"))
+                                .from(sourceStmt);
+
+    executor.execute(ImmutableList.of(convertStatementToSQL(mergeStmt)), connection);
+
+    // Check result for Inserted record
+     String sqlForInsertedRecord = convertStatementToSQL(testSelectForInsert);
+
+     Integer numberOfInsertedRecords = executor.executeQuery(sqlForInsertedRecord, connection, new ResultSetProcessor<Integer>() {
+      @Override
+      public Integer process(ResultSet resultSet) throws SQLException {
+        int result = 0;
+        while (resultSet.next()) {
+          result++;
+          assertEquals("column1 value not correctly set/returned after merge", 100, resultSet.getInt(1));
+          assertEquals("column2 value value not correctly set/returned after merge", 200, resultSet.getInt(2));
+        }
+        return result;
+      }
+    });
+    assertEquals("Should be exactly one records", 1, numberOfInsertedRecords.intValue());
+
+    // Check result for Updated record
+    String sqlForUpdatedRecord = convertStatementToSQL(testSelectForUpdate);
+
+    Integer numberOfUpdatedRecords = executor.executeQuery(sqlForUpdatedRecord, connection, new ResultSetProcessor<Integer>() {
+      @Override
+      public Integer process(ResultSet resultSet) throws SQLException {
+        int result = 0;
+        while (resultSet.next()) {
+          result++;
+          assertEquals("column1 value not correctly set/returned after merge", 500, resultSet.getInt(1));
+          assertEquals("column2 value value not correctly set/returned after merge", 999, resultSet.getInt(2));
+        }
+      return result;
+      }
+    });
+    assertEquals("Should be exactly one records", 1, numberOfUpdatedRecords.intValue());
+  }
+
+
+  /**
+   * Verifies that the {@link MergeStatement} can be used for multiple keys
+   * @throws SQLException
+   */
+  @Test
+  public void BtestMergeStatementWithMultipleKeys() throws SQLException {
+
+    SqlScriptExecutor executor = sqlScriptExecutorProvider.get(new LoggingSqlScriptVisitor());
+
+    SelectStatement testSelectForUpdate = select(field("autoNum"), field("column1"), field("column2"), field("column3"))
+                                            .from(tableRef("MergeTableMultipleKeys"))
+                                            .where(
+                                              and(
+                                                eq(field("column1"), literal(100)),
+                                                eq(field("column2"), literal(200))));
+
+    SelectStatement testSelectForInsert = select(field("autoNum"), field("column1"), field("column2"), field("column3"))
+                                            .from(tableRef("MergeTableMultipleKeys"))
+                                            .where(
+                                              and(
+                                                eq(field("column1"), literal(500)),
+                                                eq(field("column2"), literal(800))));
+
+
+    TableReference mergeSourceMultipleKeys = tableRef("MergeSourceMultipleKeys");
+
+    SelectStatement sourceStmt = select(mergeSourceMultipleKeys.field("columnA").as("column1"),
+                                        mergeSourceMultipleKeys.field("columnB").as("column2"),
+                                        mergeSourceMultipleKeys.field("columnC").as("column3"))
+                                 .from(mergeSourceMultipleKeys)
+                                 .alias("xxx");
+
+    TableReference mergeTableMultipleKeys = tableRef("MergeTableMultipleKeys");
+
+    MergeStatement mergeStmt = merge()
+                                .into(mergeTableMultipleKeys)
+                                .tableUniqueKey(mergeTableMultipleKeys.field("column1"),
+                                                mergeTableMultipleKeys.field("column2"))
+                                .from(sourceStmt);
+
+    executor.execute(ImmutableList.of(convertStatementToSQL(mergeStmt)), connection);
+
+    // Check result for inserted
+    String sqlForInsertedRecord = convertStatementToSQL(testSelectForUpdate);
+
+    Integer numberOfInsertedRecords = executor.executeQuery(sqlForInsertedRecord, connection, new ResultSetProcessor<Integer>() {
+      @Override
+      public Integer process(ResultSet resultSet) throws SQLException {
+        int result = 0;
+        while (resultSet.next()) {
+          result++;
+          assertEquals("autoNum value should be inserted as 101", 101, resultSet.getInt(1));
+          assertEquals("column1 value not correctly set/returned after merge", 100, resultSet.getInt(2));
+          assertEquals("column2 value value not correctly set/returned after merge", 200, resultSet.getInt(3));
+          assertEquals("column3 value value not correctly set/returned after merge", "Inserted", resultSet.getString(4));
+        }
+        return result;
+      }
+    });
+    assertEquals("Should be exactly one records", 1, numberOfInsertedRecords.intValue());
+
+    // Check result for updated
+    String sqlForUpdatedRecord = convertStatementToSQL(testSelectForInsert);
+
+    Integer numberOfUpdatedRecords = executor.executeQuery(sqlForUpdatedRecord, connection, new ResultSetProcessor<Integer>() {
+      @Override
+      public Integer process(ResultSet resultSet) throws SQLException {
+        int result = 0;
+        while (resultSet.next()) {
+          result++;
+          assertEquals("autoNum value should not be updated and remain as 33", 33, resultSet.getInt(1));
+          assertEquals("column1 value not correctly set/returned after merge", 500, resultSet.getInt(2));
+          assertEquals("column2 value value not correctly set/returned after merge", 800, resultSet.getInt(3));
+          assertEquals("column3 value value not correctly set/returned after merge", "Updated", resultSet.getString(4));
+        }
+        return result;
+      }
+    });
+    assertEquals("Should be exactly one records", 1, numberOfUpdatedRecords.intValue());
+  }
+
+
+  /**
+   * Verifies that the {@link MergeStatement} works for complex sql statements
+   * @throws SQLException
+   */
+  @Test
+  public void CtestMergeStatementComplex() throws SQLException {
+    SqlScriptExecutor executor = sqlScriptExecutorProvider.get(new LoggingSqlScriptVisitor());
+
+    SelectStatement testSelect = select(field("column1"), field("column2"), field("column3"))
+                                 .from(tableRef("MergeTableMultipleKeys"))
+                                 .where(
+                                   and(
+                                     eq(field("column1"), literal(100)),
+                                     eq(field("column2"), literal(200))
+                                   )
+                                 );
+
+    TableReference mergeSource = tableRef("MergeSource");
+    TableReference mergeSourceMultipleKeys = tableRef("MergeSourceMultipleKeys");
+    TableReference mergeSourceJoinTable = tableRef("MergeSourceJoinTable");
+    TableReference mergeTableMultipleKeys = tableRef("MergeTableMultipleKeys");
+
+
+    SelectStatement subSelect = select(mergeSource.field("columnA"),
+                                      mergeSource.field("columnB"),
+                                      mergeSourceJoinTable.field("field3"))
+                                .from(mergeSource)
+                                .innerJoin(mergeSourceJoinTable, eq(mergeSource.field("columnA"), mergeSourceJoinTable.field("field1")))
+                                .alias("subSelect");
+
+    TableReference subSelectTable = subSelect.asTable().as("subSelect");
+
+    SelectStatement selectStmt = select(mergeSourceMultipleKeys.field("columnA").as("column1"),
+                                        mergeSourceMultipleKeys.field("columnB").as("column2"),
+                                        subSelectTable.field("field3").as("column3"))
+                                 .from(mergeSourceMultipleKeys)
+                                 .innerJoin(subSelect,
+                                                 and(
+                                                   eq(mergeSourceMultipleKeys.field("columnA"), subSelectTable.field("columnA")),
+                                                   eq(mergeSourceMultipleKeys.field("columnB"), subSelectTable.field("columnB"))))
+                                 .alias("xxx");
+
+    MergeStatement mergeStmt = merge()
+                              .into(mergeTableMultipleKeys)
+                              .tableUniqueKey(mergeTableMultipleKeys.field("column1"), mergeTableMultipleKeys.field("column2"))
+                              .from(selectStmt);
+
+    executor.execute(ImmutableList.of(convertStatementToSQL(mergeStmt)), connection);
+
+    // Check result
+    String sql = convertStatementToSQL(testSelect);
+
+     Integer numberOfRecords = executor.executeQuery(sql, connection, new ResultSetProcessor<Integer>() {
+      @Override
+      public Integer process(ResultSet resultSet) throws SQLException {
+        int result = 0;
+        while (resultSet.next()) {
+          result++;
+          assertEquals("column1 value not correctly set/returned after merge", 100, resultSet.getInt(1));
+          assertEquals("column2 value value not correctly set/returned after merge", 200, resultSet.getInt(2));
+          assertEquals("column3 value value not correctly set/returned after merge", "Asset", resultSet.getString(3));
+        }
+        return result;
+      }
+    });
+    assertEquals("Should be exactly one records", 1, numberOfRecords.intValue());
+  }
+
+
+  /**
+   * Verifies that the {@link MergeStatement} can be used with aggregate functions
+   * @throws SQLException
+   */
+  @Test
+  public void DtestMergeStatementWithAggregateFunctions() throws SQLException {
+
+   SqlScriptExecutor executor = sqlScriptExecutorProvider.get(new LoggingSqlScriptVisitor());
+
+   TableReference parameterTable = tableRef("ParameterTable");
+   TableReference mergeSource = tableRef("MergeSource");
+
+   SelectStatement testSelect = select(field("parameterCode"), field("parameterValue"))
+                                  .from(tableRef("ParameterTable"))
+                                   .where(
+                                   eq(field("parameterCode"), literal("aggregate"))
+                                   );
+
+   SelectStatement select = select(new FieldLiteral("aggregate").as("parameterCode"),
+                              max(mergeSource.field("columnA")).as("parameterValue"))
+                              .from(mergeSource);
+
+   MergeStatement merge =  merge()
+                             .into(parameterTable)
+                             .tableUniqueKey(parameterTable.field("parameterCode"))
+                             .from(select);
+
+   executor.execute(ImmutableList.of(convertStatementToSQL(merge)), connection);
+
+   // Check result
+   String sql = convertStatementToSQL(testSelect);
+
+    Integer numberOfRecords = executor.executeQuery(sql, connection, new ResultSetProcessor<Integer>() {
+      @Override
+      public Integer process(ResultSet resultSet) throws SQLException {
+        int result = 0;
+        while (resultSet.next()) {
+          result++;
+          assertEquals("code not correctly set/returned after merge", "aggregate", resultSet.getString(1));
+          assertEquals("value not correctly set/returned after merge", 500, resultSet.getInt(2));
+        }
+        return result;
+      }
+    });
+    assertEquals("Should be exactly one records", 1, numberOfRecords.intValue());
+  }
+
+
+  /**
+   * Verifies that the {@link InsertStatement} can be used with an INSERT...
+   * SELECT.. HAVING(...) query and outputs valid SQL for all database
+   * platforms.
+   */
+  @Test
+  public void EtestInsertStatementWithSelectHaving() {
+    // Key value
+    final String primaryKeyValue = "hello world AA";
+
+    // Tables.
+    final TableReference simpleTypes = new TableReference("SimpleTypes");
+
+    // Where clause for SELECT.
+    final Criterion whereStringCol = eq(new FieldReference(simpleTypes, "stringCol"), primaryKeyValue);
+
+    // Sub-selects.
+    final Criterion havingCriteria = eq(count(), 0);
+    final SelectStatement selectFromSimpleTypes = new SelectStatement(
+      new FieldLiteral(primaryKeyValue).as("stringCol"),
+      new FieldLiteral("not\\'null'").as("nullableStringCol"),
+      new FieldLiteral(9817236).as("decimalTenZeroCol"),
+      new FieldLiteral(278.231).as("decimalNineFiveCol"),
+      new FieldLiteral("1234567890123456", DataType.DECIMAL).as("bigIntegerCol"),
+      new FieldLiteral("56732", DataType.DECIMAL).as("nullableBigIntegerCol"),
+      nullLiteral().as("nullableBlobCol")
+    ).from(simpleTypes)
+    .where(whereStringCol)
+    .groupBy(field("stringCol"))
+    .having(havingCriteria);
+
+    // Insert.
+    final InsertStatement insertIntoSimpleTypes = new InsertStatement()
+      .into(simpleTypes)
+      .from(selectFromSimpleTypes);
+
+    // Run the SQL
+    sqlScriptExecutorProvider.get().execute(
+      convertStatementToSQL(insertIntoSimpleTypes, schema, schema.getTable("simpleTypes")));
+
+    // Check there is still just a single record
+    assertRecordsInTable(1, "SimpleTypes");
+  }
+
+
+  /**
+   * Verifies that the truncate statement works on the various platforms.
+   */
+  @Test
+  public void testTruncateTable() {
+    sqlScriptExecutorProvider.get().execute(Collections.singletonList(convertStatementToSQL(truncate(tableRef("SimpleTypes")))));
+    assertRecordsInTable(0, "SimpleTypes");
+  }
+
+
+  /**
+   * Test the lastDayOfMonth SQL function against all {@linkplain SqlDialect}s
+   * @throws SQLException if something goes wrong.
+   */
+  @Test
+  public void testLastDayOfMonth() throws SQLException {
+
+    /*
+    * Source data
+
+    .table("LastDayOfMonthTable",
+      record()
+      .value("alfaDate1", "20090701"), // 31 day month
+    record()
+      .value("alfaDate1", "20090615"), // 30 day month
+    record()
+      .value("alfaDate1", "20090131"), // last day of month
+    record()
+      .value("alfaDate1", "20080201"), // leap year
+    record()
+      .value("alfaDate1", "20000201"), // leap year (divisible by 100 but also divisible by 400)
+    record()
+      .value("alfaDate1", "21000201") // not leap year (divisible by 100 but not divisible by 400)
+      */
+
+    List<java.sql.Date> expectedLastDays = ImmutableList.of(java.sql.Date.valueOf("2009-07-31"),
+                                                            java.sql.Date.valueOf("2009-06-30"),
+                                                            java.sql.Date.valueOf("2009-01-31"),
+                                                            java.sql.Date.valueOf("2008-02-29"),
+                                                            java.sql.Date.valueOf("2000-02-29"),
+                                                            java.sql.Date.valueOf("2100-02-28"));
+
+    SelectStatement testStatement = select(
+        lastDayOfMonth(yyyymmddToDate(new Cast(field("alfaDate1"), DataType.STRING, 8))))
+        .from(tableRef("LastDayOfMonthTable"));
+
+    // Run the SQL
+    Statement stmt = connection.createStatement();
+    try {
+      ResultSet rs = stmt.executeQuery(convertStatementToSQL(testStatement));
+      try {
+        int counter = 0;
+        while (rs.next()) {
+          assertEquals(expectedLastDays.get(counter++), rs.getDate(1));
+        }
+      } finally {
+        rs.close();
+      }
+    } finally {
+      stmt.close();
+    }
+  }
+
+
+  /**
+   * Test the daysBetween SQL function against all {@linkplain SqlDialect}s
+   * @throws SQLException if something goes wrong.
+   */
+  @Test
+  public void FtestDaysBetween() throws SQLException {
+    int counter = 0;
+    List<Integer> expectedDaysLate = ImmutableList.of(65, 0, 1, -365, 801);
+
+    SelectStatement testStatement = select(
+        daysBetween(yyyymmddToDate(new Cast(field("alfaDate1"), DataType.STRING, 8)),
+                    yyyymmddToDate(new Cast(field("alfaDate2"), DataType.STRING, 8))))
+        .from(tableRef("DateTable"));
+
+    // Run the SQL
+    Statement stmt = connection.createStatement();
+    try {
+      ResultSet rs = stmt.executeQuery(convertStatementToSQL(testStatement));
+      try {
+        while (rs.next()) {
+          assertEquals(expectedDaysLate.get(counter++).intValue(), rs.getInt(1));
+        }
+      } finally {
+        rs.close();
+      }
+    } finally {
+      stmt.close();
+    }
+  }
+
+
+  /**
+   * Test the coalesce SQL function against all {@linkplain SqlDialect}s
+   *
+   * @throws SQLException if something goes wrong.
+   */
+  @Test
+  public void GtestCoalesce() throws SQLException {
+    final List<Integer> expectedInt = ImmutableList.of(5, 7);
+    final List<String> expectedString = ImmutableList.of("Pumpkin", "Green");
+
+    SelectStatement testStatement1 = select(coalesce(field("column1"), field("column2"), field("column3")))
+                                      .from(tableRef("CoalesceTable"));
+    SelectStatement testStatement2 = select(coalesce(field("column4"), field("column5")))
+                                      .from(tableRef("CoalesceTable"));
+
+    SqlScriptExecutor executor = sqlScriptExecutorProvider.get(new LoggingSqlScriptVisitor());
+
+    executor.executeQuery(convertStatementToSQL(testStatement1), connection, new ResultSetProcessor<Void>() {
+      @Override
+      public Void process(ResultSet resultSet) throws SQLException {
+        int counter = 0;
+        while (resultSet.next()) {
+          assertEquals(expectedInt.get(counter++).intValue(), resultSet.getInt(1));
+        }
+        return null;
+      }
+    });
+
+    executor.executeQuery(convertStatementToSQL(testStatement2), connection, new ResultSetProcessor<Void>() {
+      @Override
+      public Void process(ResultSet resultSet) throws SQLException {
+        int counter = 0;
+        while (resultSet.next()) {
+          assertEquals(expectedString.get(counter++), resultSet.getString(1));
+        }
+        return null;
+      }
+    });
+  }
+
+
+  /**
+   * Tests selecting values from nowhere.
+   *
+   * @throws SQLException if something goes wrong.
+   */
+  @Test
+  public void UtestNoTableSelect() throws SQLException {
+    SelectStatement select = select(literal(1), literal("foo"));
+
+    SqlScriptExecutor executor = sqlScriptExecutorProvider.get(new LoggingSqlScriptVisitor());
+
+    executor.executeQuery(convertStatementToSQL(select), connection, new ResultSetProcessor<Void>() {
+      @Override
+      public Void process(ResultSet resultSet) throws SQLException {
+        resultSet.next();
+        assertEquals("Integer value", 1, resultSet.getInt(1));
+        assertEquals("String value", "foo", resultSet.getString(2));
+        assertFalse("More than one record", resultSet.next());
+        return null;
+      }
+    });
+  }
+
+
+  /**
+   * Tests auto numbering of records by the RDBMS
+   *
+   * @throws SQLException if something goes wrong.
+   */
+  @Test
+  public void HtestAutoNumber() throws SQLException {
+
+    SqlScriptExecutor executor = sqlScriptExecutorProvider.get(new LoggingSqlScriptVisitor());
+
+    InsertStatement insertStatement = insert()
+       .into(tableRef("AutoNumbered"))
+       .fields(
+          field("column2")
+       )
+       .values(
+          literal("a").as("column2")
+       );
+    List<String> insertSql = convertStatementToSQL(insertStatement);
+    executor.execute(insertSql);
+
+    insertStatement = insert()
+        .into(tableRef("AutoNumbered"))
+        .fields(
+           field("column2")
+        )
+        .values(
+           literal("b").as("column2")
+        );
+    insertSql = convertStatementToSQL(insertStatement, schema, null);
+    executor.execute(insertSql);
+
+    SelectStatement select = select(field("surrogateKey"), field("column2"))
+                            .from(tableRef("AutoNumbered"))
+                            .orderBy(field("surrogateKey"));
+
+
+    final List<Long> expectedAutonumber = Arrays.asList(2L,3L,10L);
+    executor.executeQuery(convertStatementToSQL(select), new ResultSetProcessor<Void>() {
+      @Override
+      public Void process(ResultSet resultSet) throws SQLException {
+        int counter = 0;
+        while (resultSet.next()) {
+          switch (counter) {
+            case 0:
+              assertEquals("Data set record 1 - long", (long)expectedAutonumber.get(counter), resultSet.getLong(1));
+              assertEquals("Data set record 1 - string", "d", resultSet.getString(2));
+              break;
+            case 1:
+              assertEquals("Data set record 2 - long", (long)expectedAutonumber.get(counter), resultSet.getLong(1));
+              assertEquals("Data set record 2 - string", "c", resultSet.getString(2));
+              break;
+            case 2:
+              assertEquals("Inserted record 1 - long", (long)expectedAutonumber.get(counter), resultSet.getLong(1));
+              assertEquals("Inserted record 1 - string", "a", resultSet.getString(2));
+              break;
+            case 3:
+              //AutoNumber cannot be expected to be sequential.
+              assertFalse("Inserted record 2, long, should be unique", expectedAutonumber.contains(resultSet.getLong(1)));
+              assertTrue("Inserted record 2, long, should be greater than the autonumber start", resultSet.getLong(1) > 10L);
+              assertEquals("Inserted record 2 - string", "b", resultSet.getString(2));
+              break;
+            default:
+             fail("More records returned than expected");
+          }
+          counter++;
+        }
+        return null;
+      }
+    });
+  }
+
+
+  /**
+   * Test the behaviour of SELECTs, INSERTs and UPDATEs of boolean fields.  In the process
+   * we test a lot of {@link SqlScriptExecutor}'s statement handling capabilities
+   *
+   * @throws SQLException if something goes wrong.
+   */
+  @Test
+  public void ItestBooleanFields() throws SQLException {
+    ImmutableList<Boolean> listOfTrueAndFalse = ImmutableList.of(true, false); // deliberately not a List<Object>
+
+    SqlScriptExecutor executor = sqlScriptExecutorProvider.get(new LoggingSqlScriptVisitor());
+
+    // Set up queries
+    InsertStatement insertStatement = insert()
+                                     .into(tableRef("BooleanTable"))
+                                     .fields(field("column1"), field("column2"))
+                                     .values(literal(false).as("column1"), literal(true).as("column2"));
+    SelectStatement selectStatement = select(field("column1"), field("column2"))
+                                     .from(tableRef("BooleanTable"))
+                                     .where(or(
+                                       field("column1").eq(true),
+                                       field("column1").eq(false),
+                                       field("column1").eq(literal(true)),
+                                       field("column1").eq(literal(false)),
+                                       field("column1").in(true, false),
+                                       field("column1").in(literal(true), literal(false)),
+                                       field("column1").in(listOfTrueAndFalse)
+                                     ));
+    UpdateStatement updateStatement = update(tableRef("BooleanTable"))
+                                     .set(literal(true).as("column1"), literal(false).as("column2"));
+
+    // Insert
+    executor.execute(convertStatementToSQL(insertStatement, schema, null), connection);
+
+    // Check result - note that this is deliberately not tidy - we are making sure that results get
+    // passed back up to this scope correctly.
+    String sql = convertStatementToSQL(selectStatement);
+    Integer numberOfRecords = executor.executeQuery(sql, connection, new ResultSetProcessor<Integer>() {
+      @Override
+      public Integer process(ResultSet resultSet) throws SQLException {
+        int result = 0;
+        while (resultSet.next()) {
+          result++;
+          assertEquals("column1 boolean value not correctly set/returned after insert", false, resultSet.getBoolean(1));
+          assertEquals("column2 boolean value not correctly set/returned after insert", true, resultSet.getBoolean(2));
+        }
+        return result;
+      }
+    });
+    assertEquals("Should be exactly two records", 2, numberOfRecords.intValue());
+
+    // Update
+    executor.execute(ImmutableList.of(convertStatementToSQL(updateStatement)), connection);
+
+    // Check result- note that this is deliberately not tidy - we are making sure that results get
+    // passed back up to this scope correctly.
+    numberOfRecords = executor.executeQuery(sql, connection, new ResultSetProcessor<Integer>() {
+      @Override
+      public Integer process(ResultSet resultSet) throws SQLException {
+        int result = 0;
+        while (resultSet.next()) {
+          result++;
+          assertEquals("column1 boolean value not correctly set/returned after insert", true, resultSet.getBoolean(1));
+          assertEquals("column2 boolean value not correctly set/returned after insert", false, resultSet.getBoolean(2));
+        }
+        return result;
+      }
+    });
+    assertEquals("Should be exactly two records", 2, numberOfRecords.intValue());
+  }
+
+
+  /**
+   * Test the behaviour of SELECTs, INSERTs and UPDATEs of true Date fields.  In the process
+   * we test a lot of {@link SqlScriptExecutor}'s statement handling capabilities
+   *
+   * @throws SQLException if something goes wrong.
+   */
+  @Test
+  public void JtestDateFields() throws SQLException {
+
+    SqlScriptExecutor executor = sqlScriptExecutorProvider.get(new LoggingSqlScriptVisitor() {
+      @Override
+      public void afterExecute(String sql, long numberOfRowsUpdated) {
+        // we run some huge queries in this test, and loggers do not like that very much
+        String substring = sql.length() > 2048 ? sql.substring(0, 2048) + "..." : sql;
+        super.afterExecute(substring, numberOfRowsUpdated);
+      }
+    });
+
+    // Set up queries
+    InsertStatement insertStatement = insert()
+                                     .into(tableRef("ActualDates"))
+                                     .fields(
+                                       field("actualDate")
+                                      )
+                                     .values(
+                                       literal(new LocalDate(1999, 12, 31)).as("actualDate")
+                                      );
+    SelectStatement selectStatement = select(field("actualDate"), field("actualDateNullable"))
+                                     .from(tableRef("ActualDates"))
+                                     .orderBy(field("actualDate"));
+    UpdateStatement updateStatement = update(tableRef("ActualDates"))
+                                     .set(
+                                       literal(new LocalDate(2000, 1, 1)).as("actualDate"),
+                                       literal(new LocalDate(1998, 1, 1)).as("actualDateNullable")
+                                      )
+                                      .where(
+                                        field("actualDate").in(new LocalDate(1999, 12, 31), literal(new LocalDate(5000, 12, 31)))
+                                      );
+
+    // Insert
+    executor.execute(convertStatementToSQL(insertStatement, schema, null), connection);
+
+    // Check result
+    String sql = convertStatementToSQL(selectStatement);
+    executor.executeQuery(sql, connection, new ResultSetProcessor<Void>() {
+      @Override
+      public Void process(ResultSet resultSet) throws SQLException {
+        int result = 0;
+        while (resultSet.next()) {
+          result++;
+          switch (result) {
+            case 1:
+              assertEquals("actualDate row 0 date value not correctly set/returned after dataset load", java.sql.Date.valueOf("1899-01-01"), resultSet.getDate(1));
+              assertEquals("actualDateNullable row 0 date value not correctly set/returned after dataset load", java.sql.Date.valueOf("9999-12-31"), resultSet.getDate(2));
+              break;
+            case 2:
+              assertEquals("actualDate row 1 date value not correctly set/returned after dataset load", java.sql.Date.valueOf("1995-10-23"), resultSet.getDate(1));
+              assertNull("actualDateNullable row 1 date value not correctly set/returned after dataset load", resultSet.getDate(2));
+              break;
+            case 3:
+              assertEquals("actualDate date value not correctly set/returned after insert", java.sql.Date.valueOf("1999-12-31"), resultSet.getDate(1));
+              assertNull("actualDateNullable date value not correctly set/returned after insert", resultSet.getDate(2));
+              break;
+            case 4:
+              assertEquals("actualDate row 4 date value not correctly set/returned after dataset load", java.sql.Date.valueOf("2020-01-31"), resultSet.getDate(1));
+              assertNull("actualDateNullable row 4 date value not correctly set/returned after dataset load", resultSet.getDate(2));
+              break;
+            case 5:
+              assertEquals("actualDate row 5 date value not correctly set/returned after dataset load", java.sql.Date.valueOf("2100-12-31"), resultSet.getDate(1));
+              assertNull("actualDateNullable row 5 date value not correctly set/returned after dataset load", resultSet.getDate(2));
+              break;
+            default: fail("Should be exactly 5 records");
+          }
+        }
+        return null;
+      }
+    });
+
+    // Update
+    executor.execute(ImmutableList.of(convertStatementToSQL(updateStatement)), connection);
+
+    // Check result
+    executor.executeQuery(sql, connection, new ResultSetProcessor<Void>() {
+      @Override
+      public Void process(ResultSet resultSet) throws SQLException {
+        int result = 0;
+        while (resultSet.next()) {
+          result++;
+          switch (result) {
+            case 1:
+              assertEquals("actualDate row 0 date value not correctly set/returned after dataset load", java.sql.Date.valueOf("1899-01-01"), resultSet.getDate(1));
+              assertEquals("actualDateNullable row 0 date value not correctly set/returned after dataset load", java.sql.Date.valueOf("9999-12-31"), resultSet.getDate(2));
+              break;
+            case 2:
+              assertEquals("actualDate row 1 date value not correctly set/returned after dataset load", java.sql.Date.valueOf("1995-10-23"), resultSet.getDate(1));
+              assertNull("actualDateNullable row 1 date value not correctly set/returned after dataset load", resultSet.getDate(2));
+              break;
+            case 3:
+              assertEquals("actualDate date value not correctly set/returned after update", java.sql.Date.valueOf("2000-01-01"), resultSet.getDate(1));
+              assertEquals("actualDateNullable date value not correctly set/returned after update", java.sql.Date.valueOf("1998-01-01"), resultSet.getDate(2));
+              break;
+            case 4:
+              assertEquals("actualDate row 4 date value not correctly set/returned after dataset load", java.sql.Date.valueOf("2020-01-31"), resultSet.getDate(1));
+              assertNull("actualDateNullable row 4 date value not correctly set/returned after dataset load", resultSet.getDate(2));
+              break;
+            case 5:
+              assertEquals("actualDate row 5 date value not correctly set/returned after dataset load", java.sql.Date.valueOf("2100-12-31"), resultSet.getDate(1));
+              assertNull("actualDateNullable row 5 date value not correctly set/returned after dataset load", resultSet.getDate(2));
+              break;
+            default: fail("Should be exactly 5 records");
+          }
+        }
+        return null;
+      }
+    });
+
+    // Month between tests
+    ImmutableList.Builder<LocalDate> fromDates = ImmutableList.builder();
+    fromDates.add(new LocalDate(1995, 10, 31))
+             .add(new LocalDate(2021, 7, 27))
+             .add(new LocalDate(2101, 11, 1))
+             .add(LocalDate.now().plusYears(new Random().nextInt(10)).plusMonths(new Random().nextInt(20)).plusDays(new Random().nextInt(40)))
+             .add(LocalDate.now().plusYears(new Random().nextInt(20)).plusMonths(new Random().nextInt(20)).plusDays(new Random().nextInt(40)))
+             .add(LocalDate.now().plusYears(new Random().nextInt(40)).plusMonths(new Random().nextInt(20)).plusDays(new Random().nextInt(40)))
+             .add(LocalDate.now().plusYears(new Random().nextInt(70)).plusMonths(new Random().nextInt(20)).plusDays(new Random().nextInt(40)))
+             .add(LocalDate.now().plusYears(new Random().nextInt(100)).plusMonths(new Random().nextInt(20)).plusDays(new Random().nextInt(40)));
+   for (final LocalDate fromDate : fromDates.build()) {
+
+    final List<Function> monthBetweenListSql = new ArrayList<>();
+    final List<Integer> monthBetweenListComp = new ArrayList<>();
+    final StringBuilder failures = new StringBuilder();
+    final MutableBoolean haveFailures = new MutableBoolean(false);
+
+    for (int i = -366; i < 366; i++) {
+      LocalDate toDate = fromDate.plusDays(i);
+      monthBetweenListSql.add(monthsBetween(literal(fromDate), literal(toDate)));
+      monthBetweenListComp.add(Months.monthsBetween(fromDate, toDate).getMonths());
+    }
+
+    for (int i = -50; i < 50; i++) {
+      LocalDate toDate = fromDate.plusMonths(i);
+      monthBetweenListSql.add(monthsBetween(literal(fromDate), literal(toDate)));
+      monthBetweenListComp.add(Months.monthsBetween(fromDate, toDate).getMonths());
+    }
+
+    for (int i = 0; i < 100; i++) {
+      LocalDate toDate = LocalDate.now().plusYears(new Random().nextInt(10)).plusMonths(new Random().nextInt(20)).plusDays(new Random().nextInt(40));
+      monthBetweenListSql.add(monthsBetween(literal(fromDate), literal(toDate)));
+      monthBetweenListComp.add(Months.monthsBetween(fromDate, toDate).getMonths());
+    }
+
+    SelectStatement monthBetweenSelect = select(monthBetweenListSql)
+        .from("ActualDates")
+        .where(field("actualDate").eq(new LocalDate(1995, 10, 23)));
+
+    executor.executeQuery(convertStatementToSQL(monthBetweenSelect), connection, new ResultSetProcessor<Void>() {
+      @Override
+      public Void process(ResultSet resultSet) throws SQLException {
+        int result = 0;
+        while (resultSet.next()) {
+          result++;
+          switch (result) {
+            case 1:
+              for (int i = 0; i < monthBetweenListComp.size(); i++) {
+                int actual = resultSet.getInt(i + 1);
+                int expected = monthBetweenListComp.get(i).intValue();
+                if (expected != actual) {
+                  String callDescription = "monthsBetween(" +
+                      ((FieldLiteral)monthBetweenListSql.get(i).getArguments().get(1)).getValue() + ", " +
+                      ((FieldLiteral)monthBetweenListSql.get(i).getArguments().get(0)).getValue() + ")";
+                  failures.append(callDescription +
+                      " expected = " + expected +
+                      " actual = " + actual + "\n");
+                  haveFailures.setValue(true);
+                }
+              }
+              break;
+            default: fail("Should be exactly 1 record");
+          }
+        }
+        return null;
+      }
+    });
+    assertFalse(failures.toString(), haveFailures.booleanValue());
+   }
+  }
+
+
+    /**
+     * Test the behaviour of SELECTs, INSERTs and UPDATEs of blob fields.  In the process
+     * we test a lot of {@link SqlScriptExecutor}'s statement handling capabilities
+     *
+     * @throws SQLException if something goes wrong.
+     */
+    @Test
+    public void testBlobFields() throws SQLException {
+
+        SqlScriptExecutor executor = sqlScriptExecutorProvider.get(new LoggingSqlScriptVisitor());
+
+        // Set up queries
+        InsertStatement insertStatement = insert()
+                .into(tableRef("BlobTable"))
+                .fields(field("column1"), field("column2"))
+                .values(blobLiteral(BLOB1_VALUE).as("column1"), blobLiteral(BLOB2_VALUE.getBytes()).as("column2"));
+        SelectStatement selectStatementAfterInsert = select(field("column1"), field("column2"))
+                .from(tableRef("BlobTable"))
+                .where(or(
+                        field("column1").eq(blobLiteral(BLOB1_VALUE.getBytes())),
+                        field("column1").eq(blobLiteral(BLOB1_VALUE))
+                ));
+        // this update fails to work as an update without a WHERE clause - it strangely inserts a duplicate row on Postgres without a where clause
+        UpdateStatement updateStatement = update(tableRef("BlobTable"))
+                .set(blobLiteral(BLOB1_VALUE + " Updated").as("column1"), blobLiteral((BLOB2_VALUE + " Updated").getBytes()).as("column2"))
+                .where(
+                        field("column1").eq(blobLiteral((BLOB1_VALUE).getBytes()))
+                );
+        SelectStatement selectStatementAfterUpdate = select(field("column1"), field("column2"))
+                .from(tableRef("BlobTable"))
+                .where(or(
+                        field("column1").eq(blobLiteral((BLOB1_VALUE + " Updated").getBytes())),
+                        field("column1").eq(blobLiteral(BLOB1_VALUE + " Updated"))
+                ));
+
+        // Insert
+        executor.execute(convertStatementToSQL(insertStatement, schema, null), connection);
+
+        // Check result - note that this is deliberately not tidy - we are making sure that results get
+        // passed back up to this scope correctly.
+        String sql = convertStatementToSQL(selectStatementAfterInsert);
+        AtomicBoolean isFirstValueHex = new AtomicBoolean(false);
+        Integer numberOfRecords = executor.executeQuery(sql, connection, new ResultSetProcessor<Integer>() {
+            @Override
+            public Integer process(ResultSet resultSet) throws SQLException {
+                int result = 0;
+                while (resultSet.next()) {
+                    result++;
+                    byte[] bytesFromFirst = resultSet.getBytes("column1");
+
+                    if (bytesFromFirst[1] == 32) { // if second char is a space then it isn't hex encoded
+                      assertEquals("column1 blob value not correctly set/returned after insert", BLOB1_VALUE, new String(resultSet.getBytes(1)));
+                      assertEquals("column2 blob value not correctly set/returned after insert", BLOB2_VALUE, new String(resultSet.getBytes(2)));
+                    } else {
+                      isFirstValueHex.set(true);
+                      assertEquals("column1 blob value not correctly set/returned after insert", BLOB1_VALUE, decodeBlobHexFromBytesToText(resultSet.getBytes(1)));
+                      assertEquals("column2 blob value not correctly set/returned after insert", BLOB2_VALUE, decodeBlobHexFromBytesToText(resultSet.getBytes(2)));
+                    }
+                }
+                return result;
+            }
+        });
+        if (isFirstValueHex.get()) {
+          assertEquals("Should be exactly one record", 1, numberOfRecords.intValue());
+        } else {
+          assertEquals("Should be exactly two records", 2, numberOfRecords.intValue());
+        }
+
+        // Update
+        executor.execute(ImmutableList.of(convertStatementToSQL(updateStatement)), connection);
+
+        // Check result- note that this is deliberately not tidy - we are making sure that results get
+        // passed back up to this scope correctly.
+        sql = convertStatementToSQL(selectStatementAfterUpdate);
+        AtomicBoolean isUpdateFirstValueHex = new AtomicBoolean(false);
+        numberOfRecords = executor.executeQuery(sql, connection, new ResultSetProcessor<Integer>() {
+            @Override
+            public Integer process(ResultSet resultSet) throws SQLException {
+                int result = 0;
+                while (resultSet.next()) {
+                    result++;
+                  byte[] bytesFromFirst = resultSet.getBytes("column1");
+                  if (bytesFromFirst[1] == 32) { // if second char is a space then it isn't hex encoded
+                    assertEquals("column1 blob value not correctly set/returned after update", BLOB1_VALUE + " Updated", new String(resultSet.getBytes(1)));
+                    assertEquals("column2 blob value not correctly set/returned after update", BLOB2_VALUE + " Updated", new String(resultSet.getBytes(2)));
+                  } else {
+                    isUpdateFirstValueHex.set(true);
+                    assertEquals("column1 blob value not correctly set/returned after update", BLOB1_VALUE + " Updated", decodeBlobHexFromBytesToText(resultSet.getBytes(1)));
+                    assertEquals("column2 blob value not correctly set/returned after update", BLOB2_VALUE + " Updated", decodeBlobHexFromBytesToText(resultSet.getBytes(2)));
+                  }
+                }
+                return result;
+            }
+        });
+        if (isUpdateFirstValueHex.get()) {
+          assertEquals("Should be exactly one records", 1, numberOfRecords.intValue());
+        } else {
+          assertEquals("Should be exactly two records", 2, numberOfRecords.intValue());
+        }
+    }
+
+
+  /**
+   * Test the behaviour of SELECTs, INSERTs and UPDATEs of blob fields.  In the process
+   * we test a lot of {@link SqlScriptExecutor}'s statement handling capabilities
+   *
+   * @throws SQLException if something goes wrong.
+   */
+  @Test
+  public void testBlobFieldsRealBinary() { //  throws SQLException
+    SqlScriptExecutor executor = sqlScriptExecutorProvider.get(new LoggingSqlScriptVisitor());
+
+    // Set up queries
+    InsertStatement insertStatement = insert()
+      .into(tableRef("BlobTable"))
+      .fields(field("column1"), field("column2"))
+      .values(blobLiteral(BLOB3_VALUE).as("column1"), blobLiteral(BLOB3_VALUE).as("column2"));
+    SelectStatement selectStatementAfterInsert = select(field("column1"), field("column2"))
+      .from(tableRef("BlobTable"))
+      .where(or(
+        field("column1").eq(blobLiteral(BLOB3_VALUE)),
+        field("column1").eq(blobLiteral(BLOB3_VALUE))
+      ));
+
+    byte[] bytUpdated = Arrays.copyOf(BLOB3_VALUE, 256+3);
+    bytUpdated[256] = 1;
+    bytUpdated[257] = 2;
+    bytUpdated[258] = 3;
+    // this update fails to work as an update without a WHERE clause - it strangely inserts a duplicate row on Postgres without a where clause
+    UpdateStatement updateStatement = update(tableRef("BlobTable"))
+      .set(blobLiteral(bytUpdated).as("column1"), blobLiteral(bytUpdated).as("column2"))
+      .where(
+        field("column1").eq(blobLiteral(BLOB3_VALUE))
+      );
+    SelectStatement selectStatementAfterUpdate = select(field("column1"), field("column2"))
+      .from(tableRef("BlobTable"))
+      .where(or(
+        field("column1").eq(blobLiteral(bytUpdated)),
+        field("column1").eq(blobLiteral(bytUpdated))
+      ));
+
+    // Insert
+    executor.execute(convertStatementToSQL(insertStatement, schema, null), connection);
+
+    boolean isOracle = false;
+
+    try {
+      String databaseProductName = this.dataSource.getConnection().getMetaData().getDatabaseProductName();
+      isOracle = databaseProductName.contains("Oracle");
+    } catch (SQLException e) {
+      // ignore SQLException
+    }
+
+    if (isOracle) {
+      // for Oracle need to compare BLOB's with DBMS_LOB.INSTR
+      AliasedField compareFunctionBlob = PortableSqlFunction.builder()
+        .withFunctionForDatabaseType("ORACLE",
+          "DBMS_LOB.INSTR",
+          new FieldReference("column1"),
+          blobLiteral(BLOB3_VALUE),
+          new FieldLiteral("1"),
+          new FieldLiteral("1")
+        )
+        .build();
+
+      AliasedField compareFunctionUpdated = PortableSqlFunction.builder()
+        .withFunctionForDatabaseType("ORACLE",
+          "DBMS_LOB.INSTR",
+          new FieldReference("column1"),
+          blobLiteral(bytUpdated),
+          new FieldLiteral("1"),
+          new FieldLiteral("1")
+        )
+        .build();
+
+      selectStatementAfterInsert = select(field("column1"), field("column2"))
+        .from(tableRef("BlobTable"))
+        .where(
+          compareFunctionBlob.greaterThan(0)
+        );
+      updateStatement = update(tableRef("BlobTable"))
+        .set(blobLiteral(bytUpdated).as("column1"), blobLiteral(bytUpdated).as("column2"))
+        .where(
+          compareFunctionBlob.greaterThan(0)
+        );
+      selectStatementAfterUpdate = select(field("column1"), field("column2"))
+        .from(tableRef("BlobTable"))
+        .where(
+          compareFunctionUpdated.greaterThan(0)
+        );
+    }
+
+    // Check result - note that this is deliberately not tidy - we are making sure that results get
+    // passed back up to this scope correctly.
+    String sql = convertStatementToSQL(selectStatementAfterInsert);
+    AtomicBoolean isFirstValueHex = new AtomicBoolean(false);
+    Integer numberOfRecords = executor.executeQuery(sql, connection, new ResultSetProcessor<Integer>() {
+      @Override
+      public Integer process(ResultSet resultSet) throws SQLException {
+        int result = 0;
+        while (resultSet.next()) {
+          result++;
+          byte[] bytesFromFirst = resultSet.getBytes("column1");
+
+          if (bytesFromFirst[3] == 0x03) { // if 4th char is 0x03 then it isn't hex encoded like in Postgres
+            assertEquals("column1 blob value not correctly set/returned after insert", 0, Arrays.compare(BLOB3_VALUE, resultSet.getBytes(1)));
+            assertEquals("column2 blob value not correctly set/returned after insert", 0, Arrays.compare(BLOB3_VALUE, resultSet.getBytes(2)));
+          } else {
+            isFirstValueHex.set(true);
+            assertEquals("column1 blob value not correctly set/returned after insert", 0, Arrays.compare(BLOB3_VALUE, decodeBlobHexFromBytesToByteArray(resultSet.getBytes(1))));
+            assertEquals("column2 blob value not correctly set/returned after insert", 0, Arrays.compare(BLOB3_VALUE, decodeBlobHexFromBytesToByteArray(resultSet.getBytes(2))));
+          }
+        }
+        return result;
+      }
+    });
+
+    assertEquals("Should be exactly one record", 1, numberOfRecords.intValue());
+
+    // Update
+    executor.execute(ImmutableList.of(convertStatementToSQL(updateStatement)), connection);
+
+    // Check result- note that this is deliberately not tidy - we are making sure that results get
+    // passed back up to this scope correctly.
+    sql = convertStatementToSQL(selectStatementAfterUpdate);
+    AtomicBoolean isUpdateFirstValueHex = new AtomicBoolean(false);
+    numberOfRecords = executor.executeQuery(sql, connection, new ResultSetProcessor<Integer>() {
+      @Override
+      public Integer process(ResultSet resultSet) throws SQLException {
+        int result = 0;
+        while (resultSet.next()) {
+          result++;
+          byte[] bytesFromFirst = resultSet.getBytes("column1");
+          if (bytesFromFirst[3] == 0x03) { // if second char is a space then it isn't hex encoded
+            assertEquals("column1 blob value not correctly set/returned after update", 0, Arrays.compare(bytUpdated, resultSet.getBytes(1)));
+            assertEquals("column2 blob value not correctly set/returned after update", 0, Arrays.compare(bytUpdated, resultSet.getBytes(2)));
+          } else {
+            isUpdateFirstValueHex.set(true);
+            assertEquals("column1 blob value not correctly set/returned after update", 0, Arrays.compare(bytUpdated, decodeBlobHexFromBytesToByteArray(resultSet.getBytes(1))));
+            assertEquals("column2 blob value not correctly set/returned after update", 0, Arrays.compare(bytUpdated, decodeBlobHexFromBytesToByteArray(resultSet.getBytes(2))));
+          }
+        }
+        return result;
+      }
+    });
+    assertEquals("Should be exactly one records", 1, numberOfRecords.intValue());
+  }
+
+  private static byte[] decodeBlobHexFromBytesToByteArray(byte[] bytSrc) {
+    Hex hexUtil = new Hex();
+    int lenSrc = bytSrc.length;
+    char[] charBlob = new char[lenSrc];
+    byte[] bytBlob = new byte[charBlob.length >> 1];
+    try {
+      for (int i = 0; i < bytSrc.length; i++) {
+        charBlob[i] = (char) bytSrc[i];
+      }
+      hexUtil.decodeHex(charBlob, bytBlob, 0);
+    } catch (DecoderException e) {
+      throw new RuntimeException(e);
+    }
+    return bytBlob;
+  }
+
+  private static String decodeBlobHexFromBytesToText(byte[] bytSrc) {
+      String blobStringResult;
+      Hex hexUtil = new Hex();
+      try {
+          int lenSrc = bytSrc.length;
+          char[] charBlob = new char[lenSrc];
+          byte[] bytBlob = new byte[charBlob.length >> 1];
+          for (int i = 0; i < bytSrc.length; i++) {
+              charBlob[i] = (char) bytSrc[i];
+          }
+          hexUtil.decodeHex(charBlob, bytBlob, 0);
+
+          blobStringResult = new String(bytBlob);
+      } catch (DecoderException e) {
+          throw new RuntimeException(e);
+      }
+      return blobStringResult;
+  }
+
+
+    /**
+   * Asserts that the number of records in the table are as expected.
+   *
+   * @param numberOfRecords The number of records expected.
+   * @param tableName The table to check.
+   */
+
+  private void assertRecordsInTable(int numberOfRecords, String tableName) {
+    String sql = convertStatementToSQL(select(count()).from(tableName));
+    int actualRecordCount = sqlScriptExecutorProvider.get().executeQuery(sql, new ResultSetProcessor<Integer>() {
+      @Override
+      public Integer process(ResultSet resultSet) throws SQLException {
+        resultSet.next();
+        return resultSet.getInt(1);
+      }
+    });
+    assertEquals(String.format("Should still have [%d] records in table [%s]", numberOfRecords, tableName), numberOfRecords, actualRecordCount);
+  }
+
+
+  /**
+   * Test the behaviour of the Substring SQL function against all {@linkplain SqlDialect}s
+   *
+   * @throws SQLException if something goes wrong.
+   */
+  @Test
+  public void KtestSubstring() throws SQLException {
+    SelectStatement testStatement1 = select(
+      concat(
+        substring(field("stringCol"), literal(2), literal(7)),
+        literal("\\''\\'")
+      )).from(tableRef("SimpleTypes"));
+    String sql = convertStatementToSQL(testStatement1);
+
+    sqlScriptExecutorProvider.get().executeQuery(sql, new ResultSetProcessor<Void>() {
+      @Override
+      public Void process(ResultSet resultSet) throws SQLException {
+        while (resultSet.next()) {
+          assertEquals("ello wo\\''\\'", resultSet.getString(1));
+        }
+        return null;
+      }
+    });
+  }
+
+
+  /**
+   * Test the behaviour of the {@link org.alfasoftware.morf.sql.SqlUtils#isEmpty(AliasedField)}
+   * and {@link org.alfasoftware.morf.sql.SqlUtils#isNotEmpty(AliasedField)} SQL criteria against all {@linkplain SqlDialect}s
+   *
+   * @throws SQLException if something goes wrong.
+   */
+  @Test
+  public void LtestIsEmpty() throws SQLException {
+    SelectStatement testStatement1 = select(
+        // isEmpty positives
+        caseStatement(when(isEmpty(nullLiteral())).then(1)).otherwise(0),
+        caseStatement(when(isEmpty(literal(""))).then(1)).otherwise(0),
+        caseStatement(when(isEmpty(literal(" "))).then(1)).otherwise(0),
+        caseStatement(when(isEmpty(literal("  "))).then(1)).otherwise(0),
+        // isNotEmpty negatives
+        caseStatement(when(not(isNotEmpty(nullLiteral()))).then(1)).otherwise(0),
+        caseStatement(when(not(isNotEmpty(literal("")))).then(1)).otherwise(0),
+        caseStatement(when(not(isNotEmpty(literal(" ")))).then(1)).otherwise(0),
+        caseStatement(when(not(isNotEmpty(literal("  ")))).then(1)).otherwise(0),
+        // isEmpty negatives
+        caseStatement(when(not(isEmpty(literal("a")))).then(1)).otherwise(0),
+        caseStatement(when(not(isEmpty(literal(" a ")))).then(1)).otherwise(0),
+        caseStatement(when(not(isEmpty(literal("?")))).then(1)).otherwise(0),
+        caseStatement(when(not(isEmpty(literal("\t")))).then(1)).otherwise(0),  // note the tab is not a space!
+        caseStatement(when(not(isEmpty(literal("\n")))).then(1)).otherwise(0),  // note the newline is not a space!
+        // isNotEmpty positives
+        caseStatement(when(isNotEmpty(literal("a"))).then(1)).otherwise(0),
+        caseStatement(when(isNotEmpty(literal(" a "))).then(1)).otherwise(0),
+        caseStatement(when(isNotEmpty(literal("?"))).then(1)).otherwise(0),
+        caseStatement(when(isNotEmpty(literal("\t"))).then(1)).otherwise(0),   // note the tab is not a space!
+        caseStatement(when(isNotEmpty(literal("\n"))).then(1)).otherwise(0),   // note the newline is not a space!
+        // making sure we check all fields
+        literal(7)
+      );
+
+    String sql = convertStatementToSQL(testStatement1);
+
+    sqlScriptExecutorProvider.get().executeQuery(sql, new ResultSetProcessor<Void>() {
+      @Override
+      public Void process(ResultSet resultSet) throws SQLException {
+        while (resultSet.next()) {
+          final int answers = 19;
+          assertEquals(answers, resultSet.getMetaData().getColumnCount());
+          for (int i = 1; i < answers; i++) {
+            assertEquals("Answer " + i + " not as expected", 1, resultSet.getInt(i));
+          }
+          assertEquals("Last answer not as expected", 7, resultSet.getInt(answers));
+        }
+        return null;
+      }
+    });
+  }
+
+
+  /**
+   * Test the behaviour of the trim SQL functions against all {@linkplain SqlDialect}s
+   *
+   * @throws SQLException if something goes wrong.
+   */
+  @Test
+  public void LtestTrimSpaces() throws SQLException {
+    SelectStatement testStatement1 = select(
+                                       leftTrim(field("stringColumn")),
+                                       rightTrim(field("stringColumn")),
+                                       rightTrim(leftTrim(field("stringColumn"))),
+                                       trim(field("stringColumn"))
+                                     )
+                                     .from(tableRef("LeftAndRightTrimTable"))
+                                     .orderBy(field("indexColumn"));
+
+    String sql = convertStatementToSQL(testStatement1);
+
+    sqlScriptExecutorProvider.get().executeQuery(sql, new ResultSetProcessor<Void>() {
+      @Override
+      public Void process(ResultSet resultSet) throws SQLException {
+        List<String> expectedStringL = ImmutableList.of("hello world", "test string     ", "purple flowers     ", "pancakes");
+        List<String> expectedStringR = ImmutableList.of("hello world", "test string", "     purple flowers", "     pancakes");
+        List<String> expectedStringLR = ImmutableList.of("hello world", "test string", "purple flowers", "pancakes");
+        int counter = 0;
+        while (resultSet.next()) {
+          assertEquals(expectedStringL.get(counter), resultSet.getString(1));
+          assertEquals(expectedStringR.get(counter), resultSet.getString(2));
+          assertEquals(expectedStringLR.get(counter), resultSet.getString(3));
+          assertEquals(expectedStringLR.get(counter), resultSet.getString(4));
+          counter++;
+        }
+        return null;
+      }
+    });
+  }
+
+
+  /**
+   * Tests the behaviour of Left_pad function against all {@linkplain SqlDialect}s
+   *
+   * @throws SQLException in case of error.
+   */
+  @Test
+  public void testLeftPadding() throws SQLException {
+    SelectStatement leftPadStat = select( leftPad(field("invoiceNumber"), literal(15), literal("j"))).from(tableRef("LeftPaddingTable")).orderBy(field("id"));
+
+    String sql = convertStatementToSQL(leftPadStat);
+
+    sqlScriptExecutorProvider.get().executeQuery(sql, new ResultSetProcessor<Void>() {
+
+      @Override
+      public Void process(ResultSet resultSet) throws SQLException {
+        List<String> expectedResult = ImmutableList.of("jjjjjInvoice100", "BigInvoiceNumbe", "ExactFifteeeeen");
+        //List<String> expectedResult = ImmutableList.of("jjjjjInvoice100", "BigInvoiceNumbe", "ExactFifteeeeen");
+        int count = 0;
+        while (resultSet.next()) {
+          assertEquals(expectedResult.get(count), resultSet.getString(1));
+          count++;
+        }
+        return null;
+      };
+    });
+  }
+
+
+  /**
+   * Tests the behaviour of Left_pad function against all {@linkplain SqlDialect}s
+   *
+   * @throws SQLException in case of error.
+   */
+  @Test
+  public void testLeftPaddingConvenientMethod() throws SQLException {
+    SelectStatement leftPadStat = select( leftPad(field("invoiceNumber"), 15, "j")).from(tableRef("LeftPaddingTable")).orderBy(field("id"));
+
+    String sql = convertStatementToSQL(leftPadStat);
+
+    sqlScriptExecutorProvider.get().executeQuery(sql, new ResultSetProcessor<Void>() {
+
+      @Override
+      public Void process(ResultSet resultSet) throws SQLException {
+        List<String> expectedResult = ImmutableList.of("jjjjjInvoice100", "BigInvoiceNumbe", "ExactFifteeeeen");
+        int count = 0;
+        while (resultSet.next()) {
+          assertEquals(expectedResult.get(count), resultSet.getString(1));
+          count++;
+        }
+        return null;
+      };
+    });
+  }
+
+
+  /**
+   * Tests the behaviour of right_pad function against all {@linkplain SqlDialect}s
+   *
+   * @throws SQLException in case of error.
+   */
+  @Test
+  public void testRightPadding() throws SQLException {
+    SelectStatement rightPadStat = select( rightPad(field("invoiceNumber"), literal(15), literal("j"))).from(tableRef("RightPaddingTable")).orderBy(field("id"));
+
+    String sql = convertStatementToSQL(rightPadStat);
+
+    sqlScriptExecutorProvider.get().executeQuery(sql, new ResultSetProcessor<Void>() {
+
+      @Override
+      public Void process(ResultSet resultSet) throws SQLException {
+        List<String> expectedResult = ImmutableList.of("Invoice100jjjjj", "BigInvoiceNumbe", "ExactFifteeeeen");
+        int count = 0;
+        while (resultSet.next()) {
+          assertEquals(expectedResult.get(count), resultSet.getString(1));
+          count++;
+        }
+        return null;
+      };
+    });
+  }
+
+
+  /**
+   * Tests the behaviour of Left_pad function against all {@linkplain SqlDialect}s
+   *
+   * @throws SQLException in case of error.
+   */
+  @Test
+  public void testrightPaddingConvenientMethod() throws SQLException {
+    SelectStatement leftPadStat = select( rightPad(field("invoiceNumber"), 15, "j")).from(tableRef("RightPaddingTable")).orderBy(field("id"));
+
+    String sql = convertStatementToSQL(leftPadStat);
+
+    sqlScriptExecutorProvider.get().executeQuery(sql, new ResultSetProcessor<Void>() {
+
+      @Override
+      public Void process(ResultSet resultSet) throws SQLException {
+        List<String> expectedResult = ImmutableList.of("Invoice100jjjjj", "BigInvoiceNumbe", "ExactFifteeeeen");
+        int count = 0;
+        while (resultSet.next()) {
+          assertEquals(expectedResult.get(count), resultSet.getString(1));
+          count++;
+        }
+        return null;
+      };
+    });
+  }
+
+
+  /**
+   * Tests the select order by statement (with nulls last) against all {@linkplain SqlDialect}s
+   *
+   * @throws SQLException in case of error.
+   */
+  @Test
+  public void testSelectOrderByNullsFirstAscNullsFirstDesc() throws SQLException {
+    SelectStatement selectOrderByNullsLastStat = select( field("field1"), field("field2")).from(tableRef("OrderByNullsLastTable")).orderBy(field("field1").nullsFirst(),field("field2").desc().nullsFirst());
+
+    String sql = convertStatementToSQL(selectOrderByNullsLastStat);
+
+    sqlScriptExecutorProvider.get().executeQuery(sql, new ResultSetProcessor<Void>() {
+
+      @Override
+      public Void process(ResultSet resultSet) throws SQLException {
+        List<String> expectedResultField1 = Lists.newArrayList(null,null,"1", "1","3","3");
+        List<String> expectedResultField2 = Lists.newArrayList(null,"3", null,"2","4","3");
+
+        int count = 0;
+        while (resultSet.next()) {
+          assertEquals("count:"+count,expectedResultField1.get(count), resultSet.getString(1));
+          assertEquals("count:"+count,expectedResultField2.get(count), resultSet.getString(2));
+          count++;
+        }
+        return null;
+      };
+    });
+  }
+
+
+  /**
+   * Tests the select order by statement (with nulls last) against all {@linkplain SqlDialect}s
+   *
+   * @throws SQLException in case of error.
+   */
+  @Test
+  public void testSelectOrderByNullsLastAscNullsLastAsc() throws SQLException {
+    SelectStatement selectOrderByNullsLastStat = select( field("field1"), field("field2")).from(tableRef("OrderByNullsLastTable")).orderBy(field("field1").nullsLast(),field("field2").nullsLast());
+
+    String sql = convertStatementToSQL(selectOrderByNullsLastStat);
+
+    sqlScriptExecutorProvider.get().executeQuery(sql, new ResultSetProcessor<Void>() {
+
+      @Override
+      public Void process(ResultSet resultSet) throws SQLException {
+        List<String> expectedResultField1 = Lists.newArrayList("1","1","3","3",null,null);
+        List<String> expectedResultField2 = Lists.newArrayList("2",null,"3","4","3",null);
+
+        int count = 0;
+        while (resultSet.next()) {
+          assertEquals("count:"+count,expectedResultField1.get(count), resultSet.getString(1));
+          assertEquals("count:"+count,expectedResultField2.get(count), resultSet.getString(2));
+          count++;
+        }
+        return null;
+      };
+    });
+  }
+
+
+  /**
+   * Tests the select order by statement (with nulls last) against all {@linkplain SqlDialect}s
+   *
+   * @throws SQLException in case of error.
+   */
+  @Test
+  public void testSelectFirstOrderByNullsLastAscNullsLastAsc() throws SQLException {
+    SelectFirstStatement selectOrderByNullsLastStat = selectFirst( field("field1")).from(tableRef("OrderByNullsLastTable")).orderBy(field("field1").nullsLast(),field("field2").nullsLast());
+
+    String sql = convertStatementToSQL(selectOrderByNullsLastStat);
+
+    sqlScriptExecutorProvider.get().executeQuery(sql, new ResultSetProcessor<Void>() {
+
+      @Override
+      public Void process(ResultSet resultSet) throws SQLException {
+        String expectedResultField1 = "1";
+        assertTrue(resultSet.next());
+        assertEquals(expectedResultField1, resultSet.getString(1));
+        assertFalse(resultSet.next());
+        return null;
+      };
+    });
+  }
+
+
+  /**
+   * Tests the select order by statement (with nulls last) against all {@linkplain SqlDialect}s
+   *
+   * @throws SQLException in case of error.
+   */
+  @Test
+  public void testSelectFirstFromJoin() throws SQLException {
+
+    TableReference selectFirstTable = tableRef("SelectFirstTable");
+    TableReference orderbyNulls = tableRef("OrderByNullsLastTable");
+    SelectFirstStatement selectOrderByNullsLastStat = selectFirst(orderbyNulls.field("field1"))
+        .from(orderbyNulls)
+        .innerJoin(selectFirstTable,eq(selectFirstTable.field("field2"),orderbyNulls.field("field2")))
+        .orderBy(selectFirstTable.field("field1").desc().nullsLast());
+
+    String sql = convertStatementToSQL(selectOrderByNullsLastStat);
+
+    sqlScriptExecutorProvider.get().executeQuery(sql, new ResultSetProcessor<Void>() {
+
+      @Override
+      public Void process(ResultSet resultSet) throws SQLException {
+
+        assertTrue(resultSet.next());
+        assertEquals("3", resultSet.getString(1));
+        assertFalse(resultSet.next());
+
+        return null;
+      };
+    });
+  }
+
+
+  /**
+   * Tests the select order by statement (with nulls last) against all {@linkplain SqlDialect}s
+   *
+   * @throws SQLException in case of error.
+   */
+  @Test
+  public void testSelectFirstOrderByNullsLastGetUndocumentedResult() throws SQLException {
+    SelectFirstStatement selectOrderByNullsLastStat = selectFirst( field("field2")).from(tableRef("OrderByNullsLastTable")).orderBy(field("field1").desc().nullsLast());
+
+    String sql = convertStatementToSQL(selectOrderByNullsLastStat);
+
+    sqlScriptExecutorProvider.get().executeQuery(sql, new ResultSetProcessor<Void>() {
+
+      @Override
+      public Void process(ResultSet resultSet) throws SQLException {
+        List<String> expectedResultField2 = Lists.newArrayList("3","4");
+        assertTrue(resultSet.next());
+        assertTrue(expectedResultField2.contains(resultSet.getString(1)));
+        assertFalse(resultSet.next());
+        return null;
+      };
+    });
+  }
+
+
+  /**
+   * Test the behaviour of the addDays SQL functions against all {@linkplain SqlDialect}s
+   *
+   * @throws SQLException if something goes wrong.
+   */
+  @Test
+  public void MtestAddDays() throws SQLException {
+    SelectStatement testStatement1 = select(
+                                       addDays(field("actualDate"), literal(-1)),
+                                       addDays(field("actualDate"), literal(1)),
+                                       addDays(field("actualDate"), literal(0)),
+                                       addDays(field("actualDate"), literal(365)),
+                                       addDays(field("actualDate"), field("column3")),
+                                       addDays(field("actualDate"), literal(0).minus(field("column3")))
+                                     )
+                                     .from(tableRef("ActualDates"))
+                                     .innerJoin(tableRef("CoalesceTable"), eq(field("column3"), literal(5)))
+                                     .orderBy(field("actualDate"));
+
+    String sql = convertStatementToSQL(testStatement1);
+
+    sqlScriptExecutorProvider.get().executeQuery(sql, new ResultSetProcessor<Void>() {
+      @Override
+      public Void process(ResultSet resultSet) throws SQLException {
+        List<List<java.sql.Date>> expected = ImmutableList.of(
+          (List<java.sql.Date>)ImmutableList.of(
+            java.sql.Date.valueOf("1898-12-31"),
+            java.sql.Date.valueOf("1899-01-02"),
+            java.sql.Date.valueOf("1899-01-01"),
+            java.sql.Date.valueOf("1900-01-01"),
+            java.sql.Date.valueOf("1899-01-06"),
+            java.sql.Date.valueOf("1898-12-27")
+          ),
+          ImmutableList.of(
+            java.sql.Date.valueOf("1995-10-22"),
+            java.sql.Date.valueOf("1995-10-24"),
+            java.sql.Date.valueOf("1995-10-23"),
+            java.sql.Date.valueOf("1996-10-22"),
+            java.sql.Date.valueOf("1995-10-28"),
+            java.sql.Date.valueOf("1995-10-18")
+          ),
+          ImmutableList.of(
+            java.sql.Date.valueOf("2020-01-30"),
+            java.sql.Date.valueOf("2020-02-01"),
+            java.sql.Date.valueOf("2020-01-31"),
+            java.sql.Date.valueOf("2021-01-30"),
+            java.sql.Date.valueOf("2020-02-05"),
+            java.sql.Date.valueOf("2020-01-26")
+          ),
+          ImmutableList.of(
+            java.sql.Date.valueOf("2100-12-30"),
+            java.sql.Date.valueOf("2101-01-01"),
+            java.sql.Date.valueOf("2100-12-31"),
+            java.sql.Date.valueOf("2101-12-31"),
+            java.sql.Date.valueOf("2101-01-05"),
+            java.sql.Date.valueOf("2100-12-26")
+          )
+        );
+        for (int counter = 0; resultSet.next(); counter++) {
+          assertEquals(expected.get(counter).size(), resultSet.getMetaData().getColumnCount());
+          for (int i = 0; i < expected.get(counter).size(); i++) {
+            assertEquals(expected.get(counter).get(i), resultSet.getDate(i + 1));
+          }
+        }
+        return null;
+      }
+    });
+  }
+
+
+  /**
+   * Ensure that we can merge into a table with all primary key fields. This will only insert and will not do any updates.
+   */
+  @Test
+  public void NtestMergeWithAllPrimaryKeys()  {
+    SqlScriptExecutor executor = sqlScriptExecutorProvider.get(new LoggingSqlScriptVisitor());
+
+    SelectStatement testSelectForInsert = select(field("key1"), field("key2"))
+                                            .from(tableRef("MergeAllKeys"))
+                                            .where(
+                                              and(
+                                                eq(field("key1"), literal(100)),
+                                                eq(field("key2"), literal(200))));
+
+
+    TableReference mergeSourceMultipleKeys = tableRef("MergeSourceMultipleKeys");
+
+    SelectStatement sourceStmt = select(mergeSourceMultipleKeys.field("columnA").as("key1"),
+                                        mergeSourceMultipleKeys.field("columnB").as("key2"))
+                                 .from(mergeSourceMultipleKeys)
+                                 .alias("xxx");
+
+    TableReference mergeTableMultipleKeys = tableRef("MergeAllKeys");
+
+    MergeStatement mergeStmt = merge()
+                                .into(mergeTableMultipleKeys)
+                                .tableUniqueKey(mergeTableMultipleKeys.field("key1"),
+                                                mergeTableMultipleKeys.field("key2"))
+                                .from(sourceStmt);
+
+    executor.execute(ImmutableList.of(convertStatementToSQL(mergeStmt)), connection);
+
+    // Check result for inserted
+    String sqlForInsertedRecord = convertStatementToSQL(testSelectForInsert);
+
+    Integer numberOfInsertedRecords = executor.executeQuery(sqlForInsertedRecord, connection, new ResultSetProcessor<Integer>() {
+      @Override
+      public Integer process(ResultSet resultSet) throws SQLException {
+        int result = 0;
+        while (resultSet.next()) {
+          result++;
+          assertEquals("column1 value not correctly set/returned after merge", 100, resultSet.getInt(1));
+          assertEquals("column2 value value not correctly set/returned after merge", 200, resultSet.getInt(2));
+        }
+        return result;
+      }
+    });
+    assertEquals("Should be exactly one records", 1, numberOfInsertedRecords.intValue());
+  }
+
+
+  /**
+   * Test execution of the random function
+   *
+   * @throws SQLException
+   */
+  @Test
+  public void testRandom() throws SQLException {
+    SqlScriptExecutor executor = sqlScriptExecutorProvider.get(new LoggingSqlScriptVisitor());
+    String sql = convertStatementToSQL(select(field("stringCol"), random().as("rnd"))
+                                                                        .from(tableRef("SimpleTypes"))
+                                                                        .orderBy(field("rnd")));
+    executor.execute(ImmutableList.of(sql), connection);
+  }
+
+
+  /**
+   * Test behaviour of the power function
+   *
+   * @throws SQLException
+   */
+  @Test
+  public void testPower() throws SQLException {
+    SqlScriptExecutor executor = sqlScriptExecutorProvider.get(new LoggingSqlScriptVisitor());
+    String sql = convertStatementToSQL(select(power(literal(10),literal(3)).as("powerResult"))
+                                                                        .from(tableRef("SimpleTypes")));
+    executor.executeQuery(sql, connection, new ResultSetProcessor<Void>(){
+      @Override
+      public Void process(ResultSet resultSet) throws SQLException {
+        while (resultSet.next()) {
+          assertEquals(1000, resultSet.getInt(1));
+        }
+        return null;
+      }
+    });
+  }
+
+
+  /**
+   * Test execution of the random string function
+   *
+   * @throws SQLException
+   */
+  @Test
+  public void testRandomString() throws SQLException {
+    SqlScriptExecutor executor = sqlScriptExecutorProvider.get(new LoggingSqlScriptVisitor());
+    String sql = convertStatementToSQL(select(randomString(literal(10)).as("rnd"))
+                                                                        .from(tableRef("SimpleTypes"))
+                                                                        .orderBy(field("rnd")));
+    executor.executeQuery(sql, connection, new ResultSetProcessor<Void>(){
+      @Override
+      public Void process(ResultSet resultSet) throws SQLException {
+        while (resultSet.next()) {
+          assertNotNull(resultSet.getString(1));
+          assertEquals(10, resultSet.getString(1).length());
+        }
+        return null;
+      }
+    });
+  }
+
+
+  /**
+   * Test execution of the LIKE operator
+   *
+   * @throws SQLException
+   */
+  @Test
+  public void testLike() throws SQLException {
+    SqlScriptExecutor executor = sqlScriptExecutorProvider.get(new LoggingSqlScriptVisitor());
+    String sql = convertStatementToSQL(select(field("column1"))
+                                                                        .from(tableRef("LikeTest"))
+                                                                        .where(
+                                                                          or(
+                                                                            like(field("column1"), "1%"),
+                                                                            like(field("column1"), "%2"),
+                                                                            like(field("column1"), "%3%"),
+                                                                            like(field("column1"), "4%5"),
+                                                                            like(field("column1"), "%*%"),
+                                                                            like(field("column1"), "xxx\\%xxx"),
+                                                                            like(field("column1"), "1%%"),
+                                                                            like(field("column1"), "%%2"),
+                                                                            like(field("column1"), "%%3%%"),
+                                                                            like(field("column1"), "4%%5"),
+                                                                            like(field("column1"), "%%*%%"),
+                                                                            like(field("column1"), "xxx\\%xxx")
+                                                                          )
+
+                                                                        ));
+
+    final Set<String> results = executor.executeQuery(sql, connection, new ResultSetProcessor<Set<String>>(){
+      @Override
+      public Set<String> process(ResultSet resultSet) throws SQLException {
+        Set<String> res = Sets.newHashSet();
+        while (resultSet.next()) {
+          res.add(resultSet.getString(1));
+        }
+        return res;
+      }
+    });
+
+    assertEquals(
+      ImmutableSet.of("1xxxxxx", "xxxxxx2", "xxx3xxx", "xxx*xxx", "xxx%xxx", "4xxxxx5"),
+      results
+    );
+  }
+
+
+  /**
+   * Test behaviour of the floor function
+   *
+   * @throws SQLException
+   */
+  @Test
+  public void testFloor() throws SQLException {
+    SqlScriptExecutor executor = sqlScriptExecutorProvider.get(new LoggingSqlScriptVisitor());
+    String sql = convertStatementToSQL(select(field("decimalNineFiveCol"), floor(field("decimalNineFiveCol")).as("floorResult"))
+                                                                        .from(tableRef("SimpleTypes"))
+                                                                        .orderBy(field("floorResult")));
+
+    executor.executeQuery(sql, connection, new ResultSetProcessor<Void>(){
+      @Override
+      public Void process(ResultSet resultSet) throws SQLException {
+        while (resultSet.next()) {
+          assertEquals(278.231, resultSet.getDouble(1), 0D);
+          assertEquals(278, resultSet.getInt(2));
+        }
+        return null;
+      }
+
+    });
+  }
+
+
+  /**
+   * Test behaviour of the length function
+   *
+   * @throws SQLException
+   */
+  @Test
+  public void testLength() throws SQLException {
+    // Key value
+    final String value = "hello world AA";
+
+    SqlScriptExecutor executor = sqlScriptExecutorProvider.get(new LoggingSqlScriptVisitor());
+    String sql = convertStatementToSQL(select(field("stringCol"), length(field("stringCol")).as("lengthResult"))
+                                                                        .from(tableRef("SimpleTypes"))
+                                                                        .orderBy(field("lengthResult")));
+
+    executor.executeQuery(sql, connection, new ResultSetProcessor<Void>(){
+      @Override
+      public Void process(ResultSet resultSet) throws SQLException {
+        while (resultSet.next()) {
+          assertEquals(value, resultSet.getString(1));
+          assertEquals(value.length(), resultSet.getInt(2));
+        }
+        return null;
+      }
+
+    });
+  }
+
+
+  /**
+   * Test behaviour of the length-of-blob function
+   *
+   * @throws SQLException
+   */
+  @Test
+  public void testBlobLength() throws SQLException {
+    // Key value
+    final byte[] value = "hello world BLOB".getBytes();
+
+    SqlScriptExecutor executor = sqlScriptExecutorProvider.get(new LoggingSqlScriptVisitor());
+    String sql = convertStatementToSQL(select(field("blobCol"), blobLength(field("blobCol")).as("lengthResult"))
+                                                                        .from(tableRef("SimpleTypes"))
+                                                                        .orderBy(field("lengthResult")));
+
+    executor.executeQuery(sql, connection, new ResultSetProcessor<Void>(){
+      @Override
+      public Void process(ResultSet resultSet) throws SQLException {
+        while (resultSet.next()) {
+          assertArrayEquals(value, resultSet.getBytes(1));
+          assertEquals(value.length, resultSet.getInt(2));
+        }
+        return null;
+      }
+
+    });
+  }
+
+
+  /**
+   * Test behaviour of the MOD function
+   *
+   * @throws SQLException
+   */
+  @Test
+  public void testMod() throws SQLException {
+    SqlScriptExecutor executor = sqlScriptExecutorProvider.get(new LoggingSqlScriptVisitor());
+    String sql = convertStatementToSQL(select(field("nullableBigIntegerCol"), mod(field("nullableBigIntegerCol"), literal(12)).as("modResult"))
+                                                                        .from(tableRef("SimpleTypes"))
+                                                                        .orderBy(field("modResult")));
+
+    executor.executeQuery(sql, connection, new ResultSetProcessor<Void>(){
+      @Override
+      public Void process(ResultSet resultSet) throws SQLException {
+        while (resultSet.next()) {
+          assertEquals(56732, resultSet.getDouble(1), 0D);
+          assertEquals(8, resultSet.getInt(2));
+        }
+        return null;
+      }
+
+    });
+  }
+
+
+  /**
+   * Test the behaviour of the <code>LOWER</code> and <code>UPPER</code> SQL
+   * functions against all {@linkplain SqlDialect}s
+   *
+   * @throws SQLException if something goes wrong.
+   */
+  @Test
+  public void testLowerAndUpper() throws SQLException {
+    SelectStatement statement = select(lowerCase(field("firstName")), upperCase(field("lastName"))).from(
+      tableRef("LowerAndUpperTable")).orderBy(field("id"));
+    String sql = convertStatementToSQL(statement);
+    sqlScriptExecutorProvider.get().executeQuery(sql, new ResultSetProcessor<Void>() {
+      @Override
+      public Void process(ResultSet resultSet) throws SQLException {
+        List<String> expectedFirstName = ImmutableList.of("ludwig van", "wolfgang amadeus", "johann sebastian");
+        List<String> expectedLastName = ImmutableList.of("BEETHOVEN", "MOZART", "BACH");
+        int counter = 0;
+        while (resultSet.next()) {
+          assertEquals(expectedFirstName.get(counter), resultSet.getString(1));
+          assertEquals(expectedLastName.get(counter), resultSet.getString(2));
+          counter++;
+        }
+        return null;
+      }
+    });
+  }
+
+
+  /**
+   * Test the behaviour of the DateToYyyymmdd function. The function should
+   * provide SQL to convert an SQL date to an 8 digit ALFA date
+   */
+  @Test
+  public void testDateToYyyymmdd() {
+    SelectStatement statement = select(dateToYyyymmdd(field("actualDate"))).from(tableRef("ActualDates")).orderBy(field("actualDate"));
+
+    String sql = convertStatementToSQL(statement);
+    sqlScriptExecutorProvider.get().executeQuery(sql, new ResultSetProcessor<Void>() {
+      @Override
+      public Void process(ResultSet resultSet) throws SQLException {
+        List<Integer> expectedAlfaDates = ImmutableList.of(18990101, 19951023, 20200131, 21001231);
+        int counter = 0;
+        while (resultSet.next()) {
+          assertThat(resultSet.getObject(1), instanceOf(Number.class));
+          assertEquals(expectedAlfaDates.get(counter).intValue(), resultSet.getInt(1));
+          assertEquals(expectedAlfaDates.get(counter).longValue(), resultSet.getLong(1));
+          assertEquals(BigDecimal.valueOf(expectedAlfaDates.get(counter).longValue()), resultSet.getBigDecimal(1));
+          counter++;
+        }
+        assertEquals(expectedAlfaDates.size(), counter);
+        return null;
+      }
+    });
+  }
+
+
+  /**
+   * Test the behaviour of the DateToYyyymmddHHmmss function. The function should
+   * provide SQL to convert an SQL date to an 14 digit ALFA date
+   */
+  @Test
+  public void testDateToYyyymmddHHmmss() {
+    SelectStatement statement = select(dateToYyyyMMddHHmmss(now()), dateToYyyymmdd(now()), dateToYyyymmdd(addDays(now(), literal(1))));
+
+    String sql = convertStatementToSQL(statement);
+    sqlScriptExecutorProvider.get().executeQuery(sql, new ResultSetProcessor<Void>() {
+      @Override
+      public Void process(ResultSet resultSet) throws SQLException {
+        resultSet.next();
+        assertThat(resultSet.getObject(1), instanceOf(Number.class));
+        assertThat(resultSet.getLong(1), allOf(greaterThanOrEqualTo(resultSet.getLong(2) * 1_000_000), lessThanOrEqualTo(resultSet.getLong(3) * 1_000_000)));
+        assertThat(resultSet.getBigDecimal(1), allOf(greaterThanOrEqualTo(resultSet.getBigDecimal(2).multiply(BigDecimal.valueOf(1_000_000))), lessThanOrEqualTo(resultSet.getBigDecimal(3).multiply(BigDecimal.valueOf(1_000_000)))));
+
+        try {
+          SimpleDateFormat dateTimeFormatter = new SimpleDateFormat("yyyyMMddhhmmss");
+          Date dateTimeInstance = dateTimeFormatter.parse(String.valueOf(resultSet.getLong(1)));
+          assertNotNull("Invalid numeric date time", dateTimeInstance);
+        } catch (ParseException e) {
+          throw new RuntimeException("Invalid numeric date time", e);
+        }
+        return null;
+      }
+    });
+  }
+
+
+  /**
+   * Test the behaviour of the <code>concat</code> SQL
+   * functions against all {@linkplain SqlDialect}s
+   *
+   * @throws SQLException if something goes wrong.
+   */
+  @Test
+  public void testConcatWithNulls() {
+    InsertStatement insertStatement = insert().into(tableRef("AutoNumbered")).fields(field("column2")).values(concat(literal("A"), nullLiteral(), literal("B")).as("column2"));
+    sqlScriptExecutorProvider.get().execute(
+        convertStatementToSQL(insertStatement));
+    SelectStatement select = select(field("surrogateKey"), field("column2"))
+        .from(tableRef("AutoNumbered"))
+        .orderBy(field("surrogateKey"));
+    sqlScriptExecutorProvider.get().executeQuery(convertStatementToSQL(select), new ResultSetProcessor<Void>() {
+      @Override
+      public Void process(ResultSet resultSet) throws SQLException {
+        int counter = 0;
+        while (resultSet.next()) {
+          switch (counter) {
+            case 2:
+              assertEquals("Inserted record 1 - string", "AB", resultSet.getString(2));
+              break;
+            default:
+              if (counter > 2)
+                fail("More records returned than expected");
+          }
+          counter++;
+        }
+        return null;
+      }
+    });
+  }
+
+
+  /**
+   * Tests that we can use merges with prepared statements.
+   *
+   * @throws SQLException
+   */
+  @Test
+  public void testParameterisedMerge() throws SQLException {
+    SqlDialect sqlDialect = connectionResources.sqlDialect();
+    MergeStatement merge = merge()
+        .into(tableRef("MergeTableMultipleKeys"))
+        .tableUniqueKey(field("column1"), field("column2"))
+        .from(
+          select(
+            parameter("column1").type(DataType.INTEGER),
+            parameter("column2").type(DataType.DECIMAL),
+            parameter("column3").type(DataType.STRING).width(0),
+            parameter("parameterValue").type(DataType.STRING).as("column4")
+          )
+        );
+    NamedParameterPreparedStatement preparedStatement = NamedParameterPreparedStatement.parseSql(sqlDialect.convertStatementToSQL(merge), sqlDialect).createFor(connection);
+    try {
+
+      // Put in two records.  The first should merge with the initial data set.
+      preparedStatementRecord(sqlDialect, preparedStatement, 500, 800, "Correct", "Updated");
+      preparedStatementRecord(sqlDialect, preparedStatement, 101, 201, "301", "401");
+      if (sqlDialect.useInsertBatching()) {
+        preparedStatement.executeBatch();
+      }
+
+      // Check we have what we expect
+      SelectStatement statement = select(field("column1"), field("column2"), field("column3"), field("column4")).from(tableRef("MergeTableMultipleKeys")).orderBy(field("autoNum"));
+      String sql = convertStatementToSQL(statement);
+      sqlScriptExecutorProvider.get().executeQuery(sql, connection, new ResultSetProcessor<Void>() {
+        @Override
+        public Void process(ResultSet resultSet) throws SQLException {
+          assertTrue("No record 1", resultSet.next());
+          assertEquals("Row 1 column 1", 500, resultSet.getInt(1));
+          assertEquals("Row 1 column 2", 800, resultSet.getInt(2));
+          assertEquals("Row 1 column 3", "Correct", resultSet.getString(3));
+          assertEquals("Row 1 column 4", "Updated", resultSet.getString(4));
+          assertTrue("No record 2", resultSet.next());
+          assertEquals("Row 2 column 1", 101, resultSet.getInt(1));
+          assertEquals("Row 2 column 2", 201, resultSet.getInt(2));
+          assertEquals("Row 2 column 3", "301", resultSet.getString(3));
+          assertEquals("Row 2 column 4", "401", resultSet.getString(4));
+          assertFalse("Noo many records", resultSet.next());
+          return null;
+        }
+      });
+
+    } finally {
+      preparedStatement.close();
+    }
+  }
+
+
+  /**
+   * Tests that we can use updates with prepared statements.
+   *
+   * @throws SQLException
+   */
+  @Test
+  public void testParameterisedUpdate() throws SQLException {
+    SqlParameter column1 = parameter("column1").type(DataType.INTEGER);
+    SqlParameter column2 = parameter("column2").type(DataType.DECIMAL);
+    SqlParameter column3 = parameter("column3").type(DataType.STRING).width(0);
+    AliasedField column4 = parameter("parameterValue").type(DataType.STRING).as("column4");
+
+    SqlDialect sqlDialect = connectionResources.sqlDialect();
+    UpdateStatement update = update(tableRef("MergeTableMultipleKeys"))
+        .set(column2, column3, column4)
+        .where(field("column1").eq(column1));
+    ParseResult parsed = NamedParameterPreparedStatement.parseSql(sqlDialect.convertStatementToSQL(update), sqlDialect);
+
+    NamedParameterPreparedStatement preparedStatement = parsed.createFor(connection);
+    try {
+      // Use method chaining syntax
+      preparedStatement.setInt(column1, 500)
+                       .setInt(column2, 801)
+                       .setString(column3, "Correct")
+                       .setString(parameter("parameterValue").type(DataType.STRING), "Updated")
+                       .executeUpdate();
+
+      // Check we have what we expect
+      SelectStatement statement = select(field("column1"), field("column2"), field("column3"), field("column4")).from(tableRef("MergeTableMultipleKeys")).orderBy(field("autoNum"));
+      String sql = convertStatementToSQL(statement);
+      sqlScriptExecutorProvider.get().executeQuery(sql, connection, new ResultSetProcessor<Void>() {
+        @Override
+        public Void process(ResultSet resultSet) throws SQLException {
+          assertTrue("No record 1", resultSet.next());
+          assertEquals("Row 1 column 1", 500, resultSet.getInt(1));
+          assertEquals("Row 1 column 2", 801, resultSet.getInt(2));
+          assertEquals("Row 1 column 3", "Correct", resultSet.getString(3));
+          assertEquals("Row 1 column 4", "Updated", resultSet.getString(4));
+          assertFalse("Noo many records", resultSet.next());
+          return null;
+        }
+      });
+    } finally {
+      preparedStatement.close();
+    }
+  }
+
+
+
+  /**
+   * Tests parameterised SELECT.
+   */
+  @Test
+  public void testParameterisedSelect() throws SQLException {
+    SqlDialect sqlDialect = connectionResources.sqlDialect();
+    SelectStatement select = select(
+          field("field1"),
+          field("field2"),
+          literal(":justtomesswithyou"), // just to confuse it - should be treated as a string
+          parameter("param3").type(DataType.INTEGER).as("field3"),
+          coalesce(literal("value"), parameter("param4").type(DataType.STRING)),
+          isnull(literal("value"), parameter("param4").type(DataType.STRING))
+        )
+        .from("SelectFirstTable")
+        .where(field("field1").in(
+          parameter("param1").type(DataType.INTEGER).plus(parameter("param1").type(DataType.INTEGER)),
+          parameter("param2").type(DataType.DECIMAL),
+          parameter("param2").type(DataType.INTEGER)
+        ))
+        .orderBy(field("field1"), field("field2"));
+
+    NamedParameterPreparedStatement preparedStatement = NamedParameterPreparedStatement.parseSql(sqlDialect.convertStatementToSQL(select), sqlDialect).createForQueryOn(connection);
+    try {
+      preparedStatement.setFetchSize(sqlDialect.fetchSizeForBulkSelects());
+      sqlDialect.prepareStatementParameters(
+        preparedStatement,
+        ImmutableList.of(
+          parameter("param1").type(DataType.INTEGER),
+          parameter("param2").type(DataType.DECIMAL),
+          parameter("param3").type(DataType.INTEGER),
+          parameter("param4").type(DataType.STRING)
+        ),
+        DataSetUtils.statementParameters()
+          .setInteger("param1", 1) // 1 + 1 = 2
+          .setInteger("param2", 5)
+          .setInteger("param3", 7)
+          .setString("param4", "value4")
+      );
+      ResultSet resultSet = preparedStatement.executeQuery();
+      assertTrue("No record 1", resultSet.next());
+      assertEquals("Row 1 column 1", 2, resultSet.getInt(1));
+      assertEquals("Row 1 column 2", 2, resultSet.getInt(2));
+      assertEquals("Row 1 column 3", ":justtomesswithyou", resultSet.getString(3));
+      assertEquals("Row 1 column 4", 7, resultSet.getInt(4));
+      assertEquals("Row 1 column 5", "value", resultSet.getString(5));
+      assertEquals("Row 1 column 6", "value", resultSet.getString(6));
+      assertTrue("No record 2", resultSet.next());
+      assertEquals("Row 2 column 1", 2, resultSet.getInt(1));
+      assertEquals("Row 2 column 2", 3, resultSet.getInt(2));
+      assertEquals("Row 2 column 3", ":justtomesswithyou", resultSet.getString(3));
+      assertEquals("Row 2 column 4", 7, resultSet.getInt(4));
+      assertEquals("Row 2 column 5", "value", resultSet.getString(5));
+      assertEquals("Row 2 column 6", "value", resultSet.getString(6));
+      assertTrue("No record 3", resultSet.next());
+      assertEquals("Row 3 column 1", 5, resultSet.getInt(1));
+      assertEquals("Row 3 column 2", 4, resultSet.getInt(2));
+      assertEquals("Row 3 column 3", ":justtomesswithyou", resultSet.getString(3));
+      assertEquals("Row 3 column 4", 7, resultSet.getInt(4));
+      assertEquals("Row 3 column 5", "value", resultSet.getString(5));
+      assertEquals("Row 3 column 6", "value", resultSet.getString(6));
+      assertFalse("Noo many records", resultSet.next());
+    } finally {
+      preparedStatement.close();
+    }
+  }
+
+
+  private void preparedStatementRecord(SqlDialect sqlDialect, NamedParameterPreparedStatement preparedStatement, Integer col1Value, Integer col2Value, String col3Value, String col4Value) throws SQLException {
+    sqlDialect.prepareStatementParameters(
+      preparedStatement,
+      ImmutableList.of(
+        parameter("column1").type(DataType.INTEGER),
+        parameter("column2").type(DataType.DECIMAL),
+        parameter("column3").type(DataType.STRING),
+        parameter("parameterValue").type(DataType.STRING)
+      ),
+      DataSetUtils.statementParameters()
+        .setInteger("column1", col1Value)
+        .setInteger("column2", col2Value)
+        .setString("column3", col3Value)
+        .setString("parameterValue", col4Value)
+    );
+    if (sqlDialect.useInsertBatching()) {
+      preparedStatement.addBatch();
+    } else {
+      preparedStatement.executeUpdate();
+    }
+  }
+
+
+  /**
+   * Checks if parametrised query execution is working correctly.
+   */
+  @Test
+  public void shouldExecuteParametrisedQuery()  {
+    SqlScriptExecutor executor = sqlScriptExecutorProvider.get(new LoggingSqlScriptVisitor());
+
+    SelectStatement testSelect = select(field("alfaDate1"), field("alfaDate2"), literal(123))
+                                 .from(tableRef("DateTable")).where(eq(field("alfaDate1"), parameter("firstDateParam").type(DataType.BIG_INTEGER)));
+    Iterable<SqlParameter> parameterMetadata = ImmutableList.of(parameter(column("firstDateParam", DataType.DECIMAL)));
+    RecordBuilder parameterData = DataSetUtils.record().setLong("firstDateParam", 20040609L);
+    ResultSetProcessor<List<List<String>>> resultSetProcessor = new ResultSetProcessor<>() {
+      /**
+       * Takes all rows and puts into two-dimension String array.
+       */
+      @Override
+      public List<List<String>> process(ResultSet resultSet) throws SQLException {
+        Builder<List<String>> builder = ImmutableList.<List<String>>builder();
+        ResultSetMetaData metaData = resultSet.getMetaData();
+        int columnCount = metaData.getColumnCount();
+
+        while (resultSet.next()) {
+          List<String> rowBuilder = new LinkedList<>();
+          for (int columnNumber = 1; columnNumber < columnCount + 1; columnNumber++) {
+            String stringifiezedCell = resultSet.getString(columnNumber);
+            rowBuilder.add(stringifiezedCell);
+          }
+          builder.add(rowBuilder);
+        }
+        return builder.build();
+      }
+    };
+    List<List<String>> result = executor.executeQuery(testSelect, parameterMetadata, parameterData, connection, resultSetProcessor);
+
+    assertEquals(ImmutableList.of(ImmutableList.of("20040609","20040813", "123"), ImmutableList.of("20040609","20040609", "123") , ImmutableList.of("20040609","20040610", "123")), result);
+  }
+
+
+  @Test
+  public void testSingleLineComment() {
+    SqlScriptExecutor executor = sqlScriptExecutorProvider.get(new LoggingSqlScriptVisitor());
+
+    // This should work without failing
+    int rowsAffected = executor.execute(connectionResources.sqlDialect().convertCommentToSQL("hello world!"));
+    assertEquals(0, rowsAffected);
+  }
+
+
+  @Test
+  public void testSingleLineCommentFollowedByStatement() {
+    SqlScriptExecutor executor = sqlScriptExecutorProvider.get(new LoggingSqlScriptVisitor());
+
+    InsertStatement insertStatement = insert().into(tableRef("ParameterTable")).values(literal("foo").as("parameterCode"), literal(1).as("parameterValue"));
+
+    String sql = connectionResources.sqlDialect().convertCommentToSQL("hello world!") + "\n" +
+                  convertStatementToSQL(insertStatement).get(0);
+
+    int rowsAffected = executor.execute(sql);
+    assertEquals(1, rowsAffected);
+
+    int rows = executor.executeQuery(convertStatementToSQL(select(count()).from(tableRef("ParameterTable"))), new ResultSetProcessor<Integer>() {
+      @Override
+      public Integer process(ResultSet resultSet) throws SQLException {
+        resultSet.next();
+        return resultSet.getInt(1);
+      }
+    });
+
+    assertEquals("expect 1 from fixture and one from test", 2, rows);
+  }
+
+
+  /**
+   * Tests execute now function.
+   *
+   * @throws SQLException if something goes wrong.
+   */
+  @Test
+  public void testNow() throws SQLException {
+    SelectStatement select = select(now());
+
+    SqlScriptExecutor executor = sqlScriptExecutorProvider.get(new LoggingSqlScriptVisitor());
+
+    executor.executeQuery(convertStatementToSQL(select), connection, new ResultSetProcessor<Void>() {
+      @Override
+      public Void process(ResultSet resultSet) throws SQLException {
+        resultSet.next();
+
+        final long maximumDifferenceMillis = 2000;
+        final Instant currentSystemTime = Clock.systemUTC().instant();
+        final Instant databaseTime = resultSet.getTimestamp(1).toInstant();
+        final long differenceMillis = Duration.between(currentSystemTime, databaseTime).abs().toMillis();
+
+        log.info("Current system time: " + currentSystemTime + ". Current database time: " + databaseTime);
+
+        //Assert that the time of the database and system are accurate within 2 s.
+        assertTrue("Database and system times don't match to within 2 s, the difference is " + differenceMillis + " ms. "
+            + "This could be because of different timezones.", differenceMillis <= maximumDifferenceMillis);
+        assertFalse("More than one record", resultSet.next());
+        return null;
+      }
+    });
+  }
+
+
+  @Test
+  public void testExecuteSqlStatementWithParams() {
+    InsertStatement insert = insert().into(tableRef("ParamStatementsTest")).values(
+      parameter("one").type(DataType.INTEGER),
+      parameter("two").type(DataType.STRING).width(10));
+
+    String insertStatement = convertStatementToSQL(insert).get(0);
+    List<SqlParameter> insertStatementParams = connectionResources.sqlDialect().extractParameters(insert);
+
+    assertEquals(1, sqlScriptExecutorProvider.get().execute(
+      insertStatement, connection,
+      insertStatementParams,
+      DataSetUtils.record().setInteger("one", 1)
+          .setString("two", "two")));
+
+    SelectStatement select = select(
+      count().as("a"),
+      count().as("b").negated()
+    ).from("ParamStatementsTest");
+
+    sqlScriptExecutorProvider.get().executeQuery(select).processWith(new ResultSetProcessor<Void>() {
+      @Override
+      public Void process(ResultSet resultSet) throws SQLException {
+        resultSet.next();
+        assertEquals(2, resultSet.getInt(1));
+        assertEquals(-2, resultSet.getInt(2));
+        assertEquals("A", resultSet.getMetaData().getColumnLabel(1).toUpperCase());
+        assertEquals("B", resultSet.getMetaData().getColumnLabel(2).toUpperCase());
+        return null;
+      }
+    });
+  }
+
+
+
+  /**
+   * Tests that we enforce the maximum number of rows on a query.
+   *
+   * @throws SQLException
+   */
+  @Test
+  public void testMaxRows() throws SQLException {
+    SelectStatement select =
+        select(field("parameterCode"), field("parameterValue"))
+        .from("ParameterTable")
+        .where(like(field("parameterCode"), "KEY%"))
+        .orderBy(field("parameterValue"));
+    InsertStatement insert = insert().into(tableRef("ParameterTable")).values(
+      parameter("parameterCode").type(DataType.STRING).width(10),
+      parameter("parameterValue").type(DataType.INTEGER)
+    );
+    String sql = convertStatementToSQL(insert).get(0);
+    List<SqlParameter> params = connectionResources.sqlDialect().extractParameters(insert);
+
+    for (int i = 0 ; i < 20 ; i++) {
+      sqlScriptExecutorProvider.get().execute(sql, connection, params,
+        record().setString("parameterCode", "KEY" + i)
+                .setInteger("parameterValue", i)
+      );
+    }
+    checkMaxRows(select, 10);
+    checkMaxRows(select, 15);
+  }
+
+
+  /**
+   *  Tests that the correct behaviour occurs when using the count function
+   */
+  @Test
+  public void testCount() {
+    SelectStatement selectCount =
+        select(
+          count().as("rowCount"),
+          count(field("decimalColumn")).as("valueCount"),
+          countDistinct(field("integerColumn")).as("distinctCount"))
+        .from("NumericTable");
+
+    sqlScriptExecutorProvider.get().executeQuery(selectCount).processWith(new ResultSetProcessor<Void>() {
+      @Override
+      public Void process(ResultSet resultSet) throws SQLException {
+        while (resultSet.next()) {
+          assertEquals("Row count returned should be", 7, resultSet.getInt(1));
+          assertEquals("Value count returned should be", 6, resultSet.getInt(2));
+          assertEquals("Distinct count returned should be", 5, resultSet.getInt(3));
+        }
+        return null;
+      }
+
+    });
+  }
+
+
+  /**
+   *  Tests that the correct behaviour occurs when using the average function
+   */
+  @Test
+  public void testAverage() {
+    SelectStatement selectAverage =
+        select(
+          average(field("decimalColumn")).as("decimalAverage"),
+          average(field("integerColumn")).as("integerAverage"),
+          averageDistinct(field("decimalColumn")).as("decimalDistinctAverage"),
+          averageDistinct(field("integerColumn")).as("integerDistinctAverage"))
+        .from("NumericTable");
+
+    sqlScriptExecutorProvider.get().executeQuery(selectAverage).processWith(new ResultSetProcessor<Void>() {
+      @Override
+      public Void process(ResultSet resultSet) throws SQLException {
+        while (resultSet.next()) {
+          assertEquals("Decimal average returned should be", 189949710.968, resultSet.getDouble(1), 0.005);
+          assertEquals("Integer average returned should be", 503846, resultSet.getInt(2));
+          assertEquals("Decimal distinct average returned should be", 227938805.676, resultSet.getDouble(3), 0.005);
+          assertEquals("Integer distinct average returned should be", 562189, resultSet.getInt(4));
+        }
+        return null;
+      }
+
+    });
+  }
+
+
+  /**
+   *  Tests that the correct behaviour occurs when using the sum function
+   */
+  @Test
+  public void testSum() {
+    SelectStatement selectSum =
+        select(
+          sum(field("decimalColumn")).as("decimalSum"),
+          sum(field("integerColumn")).as("integerSum"),
+          sumDistinct(field("decimalColumn")).as("decimalDistinctSum"),
+          sumDistinct(field("integerColumn")).as("integerDistinctSum"))
+        .from("NumericTable");
+
+    sqlScriptExecutorProvider.get().executeQuery(selectSum).processWith(new ResultSetProcessor<Void>() {
+      @Override
+      public Void process(ResultSet resultSet) throws SQLException {
+        while (resultSet.next()) {
+          assertEquals("Decimal sum returned should be", 1139698265.81, resultSet.getDouble(1), 0.005);
+          assertEquals("Integer sum returned should be", 3023078, resultSet.getInt(2));
+          assertEquals("Decimal distinct sum returned should be", 1139694028.38, resultSet.getDouble(3), 0.005);
+          assertEquals("Integer distinct sum returned should be", 2810947, resultSet.getInt(4));
+        }
+        return null;
+      }
+
+    });
+  }
+
+  protected void checkMaxRows(SelectStatement select, final int maxRows) {
+    sqlScriptExecutorProvider.get().executeQuery(select).withMaxRows(maxRows).processWith(new ResultSetProcessor<Void>() {
+      private int index;
+      @Override
+      public Void process(ResultSet resultSet) throws SQLException {
+        while (resultSet.next()) {
+          int value = resultSet.getInt(2);
+          assertEquals("Invalid value or value out of sequence", index, value);
+          assertTrue("Too many records returned", index < maxRows);
+          index++;
+        }
+        return null;
+      }
+    });
+  }
+
+
+  /**
+   * Testing that select (without distinct) returns a set of duplicate rows.
+   */
+  @Test
+  public void testSelectWithoutDistinct() {
+    TableReference selectTable = tableRef("SelectDistinctTable");
+    TableReference joinTable = tableRef("SelectDistinctJoinTable");
+
+    SelectStatement selectStatement = select(selectTable
+      .field("column1"), selectTable.field("column2"))
+      .from(selectTable)
+      .innerJoin(joinTable, eq(joinTable.field("foreignKeyId"), selectTable.field("id")))
+      .where(eq(selectTable.field("column1"), literal("TEST1")));
+
+    Integer numberOfRecords = getNumberOfRecordsFromSelect(selectStatement);
+
+    assertEquals("Should have 3 duplicate records selected", 3, numberOfRecords.intValue());
+  }
+
+
+  /**
+   * Testing that select for update returns the specified row (we assume the lock worked!)
+   */
+  @Test
+  public void testSelectForUpdate() {
+    TableReference selectTable = tableRef("SelectDistinctTable");
+
+    SelectStatement selectStatement = select(selectTable.field("column1"))
+      .from(selectTable)
+      .where(eq(selectTable.field("column1"), literal("TEST1")))
+      .forUpdate();
+
+    Integer numberOfRecords = getNumberOfRecordsFromSelect(selectStatement);
+
+    assertEquals("Should have 1 record", 1, numberOfRecords.intValue());
+  }
+
+
+  /**
+   * Testing that select distinct returns a reduced result set of duplicate rows.
+   */
+  @Test
+  public void testSelectDistinct() {
+    TableReference selectTable = tableRef("SelectDistinctTable");
+    TableReference joinTable = tableRef("SelectDistinctJoinTable");
+
+    SelectStatement selectStatement = selectDistinct(selectTable
+      .field("column1"), selectTable.field("column2"))
+      .from(selectTable)
+      .innerJoin(joinTable, eq(joinTable.field("foreignKeyId"), selectTable.field("id")))
+      .where(eq(selectTable.field("column1"), literal("TEST1")));
+
+    Integer numberOfRecords = getNumberOfRecordsFromSelect(selectStatement);
+
+    assertEquals("Should only have 1 record selected", 1, numberOfRecords.intValue());
+  }
+
+
+  /**
+   * Testing merging into a table on select distinct does not violate the composite primary key constraint.
+   *
+   * <p>
+   *   <em>Note:</em> Cannot test merge on select without distinct due to some database dialects (e.g. MySQL) handling duplicates without the need for distinct
+   * </p>
+   */
+  @Test
+  public void testMergeOnSelectDistinct() {
+    TableReference mergeTable = tableRef("MergeSelectDistinctTable");
+    TableReference selectTable = tableRef("SelectDistinctTable");
+    TableReference joinTable = tableRef("SelectDistinctJoinTable");
+
+    MergeStatement mergeStatement = merge().into(mergeTable)
+        .tableUniqueKey(mergeTable.field("column1"), mergeTable.field("column2"))
+        .from(
+          selectDistinct(selectTable.field("column1"), selectTable.field("column2"))
+          .from(selectTable)
+          .innerJoin(joinTable, eq(joinTable.field("foreignKeyId"), selectTable.field("id"))));
+
+    Integer initialNumberOfRecords = getNumberOfRecordsInMergedTable(mergeTable);
+
+    sqlScriptExecutorProvider.get().execute(connectionResources
+      .sqlDialect().convertStatementToSQL(mergeStatement));
+
+    Integer finalNumberOfRecords = getNumberOfRecordsInMergedTable(mergeTable);
+
+    assertEquals("Merged table should have 2 additional records now", 2, finalNumberOfRecords - initialNumberOfRecords);
+  }
+
+
+  /**
+   * Testing insert into a table on select distinct does not violate the composite primary key constraint.
+   */
+  @Test
+  public void testInsertOnSelectDistinct() {
+    TableReference insertTable = tableRef("InsertSelectDistinctTable");
+    TableReference selectTable = tableRef("SelectDistinctTable");
+    TableReference joinTable = tableRef("SelectDistinctJoinTable");
+
+    InsertStatement insertStatement = insert().into(insertTable)
+        .from(
+          selectDistinct(ImmutableList.of(selectTable.field("column1"), selectTable.field("column2")))
+          .from(selectTable)
+          .innerJoin(joinTable, eq(joinTable.field("foreignKeyId"), selectTable.field("id"))));
+
+    Integer initialNumberOfRecords = getNumberOfRecordsInMergedTable(insertTable);
+
+    sqlScriptExecutorProvider.get().execute(connectionResources
+      .sqlDialect().convertStatementToSQL(insertStatement));
+
+    Integer finalNumberOfRecords = getNumberOfRecordsInMergedTable(insertTable);
+
+    assertEquals("Insert table should have 2 additional records now", 2, finalNumberOfRecords - initialNumberOfRecords);
+  }
+
+
+  /**
+   * Testing insert into a table on a select with a subquery select distinct in a where clause
+   * (i.e.
+   *       INSERT INTO InsertSelectDistinctTable
+   *          SELECT column1, column2 FROM SelectDistinctTable
+   *          WHERE SelectDistinctTable.column2 IN
+   *           (SELECT DISTINCT foreignKeyId FROM SelectDistinctJoinTable)
+   *  )
+   * does not violate the composite primary key constraint.
+   */
+  @Test
+  public void testInsertOnSelectWithASubQuerySelectDistinct() {
+    TableReference insertTable = tableRef("InsertSelectDistinctTable");
+    TableReference selectTable = tableRef("SelectDistinctTable");
+    TableReference whereTable = tableRef("SelectDistinctJoinTable");
+
+    InsertStatement insertStatement = insert().into(insertTable)
+        .from(
+          select(selectTable.field("column1"), selectTable.field("column2"))
+          .from(selectTable)
+          .where(in(selectTable.field("column2"), selectDistinct(whereTable.field("foreignKeyId"))
+            .from(whereTable))));
+
+    Integer initialNumberOfRecords = getNumberOfRecordsInMergedTable(insertTable);
+
+    sqlScriptExecutorProvider.get().execute(connectionResources
+      .sqlDialect().convertStatementToSQL(insertStatement));
+
+    Integer finalNumberOfRecords = getNumberOfRecordsInMergedTable(insertTable);
+
+    assertEquals("Insert table should have 2 additional records now", 2, finalNumberOfRecords - initialNumberOfRecords);
+  }
+
+
+  /**
+   * Testing insert into a table on select without using distinct violates the composite primary key constraint.
+   */
+  @Test
+  public void testInsertOnSelectWithoutDistinct() {
+    TableReference insertTable = tableRef("InsertSelectDistinctTable");
+    TableReference selectTable = tableRef("SelectDistinctTable");
+    TableReference joinTable = tableRef("SelectDistinctJoinTable");
+
+    InsertStatement insertStatement = insert().into(insertTable)
+        .from(
+          select(selectTable.field("column1"), selectTable.field("column2"))
+          .from(selectTable)
+          .innerJoin(joinTable, eq(joinTable.field("foreignKeyId"), selectTable.field("id"))));
+
+    try {
+      sqlScriptExecutorProvider.get().execute(connectionResources
+        .sqlDialect().convertStatementToSQL(insertStatement));
+      fail("Expected an Exception to be thrown");
+    } catch (Exception e) {
+
+    }
+  }
+
+
+  /**
+   * Runs a select statement with all our SQL hint directives to make sure the query doesn't blow up.
+   */
+  @Test
+  public void testSelectHints1() {
+    TableReference selectTable = tableRef("SelectDistinctTable");
+
+    SelectStatement selectStatement = select(selectTable.field("column1"), selectTable.field("column2"))
+      .from(selectTable)
+      .where(field("column1").eq("TEST1"))
+      .useImplicitJoinOrder()
+      .optimiseForRowCount(5)
+      .useIndex(selectTable, "SelectDistinctTable_1")
+      .forUpdate(); // To make sure SQL server in particular is happy with the relative positions
+                    // of FOR UPDATE and OPTION in the query.
+
+    Integer numberOfRecords = getNumberOfRecordsFromSelect(selectStatement);
+
+    assertEquals("Should have 1 records selected", 1, numberOfRecords.intValue());
+  }
+
+
+  /**
+   * We can't use joins with FOR UPDATE, so this tries join order hinting
+   */
+  @Test
+  public void testSelectHints2() {
+    TableReference selectTable = tableRef("SelectDistinctTable");
+    TableReference selectTable2 = tableRef("SelectDistinctTable").as("abc");
+    TableReference selectTable3 = tableRef("SelectDistinctTable").as("def");
+
+    SelectStatement selectStatement = select(selectTable.field("column1"), selectTable.field("column2"))
+      .from(selectTable)
+      .innerJoin(selectTable2, selectTable.field("column1").eq(selectTable2.field("column1")))
+      .leftOuterJoin(selectTable3, selectTable.field("column1").eq(selectTable3.field("column1")))
+      .where(selectTable.field("column1").eq("TEST1"))
+      .useImplicitJoinOrder()
+      .optimiseForRowCount(5)
+      .useIndex(selectTable, "SelectDistinctTable_1");
+
+    Integer numberOfRecords = getNumberOfRecordsFromSelect(selectStatement);
+
+    assertEquals("Should have 1 records selected", 1, numberOfRecords.intValue());
+  }
+
+
+  /**
+   * We can't use joins with FOR UPDATE, so this tries join order hinting
+   */
+  @Test
+  public void testSelectLeftJoinFullJoin() {
+    Assume.assumeFalse("Not yet supported on H2", "H2".equals(connectionResources.getDatabaseType())); // https://github.com/h2database/h2database/issues/457
+    Assume.assumeFalse("Not yet supported on MySQL", "MY_SQL".equals(connectionResources.getDatabaseType()));
+
+    TableReference selectTable = tableRef("SelectDistinctTable");
+    TableReference selectTable2 = tableRef("SelectDistinctTable").as("abc");
+    TableReference selectTable3 = tableRef("SelectDistinctTable").as("def");
+    TableReference selectTable4 = tableRef("SelectDistinctTable").as("ghi");
+
+    SelectStatement selectStatement = select(selectTable.field("column1"), selectTable.field("column2"))
+      .from(selectTable)
+      .innerJoin(selectTable2, selectTable.field("column1").eq(selectTable2.field("column1")))
+      .leftOuterJoin(selectTable3, selectTable.field("column1").eq(selectTable3.field("column1")))
+      .fullOuterJoin(selectTable4, selectTable.field("column1").eq(selectTable4.field("column1")))
+      .where(selectTable.field("column1").eq("TEST1"));
+
+    Integer numberOfRecords = getNumberOfRecordsFromSelect(selectStatement);
+
+    assertEquals("Should have 1 records selected", 1, numberOfRecords.intValue());
+  }
+
+
+  /**
+   * Runs a insert... select statement with all our SQL hint directives to make sure the query doesn't blow up.
+   */
+  @Test
+  public void testInsertFromSelectWithHints() {
+    TableReference selectTable = tableRef("SelectDistinctTable").as("abc");
+    TableReference insertTable = tableRef("InsertTargetTable");
+
+    SqlScriptExecutor sqlScriptExecutor = sqlScriptExecutorProvider.get(new LoggingSqlScriptVisitor());
+
+    sqlScriptExecutor.execute(convertStatementToSQL(
+      insert()
+      .into(insertTable)
+      .from(
+        select()
+        .from(selectTable)
+        .where(field("column1").eq("TEST1"))
+        .optimiseForRowCount(2)
+        .useImplicitJoinOrder()
+        .useIndex(selectTable, "SelectDistinctTable_1")
+      )
+    ));
+
+    Integer numberOfRecords = getNumberOfRecordsFromSelect(select().from(insertTable));
+
+    assertEquals("Should have 1 records selected", 1, numberOfRecords.intValue());
+  }
+
+
+  /**
+   * Tests a basic window functions with running total.
+   */
+  @Test
+  public void testWindowFunction() {
+    assertResultsMatch(
+      select(
+       field("id"),
+       field("partitionValue1"),
+
+        windowFunction(
+          sum(field("aggregationValue")))
+          .partitionBy(field("partitionValue1"))
+          .orderBy(field("id"))
+          .build().as("runningTotal"))
+
+        .from(tableRef("WindowFunctionTable"))
+        .orderBy(field("partitionValue1")),
+
+        "1-A-2.1",
+        "2-A-5.3",
+        "4-A-9.1",
+        "5-A-11",
+        "3-B-5.7",
+        "6-B-9.1",
+        "7-B-19.3");
+  }
+
+
+  /**
+   * Tests a basic window functions which partitions by multiple columns
+   */
+  @Test
+  public void testWindowFunctionMultiPartitionBy() {
+
+    assertResultsMatch(
+      select(
+       field("id"),
+       field("partitionValue1"),
+       field("partitionValue2"),
+        windowFunction(
+          average(field("aggregationValue")))
+          .partitionBy(field("partitionValue1"),field("partitionValue2"))
+          .orderBy(field("id"))
+          .build().as("movingAverage"),
+
+          windowFunction(
+           count())
+           .partitionBy(field("partitionValue1"),field("partitionValue2"))
+           .build().as("countPerPartition"))
+
+        .from(tableRef("WindowFunctionTable"))
+        .orderBy(field("id")),
+
+        "1-A-Z-2.1-2",
+        "2-A-Y-3.2-2",
+        "3-B-Z-5.7-2",
+        "4-A-Y-3.5-2",
+        "5-A-Z-2-2",
+        "6-B-Z-4.55-2",
+        "7-B-Y-10.2-1");
+  }
+
+
+  /**
+   * Tests a window function with an order by but no partition by.
+   */
+  @Test
+  public void testWindowFunctionWithOrderByNoPartitionBy() {
+
+    assertResultsMatch(
+      select(
+       windowFunction(
+         count())
+         .orderBy(field("partitionValue1"))
+         .build().as("theCount"))
+       .from(tableRef("WindowFunctionTable"))
+       .orderBy(field("partitionValue1")),
+
+       "4","4","4","4","7","7","7");
+  }
+
+
+  /**
+   * Tests a window function with a partition by but no order by.
+   * The entire partition is used as the window frame, demonstrated here as the sum is over each partition,
+   * not a running total.
+   */
+  @Test
+  public void testWindowFunctionWithPartitionByNoOrderBy() {
+
+    assertResultsMatch(
+      select(
+        windowFunction(
+          sum(field("aggregationValue")))
+          .partitionBy(field("partitionValue1"))
+          .build().as("unorderedWindowSum"))
+        .from(tableRef("WindowFunctionTable"))
+        .orderBy(field("partitionValue1")),
+
+       "11","11","11","11","19.3","19.3","19.3");
+  }
+
+
+  /**
+   * Tests a a window function with no order nor partition by.
+   */
+  @Test
+  public void testWindowFunctionWithoutOrderByOrPartitionBy() {
+
+    assertResultsMatch(
+      select(
+        windowFunction(
+          count())
+         .build().as("totalCount"),
+
+      windowFunction(
+        sum(field("aggregationValue")))
+       .build().as("totalSum"))
+
+        .from(tableRef("WindowFunctionTable")),
+
+      "7-30.3","7-30.3","7-30.3","7-30.3","7-30.3","7-30.3","7-30.3");
+  }
+
+
+  /**
+   * Tests behaviour of the Every function
+   */
+  @Test
+  public void testEveryFunction() {
+    SelectStatement selectEvery =
+        select(
+          every(field("column1")).as("column1Every"),
+          every(field("column2")).as("column2Every"))
+        .from("AccumulateBooleanTable");
+    sqlScriptExecutorProvider.get().executeQuery(selectEvery).processWith(new ResultSetProcessor<Void>() {
+      @Override
+      public Void process(ResultSet resultSet) throws SQLException {
+        while (resultSet.next()) {
+          assertEquals("Aggregated Every value of column1 should be", false, resultSet.getBoolean(1));
+          assertEquals("Aggregated Every value of column2 should be", true, resultSet.getBoolean(2));
+        }
+        return null;
+      }
+    });
+  }
+
+
+  /**
+   * Tests behaviour of the Some function
+   */
+  @Test
+  public void testSomeFunction() {
+    SelectStatement selectSome =
+        select(
+          some(field("column1")).as("column1Every"),
+          some(field("column2")).as("column2Every"))
+        .from("AccumulateBooleanTable");
+    sqlScriptExecutorProvider.get().executeQuery(selectSome).processWith(new ResultSetProcessor<Void>() {
+      @Override
+      public Void process(ResultSet resultSet) throws SQLException {
+        while (resultSet.next()) {
+          assertEquals("Aggregated Some value of column1 should be", true, resultSet.getBoolean(1));
+          assertEquals("Aggregated Some value of column2 should be", true, resultSet.getBoolean(2));
+        }
+        return null;
+      }
+    });
+  }
+
+
+  /**
+   * Tests behaviour of Some function with a case statement as the argument.
+   */
+  @Test
+  public void testSomeFunctionWithACaseStatement() {
+    CaseStatement caseStmt = caseStatement(
+      when(cast(field("id")).asType(DataType.INTEGER).lessThanOrEqualTo(literal(1))).then(true))
+        .otherwise(false);
+    SelectStatement selectComplexSome = select(some(caseStmt), every(caseStmt)).from(tableRef("WithDefaultValue"));
+    sqlScriptExecutorProvider.get().executeQuery(selectComplexSome).processWith(new ResultSetProcessor<Void>() {
+      @Override
+      public Void process(ResultSet resultSet) throws SQLException {
+        while (resultSet.next()) {
+        assertEquals("Aggregated value of id should be", true, resultSet.getBoolean(1));
+        assertEquals("Aggregated value of id should be", false, resultSet.getBoolean(2));
+      }
+      return null;
+      }
+    });
+  }
+
+
+  /**
+   * Test the greatest SQL function against all {@linkplain SqlDialect}s
+   */
+  @Test
+  public void testGreatest() throws SQLException {
+    final SqlScriptExecutor executor = sqlScriptExecutorProvider.get(new LoggingSqlScriptVisitor());
+
+    executor.executeQuery(convertStatementToSQL(select(greatest(literal(1), literal(7), literal(-1)))), connection, new ResultSetProcessor<Void>() {
+      @Override
+      public Void process(ResultSet resultSet) throws SQLException {
+        assertTrue (resultSet.next());
+        assertEquals(7, resultSet.getInt(1));
+        return null;
+      }
+    });
+
+    executor.executeQuery(convertStatementToSQL(select(greatest(ImmutableList.of(literal(1), literal(7), literal(-1))))), connection, new ResultSetProcessor<Void>() {
+      @Override
+      public Void process(ResultSet resultSet) throws SQLException {
+        assertTrue (resultSet.next());
+        assertEquals(7, resultSet.getInt(1));
+        return null;
+      }
+    });
+  }
+
+
+  /**
+   * Test the greatest SQL function against all {@linkplain SqlDialect}s
+   */
+  @Test
+  public void testLeast() throws SQLException {
+    final SqlScriptExecutor executor = sqlScriptExecutorProvider.get(new LoggingSqlScriptVisitor());
+
+    executor.executeQuery(convertStatementToSQL(select(least(literal(1), literal(7), literal(-1)))), connection, new ResultSetProcessor<Void>() {
+      @Override
+      public Void process(ResultSet resultSet) throws SQLException {
+        assertTrue (resultSet.next());
+        assertEquals(-1, resultSet.getInt(1));
+        return null;
+      }
+    });
+
+    executor.executeQuery(convertStatementToSQL(select(least(ImmutableList.of(literal(1), literal(7), literal(-1))))), connection, new ResultSetProcessor<Void>() {
+      @Override
+      public Void process(ResultSet resultSet) throws SQLException {
+        assertTrue (resultSet.next());
+        assertEquals(-1, resultSet.getInt(1));
+        return null;
+      }
+    });
+  }
+
+
+  private void assertResultsMatch(SelectStatement statement, String... expectedJoinedStringRows) {
+    List<String> result = sqlScriptExecutorProvider
+        .get(new LoggingSqlScriptVisitor())
+        .executeQuery(statement)
+        .processWith(processResultsAsJoinedString());
+
+    assertEquals(Lists.<String>newArrayList(expectedJoinedStringRows),result);
+  }
+
+
+  private ResultSetProcessor<List<String>> processResultsAsJoinedString(){
+    return new ResultSetProcessor<>() {
+      @Override
+      public List<String> process(ResultSet resultSet) throws SQLException {
+        int numberOfColumns = resultSet.getMetaData().getColumnCount();
+        List<String> result = Lists.newArrayList();
+        String[] row = new String[numberOfColumns];
+
+        while (resultSet.next()) {
+          for(int i = 0; i < numberOfColumns; i++) {
+            String valueAsString = resultSet.getString(i+1);
+            row[i] = valueAsString.contains(".") ?  valueAsString.replaceAll("0*$", "").replaceAll("\\.$", "") : valueAsString;
+          }
+          result.add(Joiner.on("-").join(row));
+        }
+
+        return result;
+      }
+    };
+  }
+
+
+  private Integer getNumberOfRecordsFromSelect(SelectStatement selectStatement) {
+    return sqlScriptExecutorProvider
+          .get(new LoggingSqlScriptVisitor())
+          .executeQuery(selectStatement)
+          .processWith(new ResultSetProcessor<Integer>() {
+            @Override
+            public Integer process(ResultSet resultSet) throws SQLException {
+              int count = 0;
+              while (resultSet.next()) {
+                count++;
+              }
+              return count;
+            }
+          });
+  }
+
+
+  private Integer getNumberOfRecordsInMergedTable(TableReference table) {
+    return getNumberOfRecordsFromSelect(select(table.field("column1"), table.field("column2")).from(table));
+  }
+}