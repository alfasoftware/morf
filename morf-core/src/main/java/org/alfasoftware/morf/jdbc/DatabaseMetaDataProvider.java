/* Copyright 2017 Alfa Financial Software
 *
 * Licensed under the Apache License, Version 2.0 (the "License");
 * you may not use this file except in compliance with the License.
 * You may obtain a copy of the License at
 *
 *    http://www.apache.org/licenses/LICENSE-2.0
 *
 * Unless required by applicable law or agreed to in writing, software
 * distributed under the License is distributed on an "AS IS" BASIS,
 * WITHOUT WARRANTIES OR CONDITIONS OF ANY KIND, either express or implied.
 * See the License for the specific language governing permissions and
 * limitations under the License.
 */

package org.alfasoftware.morf.jdbc;

import java.sql.Connection;
import java.sql.DatabaseMetaData;
import java.sql.ResultSet;
import java.sql.ResultSetMetaData;
import java.sql.SQLException;
import java.sql.Types;
import java.util.ArrayList;
import java.util.Collection;
import java.util.Collections;
import java.util.HashMap;
import java.util.Iterator;
import java.util.LinkedHashMap;
import java.util.List;
import java.util.Map;
import java.util.stream.Collectors;
import java.util.stream.IntStream;

import org.alfasoftware.morf.metadata.Column;
import org.alfasoftware.morf.metadata.DataType;
import org.alfasoftware.morf.metadata.Index;
import org.alfasoftware.morf.metadata.Schema;
import org.alfasoftware.morf.metadata.SchemaUtils;
import org.alfasoftware.morf.metadata.SchemaUtils.ColumnBuilder;
import org.alfasoftware.morf.metadata.SchemaUtils.IndexBuilder;
import org.alfasoftware.morf.metadata.Table;
import org.alfasoftware.morf.metadata.View;
import org.alfasoftware.morf.sql.SelectStatement;
import org.apache.commons.logging.Log;
import org.apache.commons.logging.LogFactory;

import com.google.common.base.Supplier;
import com.google.common.base.Suppliers;
import com.google.common.cache.CacheBuilder;
import com.google.common.cache.CacheLoader;
import com.google.common.cache.LoadingCache;
import com.google.common.collect.ImmutableList;
import com.google.common.collect.ImmutableMap;
import com.google.common.collect.Maps;

import static org.alfasoftware.morf.util.SchemaValidatorUtil.validateSchemaName;

/**
 * Provides meta data based on a database connection.
 *
 * @author Copyright (c) Alfa Financial Software 2010
 */
public class DatabaseMetaDataProvider implements Schema {

  private static final Log log = LogFactory.getLog(DatabaseMetaDataProvider.class);

  // Column numbers for DatabaseMetaData.getColumns() ResultSet
  protected static final int COLUMN_TABLE_NAME = 3;
  protected static final int COLUMN_NAME = 4;
  protected static final int COLUMN_DATA_TYPE = 5;
  protected static final int COLUMN_TYPE_NAME = 6;
  protected static final int COLUMN_SIZE = 7;
  protected static final int COLUMN_DECIMAL_DIGITS = 9;
  protected static final int COLUMN_REMARKS = 12;
  protected static final int COLUMN_DEFAULT_EXPR = 13;
  protected static final int COLUMN_IS_NULLABLE = 18;
  protected static final int COLUMN_IS_AUTOINCREMENT = 23;

  // Column numbers for DatabaseMetaData.getTables() ResultSet
  protected static final int TABLE_SCHEM = 2;
  protected static final int TABLE_NAME = 3;
  protected static final int TABLE_TYPE = 4;
  protected static final int TABLE_REMARKS = 5;

  // Column numbers for DatabaseMetaData.getIndexInfo() ResultSet
  protected static final int INDEX_NON_UNIQUE = 4;
  protected static final int INDEX_NAME = 6;
  protected static final int INDEX_COLUMN_NAME = 9;

  // Column numbers for DatabaseMetaData.getPrimaryKeys() ResultSet
  protected static final int PRIMARY_COLUMN_NAME = 4;
  protected static final int PRIMARY_KEY_SEQ = 5;


  protected final Connection connection;
  protected final String schemaName;


  private final Supplier<Map<AName, Map<AName, ColumnBuilder>>> allColumns = Suppliers.memoize(this::loadAllColumns);

  private final Supplier<Map<AName, RealName>> tableNames = Suppliers.memoize(this::loadAllTableNames);
  private final LoadingCache<AName, Table> tableCache = CacheBuilder.newBuilder().build(CacheLoader.from(this::loadTable));

  private final Supplier<Map<AName, RealName>> viewNames = Suppliers.memoize(this::loadAllViewNames);
  private final LoadingCache<AName, View> viewCache = CacheBuilder.newBuilder().build(CacheLoader.from(this::loadView));


  /**
   * @param connection The database connection from which meta data should be provided.
   * @param schemaName The name of the schema in which the data is stored. This might be null.
   */
  protected DatabaseMetaDataProvider(Connection connection, String schemaName) {
    super();
    this.connection = connection;
    this.schemaName = validateSchemaName(schemaName);
  }


  /**
   * @see org.alfasoftware.morf.metadata.Schema#isEmptyDatabase()
   */
  @Override
  public boolean isEmptyDatabase() {
    return tableNames.get().isEmpty();
  }


  /**
   * @see org.alfasoftware.morf.metadata.Schema#tableExists(java.lang.String)
   */
  @Override
  public boolean tableExists(String tableName) {
    return tableNames.get().containsKey(named(tableName));
  }


  /**
   * @see org.alfasoftware.morf.metadata.Schema#getTable(java.lang.String)
   */
  @Override
  public Table getTable(String tableName) {
    return tableCache.getUnchecked(named(tableName));
  }


  /**
   * @see org.alfasoftware.morf.metadata.Schema#tableNames()
   */
  @Override
  public Collection<String> tableNames() {
    return tableNames.get().values().stream().map(RealName::getRealName).collect(Collectors.toList());
  }


  /**
   * @see org.alfasoftware.morf.metadata.Schema#tables()
   */
  @Override
  public Collection<Table> tables() {
    return tableNames.get().values().stream().map(RealName::getRealName).map(this::getTable).collect(Collectors.toList());
  }


  /**
   * @see org.alfasoftware.morf.metadata.Schema#viewExists(java.lang.String)
   */
  @Override
  public boolean viewExists(String viewName) {
    return viewNames.get().containsKey(named(viewName));
  }


  /**
   * @see org.alfasoftware.morf.metadata.Schema#getView(java.lang.String)
   */
  @Override
  public View getView(String viewName) {
    return viewCache.getUnchecked(named(viewName));
  }


  /**
   * @see org.alfasoftware.morf.metadata.Schema#viewNames()
   */
  @Override
  public Collection<String> viewNames() {
    return viewNames.get().values().stream().map(RealName::getRealName).collect(Collectors.toList());
  }


  /**
   * @see org.alfasoftware.morf.metadata.Schema#views()
   */
  @Override
  public Collection<View> views() {
    return viewNames.get().values().stream().map(RealName::getRealName).map(this::getView).collect(Collectors.toList());
  }


  /**
   * Creates a map of all table names,
   * indexed by their case-agnostic names.
   *
   * @return Map of real table names.
   */
  protected Map<AName, RealName> loadAllTableNames() {
    final ImmutableMap.Builder<AName, RealName> tableNameMappings = ImmutableMap.builder();

    try {
      final DatabaseMetaData databaseMetaData = connection.getMetaData();

      try (ResultSet tableResultSet = databaseMetaData.getTables(null, schemaName, null, tableTypesForTables())) {
        while (tableResultSet.next()) {
          RealName tableName = readTableName(tableResultSet);
          try {
            String tableSchemaName = tableResultSet.getString(TABLE_SCHEM);
            String tableType = tableResultSet.getString(TABLE_TYPE);

            boolean systemTable = isSystemTable(tableName);
            boolean ignoredTable = isIgnoredTable(tableName);

            if (log.isDebugEnabled()) {
              log.debug("Found table [" + tableName + "] of type [" + tableType + "] in schema [" + tableSchemaName + "]"
                  + (systemTable ? " - SYSTEM TABLE" : "") + (ignoredTable ? " - IGNORED" : ""));
            }

            if (!systemTable && !ignoredTable) {
              tableNameMappings.put(tableName, tableName);
            }
          }
          catch (SQLException e) {
            throw new RuntimeSqlException("Error reading metadata for table ["+tableName+"]", e);
          }
        }

        return tableNameMappings.build();
      }
    }
    catch (SQLException e) {
      throw new RuntimeSqlException(e);
    }
  }


  /**
   * Types for {@link DatabaseMetaData#getTables(String, String, String, String[])}
   * used by {@link #loadAllTableNames()}.
   *
   * @return Array of relevant JDBC types.
   */
  protected String[] tableTypesForTables() {
    return new String[] { "TABLE" };
  }


  /**
   * Retrieves table name from a result set.
   *
   * @param tableResultSet Result set to be read.
   * @return Name of the table.
   * @throws SQLException Upon errors.
   */
  protected RealName readTableName(ResultSet tableResultSet) throws SQLException {
    String tableName = tableResultSet.getString(TABLE_NAME);
    return createRealName(tableName, tableName);
  }


  /**
   * Identify whether or not the table is one owned by the system, or owned by
   * our application. The default implementation assumes that all tables we can
   * access in the schema are under our control.
   *
   * @param tableName The table which we are accessing.
   * @return <var>true</var> if the table is owned by the system
   */
  protected boolean isSystemTable(@SuppressWarnings("unused") RealName tableName) {
    return false;
  }


  /**
   * Identify whether or not the view is one owned by the system, or owned by
   * our application. The default implementation assumes that all views we can
   * access in the schema are under our control.
   *
   * @param viewName The view which we are accessing.
   * @return <var>true</var> if the view is owned by the system
   */
  protected boolean isSystemView(@SuppressWarnings("unused") RealName viewName) {
    return false;
  }


  /**
   * Identify whether or not the specified table should be ignored in the metadata. This is
   * typically used to filter temporary tables.
   *
   * @param tableName The table which we are accessing.
   * @return <var>true</var> if the table should be ignored, false otherwise.
   */
  protected boolean isIgnoredTable(@SuppressWarnings("unused") RealName tableName) {
    return false;
  }


  /**
   * Identify whether or not the specified view should be ignored in the metadata. This is
   * typically used to filter temporary tables.
   *
   * @param viewName The view which we are accessing.
   * @return <var>true</var> if the table should be ignored, false otherwise.
   */
  protected boolean isIgnoredView(@SuppressWarnings("unused") RealName viewName) {
    return false;
  }


  /**
   * Creates a map of maps of all table columns,
   * first indexed by their case-agnostic table names,
   * and then indexed by their case-agnostic column names.
   *
   * @return Map of table columns by table names and column names.
   */
  protected Map<AName, Map<AName, ColumnBuilder>> loadAllColumns() {
    final Map<AName, ImmutableMap.Builder<AName, ColumnBuilder>> columnMappingBuilders = Maps.toMap(tableNames.get().keySet(), k -> ImmutableMap.builder());

    try {
      final DatabaseMetaData databaseMetaData = connection.getMetaData();

      try (ResultSet columnResultSet = databaseMetaData.getColumns(null, schemaName, null, null)) {
        while (columnResultSet.next()) {
          String tableName = columnResultSet.getString(COLUMN_TABLE_NAME);
          RealName realTableName = tableNames.get().get(named(tableName));
          if (realTableName == null) {
            continue; // ignore columns of unknown tables
          }

          RealName columnName = readColumnName(columnResultSet);
          try {
            String typeName = columnResultSet.getString(COLUMN_TYPE_NAME);
            int typeCode = columnResultSet.getInt(COLUMN_DATA_TYPE);
            int width = columnResultSet.getInt(COLUMN_SIZE);
            int scale = columnResultSet.getInt(COLUMN_DECIMAL_DIGITS);

            try {
              DataType dataType = dataTypeFromSqlType(typeCode, typeName, width);

              ColumnBuilder column = SchemaUtils.column(columnName.getRealName(), dataType, width, scale);
              column = setColumnNullability(realTableName, column, columnResultSet);
              column = setColumnAutonumbered(realTableName, column, columnResultSet);
              column = setColumnDefaultValue(realTableName, column, columnResultSet);
              column = setAdditionalColumnMetadata(realTableName, column, columnResultSet);

              if (log.isDebugEnabled()) {
                log.debug("Found column [" + column + "] on table [" + tableName + "]: " + column);
              }

              columnMappingBuilders.get(realTableName).put(columnName, column);
            }
            catch (UnexpectedDataTypeException e) {
              ColumnBuilder column = new UnsupportedDataTypeColumn(columnName, typeName, typeCode, width, scale, columnResultSet);

              if (log.isDebugEnabled()) {
                log.debug("Found unsupported column [" + column + "] on table [" + tableName + "]: " + column);
              }

              columnMappingBuilders.get(realTableName).put(columnName, column);
            }
          }
          catch (SQLException e) {
            throw new RuntimeSqlException("Error reading metadata for column ["+columnName+"] on table ["+tableName+"]", e);
          }
        }

        // Maps.transformValues creates a view over the given map of builders
        // Therefore we need to make a copy to avoid building the builders repeatedly
        return ImmutableMap.copyOf(Maps.transformValues(columnMappingBuilders, ImmutableMap.Builder::build));
      }
    }
    catch (SQLException e) {
      throw new RuntimeSqlException(e);
    }
  }


  /**
   * Retrieves column name from a result set.
   *
   * @param columnResultSet Result set to be read.
   * @return Name of the column.
   * @throws SQLException Upon errors.
   */
  protected RealName readColumnName(ResultSet columnResultSet) throws SQLException {
    String columnName = columnResultSet.getString(COLUMN_NAME);
    return createRealName(columnName, columnName);
  }


  /**
   * Converts a given SQL data type to a {@link DataType}.
   *
   * @param typeCode JDBC data type.
   * @param typeName JDBC type name.
   * @param width JDBC column size.
   * @return Morf data type.
   */
  protected DataType dataTypeFromSqlType(int typeCode, String typeName, int width) {
    switch (typeCode) {
      case Types.TINYINT:
      case Types.SMALLINT:
      case Types.INTEGER:
        return DataType.INTEGER;
      case Types.BIGINT:
        return DataType.BIG_INTEGER;
      case Types.FLOAT:
      case Types.REAL:
      case Types.DOUBLE:
      case Types.NUMERIC:
      case Types.DECIMAL:
        return DataType.DECIMAL;
      case Types.CHAR:
      case Types.VARCHAR:
      case Types.LONGVARCHAR:
      case Types.LONGNVARCHAR:
      case Types.NVARCHAR:
        return DataType.STRING;
      case Types.BOOLEAN:
      case Types.BIT:
        return DataType.BOOLEAN;
      case Types.DATE:
        return DataType.DATE;
      case Types.BLOB:
      case Types.BINARY:
      case Types.VARBINARY:
      case Types.LONGVARBINARY:
        return DataType.BLOB;
      case Types.NCLOB:
      case Types.CLOB:
        return DataType.CLOB;
      default:
        throw new UnexpectedDataTypeException("Unsupported data type [" + typeName + "] (type " + typeCode + " width " + width + ")");
    }
  }


  /**
   * Sets column nullability from a result set.
   *
   * @param tableName Name of the table.
   * @param column Column builder to set to.
   * @param columnResultSet Result set to be read.
   * @return Resulting column builder.
   * @throws SQLException Upon errors.
   */
  @SuppressWarnings("unused")
  protected ColumnBuilder setColumnNullability(RealName tableName, ColumnBuilder column, ResultSet columnResultSet) throws SQLException {
    boolean nullable = "YES".equals(columnResultSet.getString(COLUMN_IS_NULLABLE));
    return nullable ? column.nullable() : column;
  }


  /**
   * Sets column being autonumbered from a result set.
   *
   * @param tableName Name of the table.
   * @param column Column builder to set to.
   * @param columnResultSet Result set to be read.
   * @return Resulting column builder.
   * @throws SQLException Upon errors.
   */
  @SuppressWarnings("unused")
  protected ColumnBuilder setColumnAutonumbered(RealName tableName, ColumnBuilder column, ResultSet columnResultSet) throws SQLException {
    boolean autoNumbered = "YES".equals(columnResultSet.getString(COLUMN_IS_AUTOINCREMENT));
    return autoNumbered ? column.autoNumbered(-1) : column;
  }


  /**
   * Sets column default value.
   *
   * Note: Uses an empty string for any column other than version.
   * Database-schema level default values are not supported by ALFA's domain model
   * hence we don't want to include a default value in the definition of tables.
   *
   * @param tableName Name of the table.
   * @param column Column builder to set to.
   * @param columnResultSet Result set to be read.
   * @return Resulting column builder.
   * @throws SQLException Upon errors.
   */
  @SuppressWarnings("unused")
  protected ColumnBuilder setColumnDefaultValue(RealName tableName, ColumnBuilder column, ResultSet columnResultSet) throws SQLException {
    String defaultValue = "version".equalsIgnoreCase(column.getName()) ? "0" : "";

    String actualDefaultValue = getActualDefaultValue(tableName, column, columnResultSet);
    if (!defaultValue.equals(actualDefaultValue) && !column.isAutoNumbered()) {
        log.warn("DEFAULT value for " + tableName.getDbName() + "." + column.getName() + " expected to be [" + defaultValue + "], but was [" + actualDefaultValue + "]");
    }

    return column.defaultValue(defaultValue);
  }


  /**
   * Reads the actual default value in the database.
   *
   * @param tableName Name of the table.
   * @param column Column builder to set to.
   * @param columnResultSet Result set to be read.
   * @return The default value, usually as an expression.
   * @throws SQLException Upon errors.
   */
  @SuppressWarnings("unused")
  protected String getActualDefaultValue(RealName tableName, ColumnBuilder column, ResultSet columnResultSet) throws SQLException {
    final String actualDefaultValue = columnResultSet.getString(COLUMN_DEFAULT_EXPR);

    // columns that never had DEFAULT
    if (actualDefaultValue == null)
      return "";

    final String trimedActualDefaultValue = actualDefaultValue.trim();

    // columns that previously had DEFAULT and were set to DEFAULT NULL
    if ("NULL".equalsIgnoreCase(trimedActualDefaultValue))
      return "";

    // other values returned with just a bit of trimming
    // - note that these are Oracle expressions, not actual default values
    // - simple decimals come back as decimals,
    // - strings come back wrapped in single quotes,
    // - functions come back as expressions,
    // - as specified in the last alter statement
    return trimedActualDefaultValue;
  }


  /**
   * Sets additional column information.
   *
   * @param tableName Name of the table.
   * @param column Column builder to set to.
   * @param columnResultSet Result set to be read.
   * @return Resulting column builder.
   * @throws SQLException Upon errors.
   */
  @SuppressWarnings("unused")
  protected ColumnBuilder setAdditionalColumnMetadata(RealName tableName, ColumnBuilder column, ResultSet columnResultSet) throws SQLException {
    return column;
  }


  /**
   * Loads a table.
   *
   * @param tableName Name of the table.
   * @return The table metadata.
   */
  protected Table loadTable(AName tableName) {
    final RealName realTableName = tableNames.get().get(tableName);

    if (realTableName == null) {
      throw new IllegalArgumentException("Table [" + tableName + "] not found.");
    }

    final Map<AName, Integer> primaryKey = loadTablePrimaryKey(realTableName);
    final Supplier<List<Column>> columns = Suppliers.memoize(() -> loadTableColumns(realTableName, primaryKey));
    final Supplier<List<Index>> indexes = Suppliers.memoize(() -> loadTableIndexes(realTableName));

    return new Table() {
      @Override
      public String getName() {
        return realTableName.getRealName();
      }

      @Override
      public List<Column> columns() {
        return columns.get();
      }

      @Override
      public List<Index> indexes() {
        return indexes.get();
      }

      @Override
      public boolean isTemporary() {
        return false;
      }
    };
  }


  /**
   * Loads the primary key column names for the given table name,
   * as a map of case-agnostic names and respective positions within the key.
   *
   * @param tableName Name of the table.
   * @return Map of respective positions by column names.
   */
  protected Map<AName, Integer> loadTablePrimaryKey(RealName tableName) {
    final ImmutableMap.Builder<AName, Integer> columns = ImmutableMap.builder();

    try {
      final DatabaseMetaData databaseMetaData = connection.getMetaData();

      try (ResultSet primaryKeyResultSet = databaseMetaData.getPrimaryKeys(null, schemaName, tableName.getDbName())) {
        while (primaryKeyResultSet.next()) {
          int sequenceNumber = primaryKeyResultSet.getShort(PRIMARY_KEY_SEQ) - 1;
          String columnName = primaryKeyResultSet.getString(PRIMARY_COLUMN_NAME);
          columns.put(named(columnName), sequenceNumber);
        }

        if (log.isDebugEnabled()) {
          log.debug("Found primary key [" + columns.build() + "] on table [" + tableName + "]");
        }

        return columns.build();
      }
    }
    catch (SQLException e) {
      throw new RuntimeSqlException("Error reading primary keys for table [" + tableName + "]", e);
    }
  }


  /**
   * Loads the columns for the given table name.
   *
   * @param tableName Name of the table.
   * @param primaryKey Map of respective positions by column names.
   * @return List of table columns.
   */
  protected List<Column> loadTableColumns(RealName tableName, Map<AName, Integer> primaryKey) {
    final Collection<ColumnBuilder> originalColumns = allColumns.get().get(tableName).values();
    return createColumnsFrom(originalColumns, primaryKey);
  }


  /**
   * Creates a list of table columns from given columns and map of primary key columns.
   * Also reorders the primary key columns between themselves to reflect the order of columns within the primary key.
   *
   * @param originalColumns Collection of table columns to work with.
   * @param primaryKey Map of respective positions by column names.
   * @return List of table columns.
   */
  protected static List<Column> createColumnsFrom(Collection<ColumnBuilder> originalColumns, Map<AName, Integer> primaryKey) {
    final List<Column> primaryKeyColumns = new ArrayList<>(Collections.nCopies(primaryKey.size(), null));
    final List<Supplier<Column>> results = new ArrayList<>(originalColumns.size());

    // Reorder primary-key columns between themselves according to their ordering within provided reference
    // All non-primary-key columns simply keep their original positions
    Iterator<Integer> numberer = IntStream.rangeClosed(0, primaryKey.size()).iterator();
    for (ColumnBuilder column : originalColumns) {
      if (primaryKey.containsKey(named(column.getName()))) {
        Integer primaryKeyPosition = primaryKey.get(named(column.getName()));
        primaryKeyColumns.set(primaryKeyPosition, column.primaryKey());
        results.add(() -> primaryKeyColumns.get(numberer.next()));
      }
      else {
        results.add(Suppliers.ofInstance(column));
      }
    }

    return results.stream().map(Supplier::get).collect(Collectors.toList());
  }


  /**
   * Loads the indexes for the given table name, except for the primary key index.
   *
   * @param tableName Name of the table.
   * @return List of table indexes.
   */
  protected List<Index> loadTableIndexes(RealName tableName) {
    final Map<RealName, ImmutableList.Builder<RealName>> indexColumns = new HashMap<>();
    final Map<RealName, Boolean> indexUniqueness = new HashMap<>();

    try {
      final DatabaseMetaData databaseMetaData = connection.getMetaData();

      try (ResultSet indexResultSet = databaseMetaData.getIndexInfo(null, schemaName, tableName.getDbName(), false, false)) {
        while (indexResultSet.next()) {
          RealName indexName = readIndexName(indexResultSet);
          try {
            if (indexName == null) {
              continue;
            }
            if (isPrimaryKeyIndex(indexName)) {
              continue;
            }
            if (DatabaseMetaDataProviderUtils.shouldIgnoreIndex(indexName.getDbName())) {
<<<<<<< HEAD
              ignoreIndexName(indexName, indexResultSet);
=======
              log.info("Ignoring index: ["+indexName.getDbName()+"]");
>>>>>>> 8f37599f
              continue;
            }

            String dbColumnName = indexResultSet.getString(INDEX_COLUMN_NAME);
            String realColumnName = allColumns.get().get(tableName).get(named(dbColumnName)).getName();
            RealName columnName = createRealName(dbColumnName, realColumnName);
            boolean unique = !indexResultSet.getBoolean(INDEX_NON_UNIQUE);

            if (log.isDebugEnabled()) {
              log.debug("Found index column [" + columnName + "] for index [" + indexName  + ", unique: " + unique + "] on table [" + tableName + "]");
            }

            indexUniqueness.put(indexName, unique);

            indexColumns.computeIfAbsent(indexName, k -> ImmutableList.builder())
                .add(columnName);
          }
          catch (SQLException e) {
            throw new RuntimeSqlException("Error reading metadata for index ["+indexName+"] on table ["+tableName+"]", e);
          }
          catch (RuntimeException e) {
            throw new RuntimeException("Error reading metadata for index ["+indexName+"] on table ["+tableName+"]", e);
          }
        }

        return indexColumns.entrySet().stream()
            .map(e -> createIndexFrom(e.getKey(), indexUniqueness.get(e.getKey()), e.getValue().build()))
            .collect(Collectors.toList());
      }
    }
    catch (SQLException e) {
      throw new RuntimeSqlException("Error reading metadata for table [" + tableName + "]", e);
    }
  }


  /**
   * Retrieves index name from a result set.
   *
   * @param indexResultSet Result set to be read.
   * @return Name of the index.
   * @throws SQLException Upon errors.
   */
  protected RealName readIndexName(ResultSet indexResultSet) throws SQLException {
    String indexName = indexResultSet.getString(INDEX_NAME);
    return createRealName(indexName, indexName);
  }


  /**
   * Receives an ignored index name.
   * This can be overridden to process technical indexes, or remember performance indexes, etc.
   *
   * Note: This can be called multiple times for the same index!
   *
   * @param indexName name of the ignored index.
   * @param indexResultSet resultset on the row with further index information
   * @throws SQLException Upon errors.
   */
  protected void ignoreIndexName(RealName indexName, ResultSet indexResultSet) throws SQLException {
    if (log.isDebugEnabled()) log.debug("Ignored index [" + indexName.getRealName() + "] column [" + indexResultSet.getString(INDEX_COLUMN_NAME) + "]");
  }


  /**
   * Identify whether this is the primary key for this table.
   *
   * @param indexName Name of the index.
   * @return true for primary key, false otherwise.
   */
  protected boolean isPrimaryKeyIndex(RealName indexName) {
    return "PRIMARY".equals(indexName.getDbName());
  }


  /**
   * Creates an index from given info.
   *
   * @param indexName The name of the index.
   * @param isUnique Whether to mark this index as unique.
   * @param columnNames The column names for the index.
   * @return An {@link IndexBuilder} for the index.
   */
  protected static Index createIndexFrom(RealName indexName, boolean isUnique, List<RealName> columnNames) {
    List<String> realColumnNames = columnNames.stream().map(RealName::getRealName).collect(Collectors.toList());
    IndexBuilder index = SchemaUtils.index(indexName.getRealName()).columns(realColumnNames);
    return isUnique ? index.unique() : index;
  }


  /**
   * Creates a map of all view names,
   * indexed by their case-agnostic names.
   *
   * @return Map of real view names.
   */
  protected Map<AName, RealName> loadAllViewNames() {
    final ImmutableMap.Builder<AName, RealName> viewNameMappings = ImmutableMap.builder();

    try {
      final DatabaseMetaData databaseMetaData = connection.getMetaData();

      try (ResultSet viewResultSet = databaseMetaData.getTables(null, schemaName, null, tableTypesForViews())) {
        while (viewResultSet.next()) {
          RealName viewName = readViewName(viewResultSet);
          if (isSystemView(viewName) || isIgnoredView(viewName)){
            if (log.isDebugEnabled()) {
              log.debug("Skipped system/ignored view [" + viewName + "]" );
            }
          } else {
            if (log.isDebugEnabled()) {
              log.debug("Found view [" + viewName + "]");
            }
            viewNameMappings.put(viewName, viewName);
          }
        }

        return viewNameMappings.build();
      }
    } catch (SQLException e) {
      throw new RuntimeSqlException("Error reading metadata for views", e);
    }
  }


  /**
   * Types for {@link DatabaseMetaData#getTables(String, String, String, String[])}
   * used by {@link #loadAllViewNames()}.
   *
   * @return Array of relevant JDBC types.
   */
  protected String[] tableTypesForViews() {
    return new String[] { "VIEW" };
  }


  /**
   * Retrieves view name from a result set.
   *
   * @param viewResultSet Result set to be read.
   * @return Name of the view.
   * @throws SQLException Upon errors.
   */
  protected RealName readViewName(ResultSet viewResultSet) throws SQLException {
    String viewName = viewResultSet.getString(TABLE_NAME);
    return createRealName(viewName, viewName);
  }


  /**
   * Loads a view.
   *
   * @param viewName Name of the view.
   * @return The view metadata.
   */
  protected View loadView(AName viewName) {
    final RealName realViewName = viewNames.get().get(viewName);

    if (realViewName == null) {
      throw new IllegalArgumentException("View [" + viewName + "] not found.");
    }

    return new View() {
      @Override
      public String getName() {
        return realViewName.getRealName();
      }

      @Override
      public boolean knowsSelectStatement() {
        return false;
      }

      @Override
      public boolean knowsDependencies() {
        return false;
      }

      @Override
      public SelectStatement getSelectStatement() {
        throw new UnsupportedOperationException("Cannot return SelectStatement as [" + realViewName.getRealName() + "] has been loaded from the database");
      }

      @Override
      public String[] getDependencies() {
        throw new UnsupportedOperationException("Cannot return dependencies as [" + realViewName.getRealName() + "] has been loaded from the database");
      }
    };
  }


  /**
   * Creates {@link AName} for searching the maps within this metadata provider.
   *
   * <p>
   * Metadata providers need to use case insensitive keys for lookup maps, since
   * database object name are considered case insensitive. While the same could
   * be achieved by simply upper-casing all database object names, such approach
   * can lead to mistakes.
   *
   * <p>
   * On top of that, using {@link AName} instead of upper-cased strings has the
   * advantage of strongly typed map keys, as opposed to maps of strings.
   *
   * @param name Case insensitive name of the object.
   * @return {@link AName} instance suitable for use as a key in the lookup maps.
   */
  protected static AName named(String name) {
    return new AName(name);
  }


  /**
   * Creates {@link RealName}, which contractually remembers two versions of a
   * database object name: the name as retrieved by the JDBC driver, and also
   * the user-friendly camel-case name of that same object, often derived by
   * looking at the comment of that object, or in schema descriptions.
   *
   * <p>
   * Note: Any {@link RealName} is also {@link AName}, and thus can be used as a
   * key in the lookup maps for convenience, just like any other {@link AName}.
   *
   * <p>
   * However,
   * the distinction beetween {@link RealName} and {@link AName} is important.
   * Strongly typed {@link RealName} is used in places where the two versions
   * of a database object name are known, as opposed to {@link AName} being used
   * in places where case insensitive map lookup keys are good enough. Method
   * signatures for example use {@link RealName} if they need a specific version
   * of the database object name, and use {@link AName} if they do not really
   * care (or cannot be expected to care) about the true letter case.
   *
   * <p>
   * Never create an instance of {@link RealName} without knowing true values of
   * the two versions of a database object name.
   *
   * @param dbName the name as retrieved by the JDBC driver
   * @param realName the user-friendly camel-case name of that same object,
   *                 often derived by looking at the comment of that object,
   *                 or in schema descriptions.
   * @return {@link RealName} instance holding the two name versions.
   *         Can also be used as a key in the lookup maps, like {@link AName}.
   */
  protected static RealName createRealName(String dbName, String realName) {
    return new RealName(dbName, realName);
  }


  /**
   * Case insensitive name of a database object.
   * Used as keys in the maps within this metadata provider.
   * Also used for referencing database objects without worrying about letter case.
   *
   * <p>For more info,
   * see {@link DatabaseMetaDataProvider#named(String)}
   * and {@link DatabaseMetaDataProvider#createRealName(String, String)}
   */
  protected static class AName {
    private final String aName;
    private final int hashCode;

    protected AName(String aName) {
      this.aName = aName;
      this.hashCode = aName.toLowerCase().hashCode();
    }

    public String getAName() {
      return aName;
    }

    @Override
    public String toString() {
      return aName + "/*";
    }

    @Override
    public final int hashCode() { // final intentional!
      return hashCode;
    }

    @Override
    public final boolean equals(Object obj) { // final intentional!
      if (this == obj) return true;
      if (obj == null) return false;
      if (!(obj instanceof AName)) return false; // instanceof intentional!
      AName that = (AName) obj;
      return this.aName.equalsIgnoreCase(that.aName);
    }
  }


  /**
   * Two case sensitive names of a database object: the name as retrieved by the JDBC driver,
   * and also the user-friendly camel-case name of that same object, often derived by looking
   * at the comment of that object, or in schema descriptions.
   *
   * <p>Can also be used as {@link AName}, for convenience.
   *
   * <p>For more info,
   * see {@link DatabaseMetaDataProvider#named(String)}
   * and {@link DatabaseMetaDataProvider#createRealName(String, String)}
   */
  protected static final class RealName extends AName {

    private final String realName;

    private RealName(String dbName, String realName) {
      super(dbName);
      this.realName = realName;
    }

    /**
     * The user-friendly camel-case name of the object,
     * often derived by looking at the comment of that object,
     * or in schema descriptions.
     *
     * @return user-friendly camel-case name
     */
    public String getRealName() {
      return realName;
    }

    /**
     * The name as retrieved by the JDBC driver.
     *
     * @return name as expected in the database
     */
    public String getDbName() {
      return getAName();
    }

    @Override
    public String toString() {
      return getDbName() + "/" + getRealName();
    }
  }


  @Override
  public String toString() {
    return "Schema[" + tables().size() + " tables, " + views().size() + " views]";
  }


  /**
   * Exception for unsupported data types.
   */
  public static final class UnexpectedDataTypeException extends RuntimeException {

    public UnexpectedDataTypeException(String string) {
      super(string);
    }
  }

  /**
   * This implementation of {@link Column} describing an unsupportable column.
   * Reading most of this column's data will result in exceptions being thrown.
   */
  protected static final class UnsupportedDataTypeColumn implements ColumnBuilder {

    private final RealName columnName;
    private final String typeName;
    private final int typeCode;
    private final int width;
    private final int scale;
    private final Map<String, Object> columnResultSet;

    UnsupportedDataTypeColumn(RealName columnName, String typeName, int typeCode, int width, int scale, ResultSet columnResultSet) throws SQLException {
      this.columnName = columnName;
      this.typeName = typeName;
      this.typeCode = typeCode;
      this.width = width;
      this.scale = scale;

      Map<String, Object> values = new LinkedHashMap<>();
      ResultSetMetaData metaData = columnResultSet.getMetaData();
      for (int i = 1; i <= metaData.getColumnCount(); i++) {
        String label = metaData.getColumnLabel(i);
        Object value = columnResultSet.getObject(1);
        values.put(i+"-"+label, value);
      }
      this.columnResultSet = values;
    }

    @Override
    public String getName() {
      return columnName.getRealName();
    }


    @Override
    public DataType getType() {
      throw new UnexpectedDataTypeException(this.toString());
    }

    @Override
    public int getWidth() {
      throw new UnexpectedDataTypeException(this.toString());
    }

    @Override
    public int getScale() {
      throw new UnexpectedDataTypeException(this.toString());
    }

    @Override
    public boolean isNullable() {
      throw new UnexpectedDataTypeException(this.toString());
    }

    @Override
    public boolean isPrimaryKey() {
      throw new UnexpectedDataTypeException(this.toString());
    }

    @Override
    public boolean isAutoNumbered() {
      throw new UnexpectedDataTypeException(this.toString());
    }

    @Override
    public int getAutoNumberStart() {
      throw new UnexpectedDataTypeException(this.toString());
    }

    @Override
    public String getDefaultValue() {
      throw new UnexpectedDataTypeException(this.toString());
    }


    @Override
    public String toString() {
      return "Column-" + columnName +
              "-" + "UNSUPPORTED" +
              "-" + typeName +
              "-" + typeCode +
              "-" + width +
              "-" + scale +
              "-" + columnResultSet;
    }

    @Override
    public ColumnBuilder nullable() {
      return this;
    }

    @Override
    public ColumnBuilder defaultValue(String value) {
      return this;
    }

    @Override
    public ColumnBuilder primaryKey() {
      return this;
    }

    @Override
    public ColumnBuilder notPrimaryKey() {
      return this;
    }

    @Override
    public ColumnBuilder autoNumbered(int from) {
      return this;
    }

    @Override
    public ColumnBuilder dataType(DataType dataType) {
      return this;
    }
  }
}
<|MERGE_RESOLUTION|>--- conflicted
+++ resolved
@@ -1,1173 +1,1169 @@
-/* Copyright 2017 Alfa Financial Software
- *
- * Licensed under the Apache License, Version 2.0 (the "License");
- * you may not use this file except in compliance with the License.
- * You may obtain a copy of the License at
- *
- *    http://www.apache.org/licenses/LICENSE-2.0
- *
- * Unless required by applicable law or agreed to in writing, software
- * distributed under the License is distributed on an "AS IS" BASIS,
- * WITHOUT WARRANTIES OR CONDITIONS OF ANY KIND, either express or implied.
- * See the License for the specific language governing permissions and
- * limitations under the License.
- */
-
-package org.alfasoftware.morf.jdbc;
-
-import java.sql.Connection;
-import java.sql.DatabaseMetaData;
-import java.sql.ResultSet;
-import java.sql.ResultSetMetaData;
-import java.sql.SQLException;
-import java.sql.Types;
-import java.util.ArrayList;
-import java.util.Collection;
-import java.util.Collections;
-import java.util.HashMap;
-import java.util.Iterator;
-import java.util.LinkedHashMap;
-import java.util.List;
-import java.util.Map;
-import java.util.stream.Collectors;
-import java.util.stream.IntStream;
-
-import org.alfasoftware.morf.metadata.Column;
-import org.alfasoftware.morf.metadata.DataType;
-import org.alfasoftware.morf.metadata.Index;
-import org.alfasoftware.morf.metadata.Schema;
-import org.alfasoftware.morf.metadata.SchemaUtils;
-import org.alfasoftware.morf.metadata.SchemaUtils.ColumnBuilder;
-import org.alfasoftware.morf.metadata.SchemaUtils.IndexBuilder;
-import org.alfasoftware.morf.metadata.Table;
-import org.alfasoftware.morf.metadata.View;
-import org.alfasoftware.morf.sql.SelectStatement;
-import org.apache.commons.logging.Log;
-import org.apache.commons.logging.LogFactory;
-
-import com.google.common.base.Supplier;
-import com.google.common.base.Suppliers;
-import com.google.common.cache.CacheBuilder;
-import com.google.common.cache.CacheLoader;
-import com.google.common.cache.LoadingCache;
-import com.google.common.collect.ImmutableList;
-import com.google.common.collect.ImmutableMap;
-import com.google.common.collect.Maps;
-
-import static org.alfasoftware.morf.util.SchemaValidatorUtil.validateSchemaName;
-
-/**
- * Provides meta data based on a database connection.
- *
- * @author Copyright (c) Alfa Financial Software 2010
- */
-public class DatabaseMetaDataProvider implements Schema {
-
-  private static final Log log = LogFactory.getLog(DatabaseMetaDataProvider.class);
-
-  // Column numbers for DatabaseMetaData.getColumns() ResultSet
-  protected static final int COLUMN_TABLE_NAME = 3;
-  protected static final int COLUMN_NAME = 4;
-  protected static final int COLUMN_DATA_TYPE = 5;
-  protected static final int COLUMN_TYPE_NAME = 6;
-  protected static final int COLUMN_SIZE = 7;
-  protected static final int COLUMN_DECIMAL_DIGITS = 9;
-  protected static final int COLUMN_REMARKS = 12;
-  protected static final int COLUMN_DEFAULT_EXPR = 13;
-  protected static final int COLUMN_IS_NULLABLE = 18;
-  protected static final int COLUMN_IS_AUTOINCREMENT = 23;
-
-  // Column numbers for DatabaseMetaData.getTables() ResultSet
-  protected static final int TABLE_SCHEM = 2;
-  protected static final int TABLE_NAME = 3;
-  protected static final int TABLE_TYPE = 4;
-  protected static final int TABLE_REMARKS = 5;
-
-  // Column numbers for DatabaseMetaData.getIndexInfo() ResultSet
-  protected static final int INDEX_NON_UNIQUE = 4;
-  protected static final int INDEX_NAME = 6;
-  protected static final int INDEX_COLUMN_NAME = 9;
-
-  // Column numbers for DatabaseMetaData.getPrimaryKeys() ResultSet
-  protected static final int PRIMARY_COLUMN_NAME = 4;
-  protected static final int PRIMARY_KEY_SEQ = 5;
-
-
-  protected final Connection connection;
-  protected final String schemaName;
-
-
-  private final Supplier<Map<AName, Map<AName, ColumnBuilder>>> allColumns = Suppliers.memoize(this::loadAllColumns);
-
-  private final Supplier<Map<AName, RealName>> tableNames = Suppliers.memoize(this::loadAllTableNames);
-  private final LoadingCache<AName, Table> tableCache = CacheBuilder.newBuilder().build(CacheLoader.from(this::loadTable));
-
-  private final Supplier<Map<AName, RealName>> viewNames = Suppliers.memoize(this::loadAllViewNames);
-  private final LoadingCache<AName, View> viewCache = CacheBuilder.newBuilder().build(CacheLoader.from(this::loadView));
-
-
-  /**
-   * @param connection The database connection from which meta data should be provided.
-   * @param schemaName The name of the schema in which the data is stored. This might be null.
-   */
-  protected DatabaseMetaDataProvider(Connection connection, String schemaName) {
-    super();
-    this.connection = connection;
-    this.schemaName = validateSchemaName(schemaName);
-  }
-
-
-  /**
-   * @see org.alfasoftware.morf.metadata.Schema#isEmptyDatabase()
-   */
-  @Override
-  public boolean isEmptyDatabase() {
-    return tableNames.get().isEmpty();
-  }
-
-
-  /**
-   * @see org.alfasoftware.morf.metadata.Schema#tableExists(java.lang.String)
-   */
-  @Override
-  public boolean tableExists(String tableName) {
-    return tableNames.get().containsKey(named(tableName));
-  }
-
-
-  /**
-   * @see org.alfasoftware.morf.metadata.Schema#getTable(java.lang.String)
-   */
-  @Override
-  public Table getTable(String tableName) {
-    return tableCache.getUnchecked(named(tableName));
-  }
-
-
-  /**
-   * @see org.alfasoftware.morf.metadata.Schema#tableNames()
-   */
-  @Override
-  public Collection<String> tableNames() {
-    return tableNames.get().values().stream().map(RealName::getRealName).collect(Collectors.toList());
-  }
-
-
-  /**
-   * @see org.alfasoftware.morf.metadata.Schema#tables()
-   */
-  @Override
-  public Collection<Table> tables() {
-    return tableNames.get().values().stream().map(RealName::getRealName).map(this::getTable).collect(Collectors.toList());
-  }
-
-
-  /**
-   * @see org.alfasoftware.morf.metadata.Schema#viewExists(java.lang.String)
-   */
-  @Override
-  public boolean viewExists(String viewName) {
-    return viewNames.get().containsKey(named(viewName));
-  }
-
-
-  /**
-   * @see org.alfasoftware.morf.metadata.Schema#getView(java.lang.String)
-   */
-  @Override
-  public View getView(String viewName) {
-    return viewCache.getUnchecked(named(viewName));
-  }
-
-
-  /**
-   * @see org.alfasoftware.morf.metadata.Schema#viewNames()
-   */
-  @Override
-  public Collection<String> viewNames() {
-    return viewNames.get().values().stream().map(RealName::getRealName).collect(Collectors.toList());
-  }
-
-
-  /**
-   * @see org.alfasoftware.morf.metadata.Schema#views()
-   */
-  @Override
-  public Collection<View> views() {
-    return viewNames.get().values().stream().map(RealName::getRealName).map(this::getView).collect(Collectors.toList());
-  }
-
-
-  /**
-   * Creates a map of all table names,
-   * indexed by their case-agnostic names.
-   *
-   * @return Map of real table names.
-   */
-  protected Map<AName, RealName> loadAllTableNames() {
-    final ImmutableMap.Builder<AName, RealName> tableNameMappings = ImmutableMap.builder();
-
-    try {
-      final DatabaseMetaData databaseMetaData = connection.getMetaData();
-
-      try (ResultSet tableResultSet = databaseMetaData.getTables(null, schemaName, null, tableTypesForTables())) {
-        while (tableResultSet.next()) {
-          RealName tableName = readTableName(tableResultSet);
-          try {
-            String tableSchemaName = tableResultSet.getString(TABLE_SCHEM);
-            String tableType = tableResultSet.getString(TABLE_TYPE);
-
-            boolean systemTable = isSystemTable(tableName);
-            boolean ignoredTable = isIgnoredTable(tableName);
-
-            if (log.isDebugEnabled()) {
-              log.debug("Found table [" + tableName + "] of type [" + tableType + "] in schema [" + tableSchemaName + "]"
-                  + (systemTable ? " - SYSTEM TABLE" : "") + (ignoredTable ? " - IGNORED" : ""));
-            }
-
-            if (!systemTable && !ignoredTable) {
-              tableNameMappings.put(tableName, tableName);
-            }
-          }
-          catch (SQLException e) {
-            throw new RuntimeSqlException("Error reading metadata for table ["+tableName+"]", e);
-          }
-        }
-
-        return tableNameMappings.build();
-      }
-    }
-    catch (SQLException e) {
-      throw new RuntimeSqlException(e);
-    }
-  }
-
-
-  /**
-   * Types for {@link DatabaseMetaData#getTables(String, String, String, String[])}
-   * used by {@link #loadAllTableNames()}.
-   *
-   * @return Array of relevant JDBC types.
-   */
-  protected String[] tableTypesForTables() {
-    return new String[] { "TABLE" };
-  }
-
-
-  /**
-   * Retrieves table name from a result set.
-   *
-   * @param tableResultSet Result set to be read.
-   * @return Name of the table.
-   * @throws SQLException Upon errors.
-   */
-  protected RealName readTableName(ResultSet tableResultSet) throws SQLException {
-    String tableName = tableResultSet.getString(TABLE_NAME);
-    return createRealName(tableName, tableName);
-  }
-
-
-  /**
-   * Identify whether or not the table is one owned by the system, or owned by
-   * our application. The default implementation assumes that all tables we can
-   * access in the schema are under our control.
-   *
-   * @param tableName The table which we are accessing.
-   * @return <var>true</var> if the table is owned by the system
-   */
-  protected boolean isSystemTable(@SuppressWarnings("unused") RealName tableName) {
-    return false;
-  }
-
-
-  /**
-   * Identify whether or not the view is one owned by the system, or owned by
-   * our application. The default implementation assumes that all views we can
-   * access in the schema are under our control.
-   *
-   * @param viewName The view which we are accessing.
-   * @return <var>true</var> if the view is owned by the system
-   */
-  protected boolean isSystemView(@SuppressWarnings("unused") RealName viewName) {
-    return false;
-  }
-
-
-  /**
-   * Identify whether or not the specified table should be ignored in the metadata. This is
-   * typically used to filter temporary tables.
-   *
-   * @param tableName The table which we are accessing.
-   * @return <var>true</var> if the table should be ignored, false otherwise.
-   */
-  protected boolean isIgnoredTable(@SuppressWarnings("unused") RealName tableName) {
-    return false;
-  }
-
-
-  /**
-   * Identify whether or not the specified view should be ignored in the metadata. This is
-   * typically used to filter temporary tables.
-   *
-   * @param viewName The view which we are accessing.
-   * @return <var>true</var> if the table should be ignored, false otherwise.
-   */
-  protected boolean isIgnoredView(@SuppressWarnings("unused") RealName viewName) {
-    return false;
-  }
-
-
-  /**
-   * Creates a map of maps of all table columns,
-   * first indexed by their case-agnostic table names,
-   * and then indexed by their case-agnostic column names.
-   *
-   * @return Map of table columns by table names and column names.
-   */
-  protected Map<AName, Map<AName, ColumnBuilder>> loadAllColumns() {
-    final Map<AName, ImmutableMap.Builder<AName, ColumnBuilder>> columnMappingBuilders = Maps.toMap(tableNames.get().keySet(), k -> ImmutableMap.builder());
-
-    try {
-      final DatabaseMetaData databaseMetaData = connection.getMetaData();
-
-      try (ResultSet columnResultSet = databaseMetaData.getColumns(null, schemaName, null, null)) {
-        while (columnResultSet.next()) {
-          String tableName = columnResultSet.getString(COLUMN_TABLE_NAME);
-          RealName realTableName = tableNames.get().get(named(tableName));
-          if (realTableName == null) {
-            continue; // ignore columns of unknown tables
-          }
-
-          RealName columnName = readColumnName(columnResultSet);
-          try {
-            String typeName = columnResultSet.getString(COLUMN_TYPE_NAME);
-            int typeCode = columnResultSet.getInt(COLUMN_DATA_TYPE);
-            int width = columnResultSet.getInt(COLUMN_SIZE);
-            int scale = columnResultSet.getInt(COLUMN_DECIMAL_DIGITS);
-
-            try {
-              DataType dataType = dataTypeFromSqlType(typeCode, typeName, width);
-
-              ColumnBuilder column = SchemaUtils.column(columnName.getRealName(), dataType, width, scale);
-              column = setColumnNullability(realTableName, column, columnResultSet);
-              column = setColumnAutonumbered(realTableName, column, columnResultSet);
-              column = setColumnDefaultValue(realTableName, column, columnResultSet);
-              column = setAdditionalColumnMetadata(realTableName, column, columnResultSet);
-
-              if (log.isDebugEnabled()) {
-                log.debug("Found column [" + column + "] on table [" + tableName + "]: " + column);
-              }
-
-              columnMappingBuilders.get(realTableName).put(columnName, column);
-            }
-            catch (UnexpectedDataTypeException e) {
-              ColumnBuilder column = new UnsupportedDataTypeColumn(columnName, typeName, typeCode, width, scale, columnResultSet);
-
-              if (log.isDebugEnabled()) {
-                log.debug("Found unsupported column [" + column + "] on table [" + tableName + "]: " + column);
-              }
-
-              columnMappingBuilders.get(realTableName).put(columnName, column);
-            }
-          }
-          catch (SQLException e) {
-            throw new RuntimeSqlException("Error reading metadata for column ["+columnName+"] on table ["+tableName+"]", e);
-          }
-        }
-
-        // Maps.transformValues creates a view over the given map of builders
-        // Therefore we need to make a copy to avoid building the builders repeatedly
-        return ImmutableMap.copyOf(Maps.transformValues(columnMappingBuilders, ImmutableMap.Builder::build));
-      }
-    }
-    catch (SQLException e) {
-      throw new RuntimeSqlException(e);
-    }
-  }
-
-
-  /**
-   * Retrieves column name from a result set.
-   *
-   * @param columnResultSet Result set to be read.
-   * @return Name of the column.
-   * @throws SQLException Upon errors.
-   */
-  protected RealName readColumnName(ResultSet columnResultSet) throws SQLException {
-    String columnName = columnResultSet.getString(COLUMN_NAME);
-    return createRealName(columnName, columnName);
-  }
-
-
-  /**
-   * Converts a given SQL data type to a {@link DataType}.
-   *
-   * @param typeCode JDBC data type.
-   * @param typeName JDBC type name.
-   * @param width JDBC column size.
-   * @return Morf data type.
-   */
-  protected DataType dataTypeFromSqlType(int typeCode, String typeName, int width) {
-    switch (typeCode) {
-      case Types.TINYINT:
-      case Types.SMALLINT:
-      case Types.INTEGER:
-        return DataType.INTEGER;
-      case Types.BIGINT:
-        return DataType.BIG_INTEGER;
-      case Types.FLOAT:
-      case Types.REAL:
-      case Types.DOUBLE:
-      case Types.NUMERIC:
-      case Types.DECIMAL:
-        return DataType.DECIMAL;
-      case Types.CHAR:
-      case Types.VARCHAR:
-      case Types.LONGVARCHAR:
-      case Types.LONGNVARCHAR:
-      case Types.NVARCHAR:
-        return DataType.STRING;
-      case Types.BOOLEAN:
-      case Types.BIT:
-        return DataType.BOOLEAN;
-      case Types.DATE:
-        return DataType.DATE;
-      case Types.BLOB:
-      case Types.BINARY:
-      case Types.VARBINARY:
-      case Types.LONGVARBINARY:
-        return DataType.BLOB;
-      case Types.NCLOB:
-      case Types.CLOB:
-        return DataType.CLOB;
-      default:
-        throw new UnexpectedDataTypeException("Unsupported data type [" + typeName + "] (type " + typeCode + " width " + width + ")");
-    }
-  }
-
-
-  /**
-   * Sets column nullability from a result set.
-   *
-   * @param tableName Name of the table.
-   * @param column Column builder to set to.
-   * @param columnResultSet Result set to be read.
-   * @return Resulting column builder.
-   * @throws SQLException Upon errors.
-   */
-  @SuppressWarnings("unused")
-  protected ColumnBuilder setColumnNullability(RealName tableName, ColumnBuilder column, ResultSet columnResultSet) throws SQLException {
-    boolean nullable = "YES".equals(columnResultSet.getString(COLUMN_IS_NULLABLE));
-    return nullable ? column.nullable() : column;
-  }
-
-
-  /**
-   * Sets column being autonumbered from a result set.
-   *
-   * @param tableName Name of the table.
-   * @param column Column builder to set to.
-   * @param columnResultSet Result set to be read.
-   * @return Resulting column builder.
-   * @throws SQLException Upon errors.
-   */
-  @SuppressWarnings("unused")
-  protected ColumnBuilder setColumnAutonumbered(RealName tableName, ColumnBuilder column, ResultSet columnResultSet) throws SQLException {
-    boolean autoNumbered = "YES".equals(columnResultSet.getString(COLUMN_IS_AUTOINCREMENT));
-    return autoNumbered ? column.autoNumbered(-1) : column;
-  }
-
-
-  /**
-   * Sets column default value.
-   *
-   * Note: Uses an empty string for any column other than version.
-   * Database-schema level default values are not supported by ALFA's domain model
-   * hence we don't want to include a default value in the definition of tables.
-   *
-   * @param tableName Name of the table.
-   * @param column Column builder to set to.
-   * @param columnResultSet Result set to be read.
-   * @return Resulting column builder.
-   * @throws SQLException Upon errors.
-   */
-  @SuppressWarnings("unused")
-  protected ColumnBuilder setColumnDefaultValue(RealName tableName, ColumnBuilder column, ResultSet columnResultSet) throws SQLException {
-    String defaultValue = "version".equalsIgnoreCase(column.getName()) ? "0" : "";
-
-    String actualDefaultValue = getActualDefaultValue(tableName, column, columnResultSet);
-    if (!defaultValue.equals(actualDefaultValue) && !column.isAutoNumbered()) {
-        log.warn("DEFAULT value for " + tableName.getDbName() + "." + column.getName() + " expected to be [" + defaultValue + "], but was [" + actualDefaultValue + "]");
-    }
-
-    return column.defaultValue(defaultValue);
-  }
-
-
-  /**
-   * Reads the actual default value in the database.
-   *
-   * @param tableName Name of the table.
-   * @param column Column builder to set to.
-   * @param columnResultSet Result set to be read.
-   * @return The default value, usually as an expression.
-   * @throws SQLException Upon errors.
-   */
-  @SuppressWarnings("unused")
-  protected String getActualDefaultValue(RealName tableName, ColumnBuilder column, ResultSet columnResultSet) throws SQLException {
-    final String actualDefaultValue = columnResultSet.getString(COLUMN_DEFAULT_EXPR);
-
-    // columns that never had DEFAULT
-    if (actualDefaultValue == null)
-      return "";
-
-    final String trimedActualDefaultValue = actualDefaultValue.trim();
-
-    // columns that previously had DEFAULT and were set to DEFAULT NULL
-    if ("NULL".equalsIgnoreCase(trimedActualDefaultValue))
-      return "";
-
-    // other values returned with just a bit of trimming
-    // - note that these are Oracle expressions, not actual default values
-    // - simple decimals come back as decimals,
-    // - strings come back wrapped in single quotes,
-    // - functions come back as expressions,
-    // - as specified in the last alter statement
-    return trimedActualDefaultValue;
-  }
-
-
-  /**
-   * Sets additional column information.
-   *
-   * @param tableName Name of the table.
-   * @param column Column builder to set to.
-   * @param columnResultSet Result set to be read.
-   * @return Resulting column builder.
-   * @throws SQLException Upon errors.
-   */
-  @SuppressWarnings("unused")
-  protected ColumnBuilder setAdditionalColumnMetadata(RealName tableName, ColumnBuilder column, ResultSet columnResultSet) throws SQLException {
-    return column;
-  }
-
-
-  /**
-   * Loads a table.
-   *
-   * @param tableName Name of the table.
-   * @return The table metadata.
-   */
-  protected Table loadTable(AName tableName) {
-    final RealName realTableName = tableNames.get().get(tableName);
-
-    if (realTableName == null) {
-      throw new IllegalArgumentException("Table [" + tableName + "] not found.");
-    }
-
-    final Map<AName, Integer> primaryKey = loadTablePrimaryKey(realTableName);
-    final Supplier<List<Column>> columns = Suppliers.memoize(() -> loadTableColumns(realTableName, primaryKey));
-    final Supplier<List<Index>> indexes = Suppliers.memoize(() -> loadTableIndexes(realTableName));
-
-    return new Table() {
-      @Override
-      public String getName() {
-        return realTableName.getRealName();
-      }
-
-      @Override
-      public List<Column> columns() {
-        return columns.get();
-      }
-
-      @Override
-      public List<Index> indexes() {
-        return indexes.get();
-      }
-
-      @Override
-      public boolean isTemporary() {
-        return false;
-      }
-    };
-  }
-
-
-  /**
-   * Loads the primary key column names for the given table name,
-   * as a map of case-agnostic names and respective positions within the key.
-   *
-   * @param tableName Name of the table.
-   * @return Map of respective positions by column names.
-   */
-  protected Map<AName, Integer> loadTablePrimaryKey(RealName tableName) {
-    final ImmutableMap.Builder<AName, Integer> columns = ImmutableMap.builder();
-
-    try {
-      final DatabaseMetaData databaseMetaData = connection.getMetaData();
-
-      try (ResultSet primaryKeyResultSet = databaseMetaData.getPrimaryKeys(null, schemaName, tableName.getDbName())) {
-        while (primaryKeyResultSet.next()) {
-          int sequenceNumber = primaryKeyResultSet.getShort(PRIMARY_KEY_SEQ) - 1;
-          String columnName = primaryKeyResultSet.getString(PRIMARY_COLUMN_NAME);
-          columns.put(named(columnName), sequenceNumber);
-        }
-
-        if (log.isDebugEnabled()) {
-          log.debug("Found primary key [" + columns.build() + "] on table [" + tableName + "]");
-        }
-
-        return columns.build();
-      }
-    }
-    catch (SQLException e) {
-      throw new RuntimeSqlException("Error reading primary keys for table [" + tableName + "]", e);
-    }
-  }
-
-
-  /**
-   * Loads the columns for the given table name.
-   *
-   * @param tableName Name of the table.
-   * @param primaryKey Map of respective positions by column names.
-   * @return List of table columns.
-   */
-  protected List<Column> loadTableColumns(RealName tableName, Map<AName, Integer> primaryKey) {
-    final Collection<ColumnBuilder> originalColumns = allColumns.get().get(tableName).values();
-    return createColumnsFrom(originalColumns, primaryKey);
-  }
-
-
-  /**
-   * Creates a list of table columns from given columns and map of primary key columns.
-   * Also reorders the primary key columns between themselves to reflect the order of columns within the primary key.
-   *
-   * @param originalColumns Collection of table columns to work with.
-   * @param primaryKey Map of respective positions by column names.
-   * @return List of table columns.
-   */
-  protected static List<Column> createColumnsFrom(Collection<ColumnBuilder> originalColumns, Map<AName, Integer> primaryKey) {
-    final List<Column> primaryKeyColumns = new ArrayList<>(Collections.nCopies(primaryKey.size(), null));
-    final List<Supplier<Column>> results = new ArrayList<>(originalColumns.size());
-
-    // Reorder primary-key columns between themselves according to their ordering within provided reference
-    // All non-primary-key columns simply keep their original positions
-    Iterator<Integer> numberer = IntStream.rangeClosed(0, primaryKey.size()).iterator();
-    for (ColumnBuilder column : originalColumns) {
-      if (primaryKey.containsKey(named(column.getName()))) {
-        Integer primaryKeyPosition = primaryKey.get(named(column.getName()));
-        primaryKeyColumns.set(primaryKeyPosition, column.primaryKey());
-        results.add(() -> primaryKeyColumns.get(numberer.next()));
-      }
-      else {
-        results.add(Suppliers.ofInstance(column));
-      }
-    }
-
-    return results.stream().map(Supplier::get).collect(Collectors.toList());
-  }
-
-
-  /**
-   * Loads the indexes for the given table name, except for the primary key index.
-   *
-   * @param tableName Name of the table.
-   * @return List of table indexes.
-   */
-  protected List<Index> loadTableIndexes(RealName tableName) {
-    final Map<RealName, ImmutableList.Builder<RealName>> indexColumns = new HashMap<>();
-    final Map<RealName, Boolean> indexUniqueness = new HashMap<>();
-
-    try {
-      final DatabaseMetaData databaseMetaData = connection.getMetaData();
-
-      try (ResultSet indexResultSet = databaseMetaData.getIndexInfo(null, schemaName, tableName.getDbName(), false, false)) {
-        while (indexResultSet.next()) {
-          RealName indexName = readIndexName(indexResultSet);
-          try {
-            if (indexName == null) {
-              continue;
-            }
-            if (isPrimaryKeyIndex(indexName)) {
-              continue;
-            }
-            if (DatabaseMetaDataProviderUtils.shouldIgnoreIndex(indexName.getDbName())) {
-<<<<<<< HEAD
-              ignoreIndexName(indexName, indexResultSet);
-=======
-              log.info("Ignoring index: ["+indexName.getDbName()+"]");
->>>>>>> 8f37599f
-              continue;
-            }
-
-            String dbColumnName = indexResultSet.getString(INDEX_COLUMN_NAME);
-            String realColumnName = allColumns.get().get(tableName).get(named(dbColumnName)).getName();
-            RealName columnName = createRealName(dbColumnName, realColumnName);
-            boolean unique = !indexResultSet.getBoolean(INDEX_NON_UNIQUE);
-
-            if (log.isDebugEnabled()) {
-              log.debug("Found index column [" + columnName + "] for index [" + indexName  + ", unique: " + unique + "] on table [" + tableName + "]");
-            }
-
-            indexUniqueness.put(indexName, unique);
-
-            indexColumns.computeIfAbsent(indexName, k -> ImmutableList.builder())
-                .add(columnName);
-          }
-          catch (SQLException e) {
-            throw new RuntimeSqlException("Error reading metadata for index ["+indexName+"] on table ["+tableName+"]", e);
-          }
-          catch (RuntimeException e) {
-            throw new RuntimeException("Error reading metadata for index ["+indexName+"] on table ["+tableName+"]", e);
-          }
-        }
-
-        return indexColumns.entrySet().stream()
-            .map(e -> createIndexFrom(e.getKey(), indexUniqueness.get(e.getKey()), e.getValue().build()))
-            .collect(Collectors.toList());
-      }
-    }
-    catch (SQLException e) {
-      throw new RuntimeSqlException("Error reading metadata for table [" + tableName + "]", e);
-    }
-  }
-
-
-  /**
-   * Retrieves index name from a result set.
-   *
-   * @param indexResultSet Result set to be read.
-   * @return Name of the index.
-   * @throws SQLException Upon errors.
-   */
-  protected RealName readIndexName(ResultSet indexResultSet) throws SQLException {
-    String indexName = indexResultSet.getString(INDEX_NAME);
-    return createRealName(indexName, indexName);
-  }
-
-
-  /**
-   * Receives an ignored index name.
-   * This can be overridden to process technical indexes, or remember performance indexes, etc.
-   *
-   * Note: This can be called multiple times for the same index!
-   *
-   * @param indexName name of the ignored index.
-   * @param indexResultSet resultset on the row with further index information
-   * @throws SQLException Upon errors.
-   */
-  protected void ignoreIndexName(RealName indexName, ResultSet indexResultSet) throws SQLException {
-    if (log.isDebugEnabled()) log.debug("Ignored index [" + indexName.getRealName() + "] column [" + indexResultSet.getString(INDEX_COLUMN_NAME) + "]");
-  }
-
-
-  /**
-   * Identify whether this is the primary key for this table.
-   *
-   * @param indexName Name of the index.
-   * @return true for primary key, false otherwise.
-   */
-  protected boolean isPrimaryKeyIndex(RealName indexName) {
-    return "PRIMARY".equals(indexName.getDbName());
-  }
-
-
-  /**
-   * Creates an index from given info.
-   *
-   * @param indexName The name of the index.
-   * @param isUnique Whether to mark this index as unique.
-   * @param columnNames The column names for the index.
-   * @return An {@link IndexBuilder} for the index.
-   */
-  protected static Index createIndexFrom(RealName indexName, boolean isUnique, List<RealName> columnNames) {
-    List<String> realColumnNames = columnNames.stream().map(RealName::getRealName).collect(Collectors.toList());
-    IndexBuilder index = SchemaUtils.index(indexName.getRealName()).columns(realColumnNames);
-    return isUnique ? index.unique() : index;
-  }
-
-
-  /**
-   * Creates a map of all view names,
-   * indexed by their case-agnostic names.
-   *
-   * @return Map of real view names.
-   */
-  protected Map<AName, RealName> loadAllViewNames() {
-    final ImmutableMap.Builder<AName, RealName> viewNameMappings = ImmutableMap.builder();
-
-    try {
-      final DatabaseMetaData databaseMetaData = connection.getMetaData();
-
-      try (ResultSet viewResultSet = databaseMetaData.getTables(null, schemaName, null, tableTypesForViews())) {
-        while (viewResultSet.next()) {
-          RealName viewName = readViewName(viewResultSet);
-          if (isSystemView(viewName) || isIgnoredView(viewName)){
-            if (log.isDebugEnabled()) {
-              log.debug("Skipped system/ignored view [" + viewName + "]" );
-            }
-          } else {
-            if (log.isDebugEnabled()) {
-              log.debug("Found view [" + viewName + "]");
-            }
-            viewNameMappings.put(viewName, viewName);
-          }
-        }
-
-        return viewNameMappings.build();
-      }
-    } catch (SQLException e) {
-      throw new RuntimeSqlException("Error reading metadata for views", e);
-    }
-  }
-
-
-  /**
-   * Types for {@link DatabaseMetaData#getTables(String, String, String, String[])}
-   * used by {@link #loadAllViewNames()}.
-   *
-   * @return Array of relevant JDBC types.
-   */
-  protected String[] tableTypesForViews() {
-    return new String[] { "VIEW" };
-  }
-
-
-  /**
-   * Retrieves view name from a result set.
-   *
-   * @param viewResultSet Result set to be read.
-   * @return Name of the view.
-   * @throws SQLException Upon errors.
-   */
-  protected RealName readViewName(ResultSet viewResultSet) throws SQLException {
-    String viewName = viewResultSet.getString(TABLE_NAME);
-    return createRealName(viewName, viewName);
-  }
-
-
-  /**
-   * Loads a view.
-   *
-   * @param viewName Name of the view.
-   * @return The view metadata.
-   */
-  protected View loadView(AName viewName) {
-    final RealName realViewName = viewNames.get().get(viewName);
-
-    if (realViewName == null) {
-      throw new IllegalArgumentException("View [" + viewName + "] not found.");
-    }
-
-    return new View() {
-      @Override
-      public String getName() {
-        return realViewName.getRealName();
-      }
-
-      @Override
-      public boolean knowsSelectStatement() {
-        return false;
-      }
-
-      @Override
-      public boolean knowsDependencies() {
-        return false;
-      }
-
-      @Override
-      public SelectStatement getSelectStatement() {
-        throw new UnsupportedOperationException("Cannot return SelectStatement as [" + realViewName.getRealName() + "] has been loaded from the database");
-      }
-
-      @Override
-      public String[] getDependencies() {
-        throw new UnsupportedOperationException("Cannot return dependencies as [" + realViewName.getRealName() + "] has been loaded from the database");
-      }
-    };
-  }
-
-
-  /**
-   * Creates {@link AName} for searching the maps within this metadata provider.
-   *
-   * <p>
-   * Metadata providers need to use case insensitive keys for lookup maps, since
-   * database object name are considered case insensitive. While the same could
-   * be achieved by simply upper-casing all database object names, such approach
-   * can lead to mistakes.
-   *
-   * <p>
-   * On top of that, using {@link AName} instead of upper-cased strings has the
-   * advantage of strongly typed map keys, as opposed to maps of strings.
-   *
-   * @param name Case insensitive name of the object.
-   * @return {@link AName} instance suitable for use as a key in the lookup maps.
-   */
-  protected static AName named(String name) {
-    return new AName(name);
-  }
-
-
-  /**
-   * Creates {@link RealName}, which contractually remembers two versions of a
-   * database object name: the name as retrieved by the JDBC driver, and also
-   * the user-friendly camel-case name of that same object, often derived by
-   * looking at the comment of that object, or in schema descriptions.
-   *
-   * <p>
-   * Note: Any {@link RealName} is also {@link AName}, and thus can be used as a
-   * key in the lookup maps for convenience, just like any other {@link AName}.
-   *
-   * <p>
-   * However,
-   * the distinction beetween {@link RealName} and {@link AName} is important.
-   * Strongly typed {@link RealName} is used in places where the two versions
-   * of a database object name are known, as opposed to {@link AName} being used
-   * in places where case insensitive map lookup keys are good enough. Method
-   * signatures for example use {@link RealName} if they need a specific version
-   * of the database object name, and use {@link AName} if they do not really
-   * care (or cannot be expected to care) about the true letter case.
-   *
-   * <p>
-   * Never create an instance of {@link RealName} without knowing true values of
-   * the two versions of a database object name.
-   *
-   * @param dbName the name as retrieved by the JDBC driver
-   * @param realName the user-friendly camel-case name of that same object,
-   *                 often derived by looking at the comment of that object,
-   *                 or in schema descriptions.
-   * @return {@link RealName} instance holding the two name versions.
-   *         Can also be used as a key in the lookup maps, like {@link AName}.
-   */
-  protected static RealName createRealName(String dbName, String realName) {
-    return new RealName(dbName, realName);
-  }
-
-
-  /**
-   * Case insensitive name of a database object.
-   * Used as keys in the maps within this metadata provider.
-   * Also used for referencing database objects without worrying about letter case.
-   *
-   * <p>For more info,
-   * see {@link DatabaseMetaDataProvider#named(String)}
-   * and {@link DatabaseMetaDataProvider#createRealName(String, String)}
-   */
-  protected static class AName {
-    private final String aName;
-    private final int hashCode;
-
-    protected AName(String aName) {
-      this.aName = aName;
-      this.hashCode = aName.toLowerCase().hashCode();
-    }
-
-    public String getAName() {
-      return aName;
-    }
-
-    @Override
-    public String toString() {
-      return aName + "/*";
-    }
-
-    @Override
-    public final int hashCode() { // final intentional!
-      return hashCode;
-    }
-
-    @Override
-    public final boolean equals(Object obj) { // final intentional!
-      if (this == obj) return true;
-      if (obj == null) return false;
-      if (!(obj instanceof AName)) return false; // instanceof intentional!
-      AName that = (AName) obj;
-      return this.aName.equalsIgnoreCase(that.aName);
-    }
-  }
-
-
-  /**
-   * Two case sensitive names of a database object: the name as retrieved by the JDBC driver,
-   * and also the user-friendly camel-case name of that same object, often derived by looking
-   * at the comment of that object, or in schema descriptions.
-   *
-   * <p>Can also be used as {@link AName}, for convenience.
-   *
-   * <p>For more info,
-   * see {@link DatabaseMetaDataProvider#named(String)}
-   * and {@link DatabaseMetaDataProvider#createRealName(String, String)}
-   */
-  protected static final class RealName extends AName {
-
-    private final String realName;
-
-    private RealName(String dbName, String realName) {
-      super(dbName);
-      this.realName = realName;
-    }
-
-    /**
-     * The user-friendly camel-case name of the object,
-     * often derived by looking at the comment of that object,
-     * or in schema descriptions.
-     *
-     * @return user-friendly camel-case name
-     */
-    public String getRealName() {
-      return realName;
-    }
-
-    /**
-     * The name as retrieved by the JDBC driver.
-     *
-     * @return name as expected in the database
-     */
-    public String getDbName() {
-      return getAName();
-    }
-
-    @Override
-    public String toString() {
-      return getDbName() + "/" + getRealName();
-    }
-  }
-
-
-  @Override
-  public String toString() {
-    return "Schema[" + tables().size() + " tables, " + views().size() + " views]";
-  }
-
-
-  /**
-   * Exception for unsupported data types.
-   */
-  public static final class UnexpectedDataTypeException extends RuntimeException {
-
-    public UnexpectedDataTypeException(String string) {
-      super(string);
-    }
-  }
-
-  /**
-   * This implementation of {@link Column} describing an unsupportable column.
-   * Reading most of this column's data will result in exceptions being thrown.
-   */
-  protected static final class UnsupportedDataTypeColumn implements ColumnBuilder {
-
-    private final RealName columnName;
-    private final String typeName;
-    private final int typeCode;
-    private final int width;
-    private final int scale;
-    private final Map<String, Object> columnResultSet;
-
-    UnsupportedDataTypeColumn(RealName columnName, String typeName, int typeCode, int width, int scale, ResultSet columnResultSet) throws SQLException {
-      this.columnName = columnName;
-      this.typeName = typeName;
-      this.typeCode = typeCode;
-      this.width = width;
-      this.scale = scale;
-
-      Map<String, Object> values = new LinkedHashMap<>();
-      ResultSetMetaData metaData = columnResultSet.getMetaData();
-      for (int i = 1; i <= metaData.getColumnCount(); i++) {
-        String label = metaData.getColumnLabel(i);
-        Object value = columnResultSet.getObject(1);
-        values.put(i+"-"+label, value);
-      }
-      this.columnResultSet = values;
-    }
-
-    @Override
-    public String getName() {
-      return columnName.getRealName();
-    }
-
-
-    @Override
-    public DataType getType() {
-      throw new UnexpectedDataTypeException(this.toString());
-    }
-
-    @Override
-    public int getWidth() {
-      throw new UnexpectedDataTypeException(this.toString());
-    }
-
-    @Override
-    public int getScale() {
-      throw new UnexpectedDataTypeException(this.toString());
-    }
-
-    @Override
-    public boolean isNullable() {
-      throw new UnexpectedDataTypeException(this.toString());
-    }
-
-    @Override
-    public boolean isPrimaryKey() {
-      throw new UnexpectedDataTypeException(this.toString());
-    }
-
-    @Override
-    public boolean isAutoNumbered() {
-      throw new UnexpectedDataTypeException(this.toString());
-    }
-
-    @Override
-    public int getAutoNumberStart() {
-      throw new UnexpectedDataTypeException(this.toString());
-    }
-
-    @Override
-    public String getDefaultValue() {
-      throw new UnexpectedDataTypeException(this.toString());
-    }
-
-
-    @Override
-    public String toString() {
-      return "Column-" + columnName +
-              "-" + "UNSUPPORTED" +
-              "-" + typeName +
-              "-" + typeCode +
-              "-" + width +
-              "-" + scale +
-              "-" + columnResultSet;
-    }
-
-    @Override
-    public ColumnBuilder nullable() {
-      return this;
-    }
-
-    @Override
-    public ColumnBuilder defaultValue(String value) {
-      return this;
-    }
-
-    @Override
-    public ColumnBuilder primaryKey() {
-      return this;
-    }
-
-    @Override
-    public ColumnBuilder notPrimaryKey() {
-      return this;
-    }
-
-    @Override
-    public ColumnBuilder autoNumbered(int from) {
-      return this;
-    }
-
-    @Override
-    public ColumnBuilder dataType(DataType dataType) {
-      return this;
-    }
-  }
-}
+/* Copyright 2017 Alfa Financial Software
+ *
+ * Licensed under the Apache License, Version 2.0 (the "License");
+ * you may not use this file except in compliance with the License.
+ * You may obtain a copy of the License at
+ *
+ *    http://www.apache.org/licenses/LICENSE-2.0
+ *
+ * Unless required by applicable law or agreed to in writing, software
+ * distributed under the License is distributed on an "AS IS" BASIS,
+ * WITHOUT WARRANTIES OR CONDITIONS OF ANY KIND, either express or implied.
+ * See the License for the specific language governing permissions and
+ * limitations under the License.
+ */
+
+package org.alfasoftware.morf.jdbc;
+
+import java.sql.Connection;
+import java.sql.DatabaseMetaData;
+import java.sql.ResultSet;
+import java.sql.ResultSetMetaData;
+import java.sql.SQLException;
+import java.sql.Types;
+import java.util.ArrayList;
+import java.util.Collection;
+import java.util.Collections;
+import java.util.HashMap;
+import java.util.Iterator;
+import java.util.LinkedHashMap;
+import java.util.List;
+import java.util.Map;
+import java.util.stream.Collectors;
+import java.util.stream.IntStream;
+
+import org.alfasoftware.morf.metadata.Column;
+import org.alfasoftware.morf.metadata.DataType;
+import org.alfasoftware.morf.metadata.Index;
+import org.alfasoftware.morf.metadata.Schema;
+import org.alfasoftware.morf.metadata.SchemaUtils;
+import org.alfasoftware.morf.metadata.SchemaUtils.ColumnBuilder;
+import org.alfasoftware.morf.metadata.SchemaUtils.IndexBuilder;
+import org.alfasoftware.morf.metadata.Table;
+import org.alfasoftware.morf.metadata.View;
+import org.alfasoftware.morf.sql.SelectStatement;
+import org.apache.commons.logging.Log;
+import org.apache.commons.logging.LogFactory;
+
+import com.google.common.base.Supplier;
+import com.google.common.base.Suppliers;
+import com.google.common.cache.CacheBuilder;
+import com.google.common.cache.CacheLoader;
+import com.google.common.cache.LoadingCache;
+import com.google.common.collect.ImmutableList;
+import com.google.common.collect.ImmutableMap;
+import com.google.common.collect.Maps;
+
+import static org.alfasoftware.morf.util.SchemaValidatorUtil.validateSchemaName;
+
+/**
+ * Provides meta data based on a database connection.
+ *
+ * @author Copyright (c) Alfa Financial Software 2010
+ */
+public class DatabaseMetaDataProvider implements Schema {
+
+  private static final Log log = LogFactory.getLog(DatabaseMetaDataProvider.class);
+
+  // Column numbers for DatabaseMetaData.getColumns() ResultSet
+  protected static final int COLUMN_TABLE_NAME = 3;
+  protected static final int COLUMN_NAME = 4;
+  protected static final int COLUMN_DATA_TYPE = 5;
+  protected static final int COLUMN_TYPE_NAME = 6;
+  protected static final int COLUMN_SIZE = 7;
+  protected static final int COLUMN_DECIMAL_DIGITS = 9;
+  protected static final int COLUMN_REMARKS = 12;
+  protected static final int COLUMN_DEFAULT_EXPR = 13;
+  protected static final int COLUMN_IS_NULLABLE = 18;
+  protected static final int COLUMN_IS_AUTOINCREMENT = 23;
+
+  // Column numbers for DatabaseMetaData.getTables() ResultSet
+  protected static final int TABLE_SCHEM = 2;
+  protected static final int TABLE_NAME = 3;
+  protected static final int TABLE_TYPE = 4;
+  protected static final int TABLE_REMARKS = 5;
+
+  // Column numbers for DatabaseMetaData.getIndexInfo() ResultSet
+  protected static final int INDEX_NON_UNIQUE = 4;
+  protected static final int INDEX_NAME = 6;
+  protected static final int INDEX_COLUMN_NAME = 9;
+
+  // Column numbers for DatabaseMetaData.getPrimaryKeys() ResultSet
+  protected static final int PRIMARY_COLUMN_NAME = 4;
+  protected static final int PRIMARY_KEY_SEQ = 5;
+
+
+  protected final Connection connection;
+  protected final String schemaName;
+
+
+  private final Supplier<Map<AName, Map<AName, ColumnBuilder>>> allColumns = Suppliers.memoize(this::loadAllColumns);
+
+  private final Supplier<Map<AName, RealName>> tableNames = Suppliers.memoize(this::loadAllTableNames);
+  private final LoadingCache<AName, Table> tableCache = CacheBuilder.newBuilder().build(CacheLoader.from(this::loadTable));
+
+  private final Supplier<Map<AName, RealName>> viewNames = Suppliers.memoize(this::loadAllViewNames);
+  private final LoadingCache<AName, View> viewCache = CacheBuilder.newBuilder().build(CacheLoader.from(this::loadView));
+
+
+  /**
+   * @param connection The database connection from which meta data should be provided.
+   * @param schemaName The name of the schema in which the data is stored. This might be null.
+   */
+  protected DatabaseMetaDataProvider(Connection connection, String schemaName) {
+    super();
+    this.connection = connection;
+    this.schemaName = validateSchemaName(schemaName);
+  }
+
+
+  /**
+   * @see org.alfasoftware.morf.metadata.Schema#isEmptyDatabase()
+   */
+  @Override
+  public boolean isEmptyDatabase() {
+    return tableNames.get().isEmpty();
+  }
+
+
+  /**
+   * @see org.alfasoftware.morf.metadata.Schema#tableExists(java.lang.String)
+   */
+  @Override
+  public boolean tableExists(String tableName) {
+    return tableNames.get().containsKey(named(tableName));
+  }
+
+
+  /**
+   * @see org.alfasoftware.morf.metadata.Schema#getTable(java.lang.String)
+   */
+  @Override
+  public Table getTable(String tableName) {
+    return tableCache.getUnchecked(named(tableName));
+  }
+
+
+  /**
+   * @see org.alfasoftware.morf.metadata.Schema#tableNames()
+   */
+  @Override
+  public Collection<String> tableNames() {
+    return tableNames.get().values().stream().map(RealName::getRealName).collect(Collectors.toList());
+  }
+
+
+  /**
+   * @see org.alfasoftware.morf.metadata.Schema#tables()
+   */
+  @Override
+  public Collection<Table> tables() {
+    return tableNames.get().values().stream().map(RealName::getRealName).map(this::getTable).collect(Collectors.toList());
+  }
+
+
+  /**
+   * @see org.alfasoftware.morf.metadata.Schema#viewExists(java.lang.String)
+   */
+  @Override
+  public boolean viewExists(String viewName) {
+    return viewNames.get().containsKey(named(viewName));
+  }
+
+
+  /**
+   * @see org.alfasoftware.morf.metadata.Schema#getView(java.lang.String)
+   */
+  @Override
+  public View getView(String viewName) {
+    return viewCache.getUnchecked(named(viewName));
+  }
+
+
+  /**
+   * @see org.alfasoftware.morf.metadata.Schema#viewNames()
+   */
+  @Override
+  public Collection<String> viewNames() {
+    return viewNames.get().values().stream().map(RealName::getRealName).collect(Collectors.toList());
+  }
+
+
+  /**
+   * @see org.alfasoftware.morf.metadata.Schema#views()
+   */
+  @Override
+  public Collection<View> views() {
+    return viewNames.get().values().stream().map(RealName::getRealName).map(this::getView).collect(Collectors.toList());
+  }
+
+
+  /**
+   * Creates a map of all table names,
+   * indexed by their case-agnostic names.
+   *
+   * @return Map of real table names.
+   */
+  protected Map<AName, RealName> loadAllTableNames() {
+    final ImmutableMap.Builder<AName, RealName> tableNameMappings = ImmutableMap.builder();
+
+    try {
+      final DatabaseMetaData databaseMetaData = connection.getMetaData();
+
+      try (ResultSet tableResultSet = databaseMetaData.getTables(null, schemaName, null, tableTypesForTables())) {
+        while (tableResultSet.next()) {
+          RealName tableName = readTableName(tableResultSet);
+          try {
+            String tableSchemaName = tableResultSet.getString(TABLE_SCHEM);
+            String tableType = tableResultSet.getString(TABLE_TYPE);
+
+            boolean systemTable = isSystemTable(tableName);
+            boolean ignoredTable = isIgnoredTable(tableName);
+
+            if (log.isDebugEnabled()) {
+              log.debug("Found table [" + tableName + "] of type [" + tableType + "] in schema [" + tableSchemaName + "]"
+                  + (systemTable ? " - SYSTEM TABLE" : "") + (ignoredTable ? " - IGNORED" : ""));
+            }
+
+            if (!systemTable && !ignoredTable) {
+              tableNameMappings.put(tableName, tableName);
+            }
+          }
+          catch (SQLException e) {
+            throw new RuntimeSqlException("Error reading metadata for table ["+tableName+"]", e);
+          }
+        }
+
+        return tableNameMappings.build();
+      }
+    }
+    catch (SQLException e) {
+      throw new RuntimeSqlException(e);
+    }
+  }
+
+
+  /**
+   * Types for {@link DatabaseMetaData#getTables(String, String, String, String[])}
+   * used by {@link #loadAllTableNames()}.
+   *
+   * @return Array of relevant JDBC types.
+   */
+  protected String[] tableTypesForTables() {
+    return new String[] { "TABLE" };
+  }
+
+
+  /**
+   * Retrieves table name from a result set.
+   *
+   * @param tableResultSet Result set to be read.
+   * @return Name of the table.
+   * @throws SQLException Upon errors.
+   */
+  protected RealName readTableName(ResultSet tableResultSet) throws SQLException {
+    String tableName = tableResultSet.getString(TABLE_NAME);
+    return createRealName(tableName, tableName);
+  }
+
+
+  /**
+   * Identify whether or not the table is one owned by the system, or owned by
+   * our application. The default implementation assumes that all tables we can
+   * access in the schema are under our control.
+   *
+   * @param tableName The table which we are accessing.
+   * @return <var>true</var> if the table is owned by the system
+   */
+  protected boolean isSystemTable(@SuppressWarnings("unused") RealName tableName) {
+    return false;
+  }
+
+
+  /**
+   * Identify whether or not the view is one owned by the system, or owned by
+   * our application. The default implementation assumes that all views we can
+   * access in the schema are under our control.
+   *
+   * @param viewName The view which we are accessing.
+   * @return <var>true</var> if the view is owned by the system
+   */
+  protected boolean isSystemView(@SuppressWarnings("unused") RealName viewName) {
+    return false;
+  }
+
+
+  /**
+   * Identify whether or not the specified table should be ignored in the metadata. This is
+   * typically used to filter temporary tables.
+   *
+   * @param tableName The table which we are accessing.
+   * @return <var>true</var> if the table should be ignored, false otherwise.
+   */
+  protected boolean isIgnoredTable(@SuppressWarnings("unused") RealName tableName) {
+    return false;
+  }
+
+
+  /**
+   * Identify whether or not the specified view should be ignored in the metadata. This is
+   * typically used to filter temporary tables.
+   *
+   * @param viewName The view which we are accessing.
+   * @return <var>true</var> if the table should be ignored, false otherwise.
+   */
+  protected boolean isIgnoredView(@SuppressWarnings("unused") RealName viewName) {
+    return false;
+  }
+
+
+  /**
+   * Creates a map of maps of all table columns,
+   * first indexed by their case-agnostic table names,
+   * and then indexed by their case-agnostic column names.
+   *
+   * @return Map of table columns by table names and column names.
+   */
+  protected Map<AName, Map<AName, ColumnBuilder>> loadAllColumns() {
+    final Map<AName, ImmutableMap.Builder<AName, ColumnBuilder>> columnMappingBuilders = Maps.toMap(tableNames.get().keySet(), k -> ImmutableMap.builder());
+
+    try {
+      final DatabaseMetaData databaseMetaData = connection.getMetaData();
+
+      try (ResultSet columnResultSet = databaseMetaData.getColumns(null, schemaName, null, null)) {
+        while (columnResultSet.next()) {
+          String tableName = columnResultSet.getString(COLUMN_TABLE_NAME);
+          RealName realTableName = tableNames.get().get(named(tableName));
+          if (realTableName == null) {
+            continue; // ignore columns of unknown tables
+          }
+
+          RealName columnName = readColumnName(columnResultSet);
+          try {
+            String typeName = columnResultSet.getString(COLUMN_TYPE_NAME);
+            int typeCode = columnResultSet.getInt(COLUMN_DATA_TYPE);
+            int width = columnResultSet.getInt(COLUMN_SIZE);
+            int scale = columnResultSet.getInt(COLUMN_DECIMAL_DIGITS);
+
+            try {
+              DataType dataType = dataTypeFromSqlType(typeCode, typeName, width);
+
+              ColumnBuilder column = SchemaUtils.column(columnName.getRealName(), dataType, width, scale);
+              column = setColumnNullability(realTableName, column, columnResultSet);
+              column = setColumnAutonumbered(realTableName, column, columnResultSet);
+              column = setColumnDefaultValue(realTableName, column, columnResultSet);
+              column = setAdditionalColumnMetadata(realTableName, column, columnResultSet);
+
+              if (log.isDebugEnabled()) {
+                log.debug("Found column [" + column + "] on table [" + tableName + "]: " + column);
+              }
+
+              columnMappingBuilders.get(realTableName).put(columnName, column);
+            }
+            catch (UnexpectedDataTypeException e) {
+              ColumnBuilder column = new UnsupportedDataTypeColumn(columnName, typeName, typeCode, width, scale, columnResultSet);
+
+              if (log.isDebugEnabled()) {
+                log.debug("Found unsupported column [" + column + "] on table [" + tableName + "]: " + column);
+              }
+
+              columnMappingBuilders.get(realTableName).put(columnName, column);
+            }
+          }
+          catch (SQLException e) {
+            throw new RuntimeSqlException("Error reading metadata for column ["+columnName+"] on table ["+tableName+"]", e);
+          }
+        }
+
+        // Maps.transformValues creates a view over the given map of builders
+        // Therefore we need to make a copy to avoid building the builders repeatedly
+        return ImmutableMap.copyOf(Maps.transformValues(columnMappingBuilders, ImmutableMap.Builder::build));
+      }
+    }
+    catch (SQLException e) {
+      throw new RuntimeSqlException(e);
+    }
+  }
+
+
+  /**
+   * Retrieves column name from a result set.
+   *
+   * @param columnResultSet Result set to be read.
+   * @return Name of the column.
+   * @throws SQLException Upon errors.
+   */
+  protected RealName readColumnName(ResultSet columnResultSet) throws SQLException {
+    String columnName = columnResultSet.getString(COLUMN_NAME);
+    return createRealName(columnName, columnName);
+  }
+
+
+  /**
+   * Converts a given SQL data type to a {@link DataType}.
+   *
+   * @param typeCode JDBC data type.
+   * @param typeName JDBC type name.
+   * @param width JDBC column size.
+   * @return Morf data type.
+   */
+  protected DataType dataTypeFromSqlType(int typeCode, String typeName, int width) {
+    switch (typeCode) {
+      case Types.TINYINT:
+      case Types.SMALLINT:
+      case Types.INTEGER:
+        return DataType.INTEGER;
+      case Types.BIGINT:
+        return DataType.BIG_INTEGER;
+      case Types.FLOAT:
+      case Types.REAL:
+      case Types.DOUBLE:
+      case Types.NUMERIC:
+      case Types.DECIMAL:
+        return DataType.DECIMAL;
+      case Types.CHAR:
+      case Types.VARCHAR:
+      case Types.LONGVARCHAR:
+      case Types.LONGNVARCHAR:
+      case Types.NVARCHAR:
+        return DataType.STRING;
+      case Types.BOOLEAN:
+      case Types.BIT:
+        return DataType.BOOLEAN;
+      case Types.DATE:
+        return DataType.DATE;
+      case Types.BLOB:
+      case Types.BINARY:
+      case Types.VARBINARY:
+      case Types.LONGVARBINARY:
+        return DataType.BLOB;
+      case Types.NCLOB:
+      case Types.CLOB:
+        return DataType.CLOB;
+      default:
+        throw new UnexpectedDataTypeException("Unsupported data type [" + typeName + "] (type " + typeCode + " width " + width + ")");
+    }
+  }
+
+
+  /**
+   * Sets column nullability from a result set.
+   *
+   * @param tableName Name of the table.
+   * @param column Column builder to set to.
+   * @param columnResultSet Result set to be read.
+   * @return Resulting column builder.
+   * @throws SQLException Upon errors.
+   */
+  @SuppressWarnings("unused")
+  protected ColumnBuilder setColumnNullability(RealName tableName, ColumnBuilder column, ResultSet columnResultSet) throws SQLException {
+    boolean nullable = "YES".equals(columnResultSet.getString(COLUMN_IS_NULLABLE));
+    return nullable ? column.nullable() : column;
+  }
+
+
+  /**
+   * Sets column being autonumbered from a result set.
+   *
+   * @param tableName Name of the table.
+   * @param column Column builder to set to.
+   * @param columnResultSet Result set to be read.
+   * @return Resulting column builder.
+   * @throws SQLException Upon errors.
+   */
+  @SuppressWarnings("unused")
+  protected ColumnBuilder setColumnAutonumbered(RealName tableName, ColumnBuilder column, ResultSet columnResultSet) throws SQLException {
+    boolean autoNumbered = "YES".equals(columnResultSet.getString(COLUMN_IS_AUTOINCREMENT));
+    return autoNumbered ? column.autoNumbered(-1) : column;
+  }
+
+
+  /**
+   * Sets column default value.
+   *
+   * Note: Uses an empty string for any column other than version.
+   * Database-schema level default values are not supported by ALFA's domain model
+   * hence we don't want to include a default value in the definition of tables.
+   *
+   * @param tableName Name of the table.
+   * @param column Column builder to set to.
+   * @param columnResultSet Result set to be read.
+   * @return Resulting column builder.
+   * @throws SQLException Upon errors.
+   */
+  @SuppressWarnings("unused")
+  protected ColumnBuilder setColumnDefaultValue(RealName tableName, ColumnBuilder column, ResultSet columnResultSet) throws SQLException {
+    String defaultValue = "version".equalsIgnoreCase(column.getName()) ? "0" : "";
+
+    String actualDefaultValue = getActualDefaultValue(tableName, column, columnResultSet);
+    if (!defaultValue.equals(actualDefaultValue) && !column.isAutoNumbered()) {
+        log.warn("DEFAULT value for " + tableName.getDbName() + "." + column.getName() + " expected to be [" + defaultValue + "], but was [" + actualDefaultValue + "]");
+    }
+
+    return column.defaultValue(defaultValue);
+  }
+
+
+  /**
+   * Reads the actual default value in the database.
+   *
+   * @param tableName Name of the table.
+   * @param column Column builder to set to.
+   * @param columnResultSet Result set to be read.
+   * @return The default value, usually as an expression.
+   * @throws SQLException Upon errors.
+   */
+  @SuppressWarnings("unused")
+  protected String getActualDefaultValue(RealName tableName, ColumnBuilder column, ResultSet columnResultSet) throws SQLException {
+    final String actualDefaultValue = columnResultSet.getString(COLUMN_DEFAULT_EXPR);
+
+    // columns that never had DEFAULT
+    if (actualDefaultValue == null)
+      return "";
+
+    final String trimedActualDefaultValue = actualDefaultValue.trim();
+
+    // columns that previously had DEFAULT and were set to DEFAULT NULL
+    if ("NULL".equalsIgnoreCase(trimedActualDefaultValue))
+      return "";
+
+    // other values returned with just a bit of trimming
+    // - note that these are Oracle expressions, not actual default values
+    // - simple decimals come back as decimals,
+    // - strings come back wrapped in single quotes,
+    // - functions come back as expressions,
+    // - as specified in the last alter statement
+    return trimedActualDefaultValue;
+  }
+
+
+  /**
+   * Sets additional column information.
+   *
+   * @param tableName Name of the table.
+   * @param column Column builder to set to.
+   * @param columnResultSet Result set to be read.
+   * @return Resulting column builder.
+   * @throws SQLException Upon errors.
+   */
+  @SuppressWarnings("unused")
+  protected ColumnBuilder setAdditionalColumnMetadata(RealName tableName, ColumnBuilder column, ResultSet columnResultSet) throws SQLException {
+    return column;
+  }
+
+
+  /**
+   * Loads a table.
+   *
+   * @param tableName Name of the table.
+   * @return The table metadata.
+   */
+  protected Table loadTable(AName tableName) {
+    final RealName realTableName = tableNames.get().get(tableName);
+
+    if (realTableName == null) {
+      throw new IllegalArgumentException("Table [" + tableName + "] not found.");
+    }
+
+    final Map<AName, Integer> primaryKey = loadTablePrimaryKey(realTableName);
+    final Supplier<List<Column>> columns = Suppliers.memoize(() -> loadTableColumns(realTableName, primaryKey));
+    final Supplier<List<Index>> indexes = Suppliers.memoize(() -> loadTableIndexes(realTableName));
+
+    return new Table() {
+      @Override
+      public String getName() {
+        return realTableName.getRealName();
+      }
+
+      @Override
+      public List<Column> columns() {
+        return columns.get();
+      }
+
+      @Override
+      public List<Index> indexes() {
+        return indexes.get();
+      }
+
+      @Override
+      public boolean isTemporary() {
+        return false;
+      }
+    };
+  }
+
+
+  /**
+   * Loads the primary key column names for the given table name,
+   * as a map of case-agnostic names and respective positions within the key.
+   *
+   * @param tableName Name of the table.
+   * @return Map of respective positions by column names.
+   */
+  protected Map<AName, Integer> loadTablePrimaryKey(RealName tableName) {
+    final ImmutableMap.Builder<AName, Integer> columns = ImmutableMap.builder();
+
+    try {
+      final DatabaseMetaData databaseMetaData = connection.getMetaData();
+
+      try (ResultSet primaryKeyResultSet = databaseMetaData.getPrimaryKeys(null, schemaName, tableName.getDbName())) {
+        while (primaryKeyResultSet.next()) {
+          int sequenceNumber = primaryKeyResultSet.getShort(PRIMARY_KEY_SEQ) - 1;
+          String columnName = primaryKeyResultSet.getString(PRIMARY_COLUMN_NAME);
+          columns.put(named(columnName), sequenceNumber);
+        }
+
+        if (log.isDebugEnabled()) {
+          log.debug("Found primary key [" + columns.build() + "] on table [" + tableName + "]");
+        }
+
+        return columns.build();
+      }
+    }
+    catch (SQLException e) {
+      throw new RuntimeSqlException("Error reading primary keys for table [" + tableName + "]", e);
+    }
+  }
+
+
+  /**
+   * Loads the columns for the given table name.
+   *
+   * @param tableName Name of the table.
+   * @param primaryKey Map of respective positions by column names.
+   * @return List of table columns.
+   */
+  protected List<Column> loadTableColumns(RealName tableName, Map<AName, Integer> primaryKey) {
+    final Collection<ColumnBuilder> originalColumns = allColumns.get().get(tableName).values();
+    return createColumnsFrom(originalColumns, primaryKey);
+  }
+
+
+  /**
+   * Creates a list of table columns from given columns and map of primary key columns.
+   * Also reorders the primary key columns between themselves to reflect the order of columns within the primary key.
+   *
+   * @param originalColumns Collection of table columns to work with.
+   * @param primaryKey Map of respective positions by column names.
+   * @return List of table columns.
+   */
+  protected static List<Column> createColumnsFrom(Collection<ColumnBuilder> originalColumns, Map<AName, Integer> primaryKey) {
+    final List<Column> primaryKeyColumns = new ArrayList<>(Collections.nCopies(primaryKey.size(), null));
+    final List<Supplier<Column>> results = new ArrayList<>(originalColumns.size());
+
+    // Reorder primary-key columns between themselves according to their ordering within provided reference
+    // All non-primary-key columns simply keep their original positions
+    Iterator<Integer> numberer = IntStream.rangeClosed(0, primaryKey.size()).iterator();
+    for (ColumnBuilder column : originalColumns) {
+      if (primaryKey.containsKey(named(column.getName()))) {
+        Integer primaryKeyPosition = primaryKey.get(named(column.getName()));
+        primaryKeyColumns.set(primaryKeyPosition, column.primaryKey());
+        results.add(() -> primaryKeyColumns.get(numberer.next()));
+      }
+      else {
+        results.add(Suppliers.ofInstance(column));
+      }
+    }
+
+    return results.stream().map(Supplier::get).collect(Collectors.toList());
+  }
+
+
+  /**
+   * Loads the indexes for the given table name, except for the primary key index.
+   *
+   * @param tableName Name of the table.
+   * @return List of table indexes.
+   */
+  protected List<Index> loadTableIndexes(RealName tableName) {
+    final Map<RealName, ImmutableList.Builder<RealName>> indexColumns = new HashMap<>();
+    final Map<RealName, Boolean> indexUniqueness = new HashMap<>();
+
+    try {
+      final DatabaseMetaData databaseMetaData = connection.getMetaData();
+
+      try (ResultSet indexResultSet = databaseMetaData.getIndexInfo(null, schemaName, tableName.getDbName(), false, false)) {
+        while (indexResultSet.next()) {
+          RealName indexName = readIndexName(indexResultSet);
+          try {
+            if (indexName == null) {
+              continue;
+            }
+            if (isPrimaryKeyIndex(indexName)) {
+              continue;
+            }
+            if (DatabaseMetaDataProviderUtils.shouldIgnoreIndex(indexName.getDbName())) {
+              ignoreIndexName(indexName, indexResultSet);
+              continue;
+            }
+
+            String dbColumnName = indexResultSet.getString(INDEX_COLUMN_NAME);
+            String realColumnName = allColumns.get().get(tableName).get(named(dbColumnName)).getName();
+            RealName columnName = createRealName(dbColumnName, realColumnName);
+            boolean unique = !indexResultSet.getBoolean(INDEX_NON_UNIQUE);
+
+            if (log.isDebugEnabled()) {
+              log.debug("Found index column [" + columnName + "] for index [" + indexName  + ", unique: " + unique + "] on table [" + tableName + "]");
+            }
+
+            indexUniqueness.put(indexName, unique);
+
+            indexColumns.computeIfAbsent(indexName, k -> ImmutableList.builder())
+                .add(columnName);
+          }
+          catch (SQLException e) {
+            throw new RuntimeSqlException("Error reading metadata for index ["+indexName+"] on table ["+tableName+"]", e);
+          }
+          catch (RuntimeException e) {
+            throw new RuntimeException("Error reading metadata for index ["+indexName+"] on table ["+tableName+"]", e);
+          }
+        }
+
+        return indexColumns.entrySet().stream()
+            .map(e -> createIndexFrom(e.getKey(), indexUniqueness.get(e.getKey()), e.getValue().build()))
+            .collect(Collectors.toList());
+      }
+    }
+    catch (SQLException e) {
+      throw new RuntimeSqlException("Error reading metadata for table [" + tableName + "]", e);
+    }
+  }
+
+
+  /**
+   * Retrieves index name from a result set.
+   *
+   * @param indexResultSet Result set to be read.
+   * @return Name of the index.
+   * @throws SQLException Upon errors.
+   */
+  protected RealName readIndexName(ResultSet indexResultSet) throws SQLException {
+    String indexName = indexResultSet.getString(INDEX_NAME);
+    return createRealName(indexName, indexName);
+  }
+
+
+  /**
+   * Receives an ignored index name.
+   * This can be overridden to process technical indexes, or remember performance indexes, etc.
+   *
+   * Note: This can be called multiple times for the same index!
+   *
+   * @param indexName name of the ignored index.
+   * @param indexResultSet resultset on the row with further index information
+   * @throws SQLException Upon errors.
+   */
+  protected void ignoreIndexName(RealName indexName, ResultSet indexResultSet) throws SQLException {
+    if (log.isDebugEnabled()) log.debug("Ignored index [" + indexName.getRealName() + "] column [" + indexResultSet.getString(INDEX_COLUMN_NAME) + "]");
+  }
+
+
+  /**
+   * Identify whether this is the primary key for this table.
+   *
+   * @param indexName Name of the index.
+   * @return true for primary key, false otherwise.
+   */
+  protected boolean isPrimaryKeyIndex(RealName indexName) {
+    return "PRIMARY".equals(indexName.getDbName());
+  }
+
+
+  /**
+   * Creates an index from given info.
+   *
+   * @param indexName The name of the index.
+   * @param isUnique Whether to mark this index as unique.
+   * @param columnNames The column names for the index.
+   * @return An {@link IndexBuilder} for the index.
+   */
+  protected static Index createIndexFrom(RealName indexName, boolean isUnique, List<RealName> columnNames) {
+    List<String> realColumnNames = columnNames.stream().map(RealName::getRealName).collect(Collectors.toList());
+    IndexBuilder index = SchemaUtils.index(indexName.getRealName()).columns(realColumnNames);
+    return isUnique ? index.unique() : index;
+  }
+
+
+  /**
+   * Creates a map of all view names,
+   * indexed by their case-agnostic names.
+   *
+   * @return Map of real view names.
+   */
+  protected Map<AName, RealName> loadAllViewNames() {
+    final ImmutableMap.Builder<AName, RealName> viewNameMappings = ImmutableMap.builder();
+
+    try {
+      final DatabaseMetaData databaseMetaData = connection.getMetaData();
+
+      try (ResultSet viewResultSet = databaseMetaData.getTables(null, schemaName, null, tableTypesForViews())) {
+        while (viewResultSet.next()) {
+          RealName viewName = readViewName(viewResultSet);
+          if (isSystemView(viewName) || isIgnoredView(viewName)){
+            if (log.isDebugEnabled()) {
+              log.debug("Skipped system/ignored view [" + viewName + "]" );
+            }
+          } else {
+            if (log.isDebugEnabled()) {
+              log.debug("Found view [" + viewName + "]");
+            }
+            viewNameMappings.put(viewName, viewName);
+          }
+        }
+
+        return viewNameMappings.build();
+      }
+    } catch (SQLException e) {
+      throw new RuntimeSqlException("Error reading metadata for views", e);
+    }
+  }
+
+
+  /**
+   * Types for {@link DatabaseMetaData#getTables(String, String, String, String[])}
+   * used by {@link #loadAllViewNames()}.
+   *
+   * @return Array of relevant JDBC types.
+   */
+  protected String[] tableTypesForViews() {
+    return new String[] { "VIEW" };
+  }
+
+
+  /**
+   * Retrieves view name from a result set.
+   *
+   * @param viewResultSet Result set to be read.
+   * @return Name of the view.
+   * @throws SQLException Upon errors.
+   */
+  protected RealName readViewName(ResultSet viewResultSet) throws SQLException {
+    String viewName = viewResultSet.getString(TABLE_NAME);
+    return createRealName(viewName, viewName);
+  }
+
+
+  /**
+   * Loads a view.
+   *
+   * @param viewName Name of the view.
+   * @return The view metadata.
+   */
+  protected View loadView(AName viewName) {
+    final RealName realViewName = viewNames.get().get(viewName);
+
+    if (realViewName == null) {
+      throw new IllegalArgumentException("View [" + viewName + "] not found.");
+    }
+
+    return new View() {
+      @Override
+      public String getName() {
+        return realViewName.getRealName();
+      }
+
+      @Override
+      public boolean knowsSelectStatement() {
+        return false;
+      }
+
+      @Override
+      public boolean knowsDependencies() {
+        return false;
+      }
+
+      @Override
+      public SelectStatement getSelectStatement() {
+        throw new UnsupportedOperationException("Cannot return SelectStatement as [" + realViewName.getRealName() + "] has been loaded from the database");
+      }
+
+      @Override
+      public String[] getDependencies() {
+        throw new UnsupportedOperationException("Cannot return dependencies as [" + realViewName.getRealName() + "] has been loaded from the database");
+      }
+    };
+  }
+
+
+  /**
+   * Creates {@link AName} for searching the maps within this metadata provider.
+   *
+   * <p>
+   * Metadata providers need to use case insensitive keys for lookup maps, since
+   * database object name are considered case insensitive. While the same could
+   * be achieved by simply upper-casing all database object names, such approach
+   * can lead to mistakes.
+   *
+   * <p>
+   * On top of that, using {@link AName} instead of upper-cased strings has the
+   * advantage of strongly typed map keys, as opposed to maps of strings.
+   *
+   * @param name Case insensitive name of the object.
+   * @return {@link AName} instance suitable for use as a key in the lookup maps.
+   */
+  protected static AName named(String name) {
+    return new AName(name);
+  }
+
+
+  /**
+   * Creates {@link RealName}, which contractually remembers two versions of a
+   * database object name: the name as retrieved by the JDBC driver, and also
+   * the user-friendly camel-case name of that same object, often derived by
+   * looking at the comment of that object, or in schema descriptions.
+   *
+   * <p>
+   * Note: Any {@link RealName} is also {@link AName}, and thus can be used as a
+   * key in the lookup maps for convenience, just like any other {@link AName}.
+   *
+   * <p>
+   * However,
+   * the distinction beetween {@link RealName} and {@link AName} is important.
+   * Strongly typed {@link RealName} is used in places where the two versions
+   * of a database object name are known, as opposed to {@link AName} being used
+   * in places where case insensitive map lookup keys are good enough. Method
+   * signatures for example use {@link RealName} if they need a specific version
+   * of the database object name, and use {@link AName} if they do not really
+   * care (or cannot be expected to care) about the true letter case.
+   *
+   * <p>
+   * Never create an instance of {@link RealName} without knowing true values of
+   * the two versions of a database object name.
+   *
+   * @param dbName the name as retrieved by the JDBC driver
+   * @param realName the user-friendly camel-case name of that same object,
+   *                 often derived by looking at the comment of that object,
+   *                 or in schema descriptions.
+   * @return {@link RealName} instance holding the two name versions.
+   *         Can also be used as a key in the lookup maps, like {@link AName}.
+   */
+  protected static RealName createRealName(String dbName, String realName) {
+    return new RealName(dbName, realName);
+  }
+
+
+  /**
+   * Case insensitive name of a database object.
+   * Used as keys in the maps within this metadata provider.
+   * Also used for referencing database objects without worrying about letter case.
+   *
+   * <p>For more info,
+   * see {@link DatabaseMetaDataProvider#named(String)}
+   * and {@link DatabaseMetaDataProvider#createRealName(String, String)}
+   */
+  protected static class AName {
+    private final String aName;
+    private final int hashCode;
+
+    protected AName(String aName) {
+      this.aName = aName;
+      this.hashCode = aName.toLowerCase().hashCode();
+    }
+
+    public String getAName() {
+      return aName;
+    }
+
+    @Override
+    public String toString() {
+      return aName + "/*";
+    }
+
+    @Override
+    public final int hashCode() { // final intentional!
+      return hashCode;
+    }
+
+    @Override
+    public final boolean equals(Object obj) { // final intentional!
+      if (this == obj) return true;
+      if (obj == null) return false;
+      if (!(obj instanceof AName)) return false; // instanceof intentional!
+      AName that = (AName) obj;
+      return this.aName.equalsIgnoreCase(that.aName);
+    }
+  }
+
+
+  /**
+   * Two case sensitive names of a database object: the name as retrieved by the JDBC driver,
+   * and also the user-friendly camel-case name of that same object, often derived by looking
+   * at the comment of that object, or in schema descriptions.
+   *
+   * <p>Can also be used as {@link AName}, for convenience.
+   *
+   * <p>For more info,
+   * see {@link DatabaseMetaDataProvider#named(String)}
+   * and {@link DatabaseMetaDataProvider#createRealName(String, String)}
+   */
+  protected static final class RealName extends AName {
+
+    private final String realName;
+
+    private RealName(String dbName, String realName) {
+      super(dbName);
+      this.realName = realName;
+    }
+
+    /**
+     * The user-friendly camel-case name of the object,
+     * often derived by looking at the comment of that object,
+     * or in schema descriptions.
+     *
+     * @return user-friendly camel-case name
+     */
+    public String getRealName() {
+      return realName;
+    }
+
+    /**
+     * The name as retrieved by the JDBC driver.
+     *
+     * @return name as expected in the database
+     */
+    public String getDbName() {
+      return getAName();
+    }
+
+    @Override
+    public String toString() {
+      return getDbName() + "/" + getRealName();
+    }
+  }
+
+
+  @Override
+  public String toString() {
+    return "Schema[" + tables().size() + " tables, " + views().size() + " views]";
+  }
+
+
+  /**
+   * Exception for unsupported data types.
+   */
+  public static final class UnexpectedDataTypeException extends RuntimeException {
+
+    public UnexpectedDataTypeException(String string) {
+      super(string);
+    }
+  }
+
+  /**
+   * This implementation of {@link Column} describing an unsupportable column.
+   * Reading most of this column's data will result in exceptions being thrown.
+   */
+  protected static final class UnsupportedDataTypeColumn implements ColumnBuilder {
+
+    private final RealName columnName;
+    private final String typeName;
+    private final int typeCode;
+    private final int width;
+    private final int scale;
+    private final Map<String, Object> columnResultSet;
+
+    UnsupportedDataTypeColumn(RealName columnName, String typeName, int typeCode, int width, int scale, ResultSet columnResultSet) throws SQLException {
+      this.columnName = columnName;
+      this.typeName = typeName;
+      this.typeCode = typeCode;
+      this.width = width;
+      this.scale = scale;
+
+      Map<String, Object> values = new LinkedHashMap<>();
+      ResultSetMetaData metaData = columnResultSet.getMetaData();
+      for (int i = 1; i <= metaData.getColumnCount(); i++) {
+        String label = metaData.getColumnLabel(i);
+        Object value = columnResultSet.getObject(1);
+        values.put(i+"-"+label, value);
+      }
+      this.columnResultSet = values;
+    }
+
+    @Override
+    public String getName() {
+      return columnName.getRealName();
+    }
+
+
+    @Override
+    public DataType getType() {
+      throw new UnexpectedDataTypeException(this.toString());
+    }
+
+    @Override
+    public int getWidth() {
+      throw new UnexpectedDataTypeException(this.toString());
+    }
+
+    @Override
+    public int getScale() {
+      throw new UnexpectedDataTypeException(this.toString());
+    }
+
+    @Override
+    public boolean isNullable() {
+      throw new UnexpectedDataTypeException(this.toString());
+    }
+
+    @Override
+    public boolean isPrimaryKey() {
+      throw new UnexpectedDataTypeException(this.toString());
+    }
+
+    @Override
+    public boolean isAutoNumbered() {
+      throw new UnexpectedDataTypeException(this.toString());
+    }
+
+    @Override
+    public int getAutoNumberStart() {
+      throw new UnexpectedDataTypeException(this.toString());
+    }
+
+    @Override
+    public String getDefaultValue() {
+      throw new UnexpectedDataTypeException(this.toString());
+    }
+
+
+    @Override
+    public String toString() {
+      return "Column-" + columnName +
+              "-" + "UNSUPPORTED" +
+              "-" + typeName +
+              "-" + typeCode +
+              "-" + width +
+              "-" + scale +
+              "-" + columnResultSet;
+    }
+
+    @Override
+    public ColumnBuilder nullable() {
+      return this;
+    }
+
+    @Override
+    public ColumnBuilder defaultValue(String value) {
+      return this;
+    }
+
+    @Override
+    public ColumnBuilder primaryKey() {
+      return this;
+    }
+
+    @Override
+    public ColumnBuilder notPrimaryKey() {
+      return this;
+    }
+
+    @Override
+    public ColumnBuilder autoNumbered(int from) {
+      return this;
+    }
+
+    @Override
+    public ColumnBuilder dataType(DataType dataType) {
+      return this;
+    }
+  }
+}