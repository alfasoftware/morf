--- conflicted
+++ resolved
@@ -1,624 +1,620 @@
-/* Copyright 2017 Alfa Financial Software
- *
- * Licensed under the Apache License, Version 2.0 (the "License");
- * you may not use this file except in compliance with the License.
- * You may obtain a copy of the License at
- *
- *    http://www.apache.org/licenses/LICENSE-2.0
- *
- * Unless required by applicable law or agreed to in writing, software
- * distributed under the License is distributed on an "AS IS" BASIS,
- * WITHOUT WARRANTIES OR CONDITIONS OF ANY KIND, either express or implied.
- * See the License for the specific language governing permissions and
- * limitations under the License.
- */
-
-package org.alfasoftware.morf.jdbc;
-
-import java.io.InputStream;
-import java.math.BigDecimal;
-import java.sql.Blob;
-import java.sql.Connection;
-import java.sql.Date;
-import java.sql.PreparedStatement;
-import java.sql.ResultSet;
-import java.sql.SQLException;
-import java.sql.SQLTimeoutException;
-import java.sql.Statement;
-import java.util.List;
-import java.util.Map;
-
-import org.alfasoftware.morf.sql.element.SqlParameter;
-
-import com.google.common.collect.ImmutableList;
-import com.google.common.collect.Lists;
-import com.google.common.collect.Maps;
-
-/**
- * A wrapped around {@link PreparedStatement} which allows for named parameters.  Parser is the
- * one published by Adam Crume, modified to play nicely with our existing database code.
- *
- * @see <a href="http://www.javaworld.com/article/2077706/core-java/named-parameters-for-preparedstatement.html">
- *     Named parameters for prepared statements</a>
- *
- */
-public class NamedParameterPreparedStatement implements AutoCloseable {
-
-  /** The statement this object is wrapping. */
-  private final PreparedStatement statement;
-
-  /** Maps parameter names to the list of index positions at which this parameter appears. */
-  private final Map<String, List<Integer>> indexMap;
-
-  /** The statement - for logging and exceptions. */
-  private final ParseResult sql;
-
-
-  /**
-   * Parses the SQL string containing named parameters in such a form that
-   * can be cached, so that prepared statements using the parsed result
-   * can be created rapidly.
-   *
-   * @param sql the SQL
-   * @param sqlDialect Dialect of the SQL.
-   * @return the parsed result
-   */
-  public static ParseResult parseSql(String sql, SqlDialect sqlDialect) {
-    return new ParseResult(sql, sqlDialect);
-  }
-
-
-  /**
-   * @deprecated Use the {@link #parseSql(String, SqlDialect)} method.
-   * @param sql the SQL
-<<<<<<< HEAD
-   * @return parse result
-=======
-   * @return the parsed result
->>>>>>> dc15b1a6
-   */
-  @Deprecated
-  public static ParseResult parse(String sql) {
-    return new ParseResult(sql, null);
-  }
-
-
-  /**
-   * Creates a NamedParameterStatement. Wraps a call to
-   * {@link Connection#prepareStatement(java.lang.String) prepareStatement}.
-   *
-   * @param connection the database connection
-   * @param query the parameterized query
-   * @param indexMap
-   * @param queryOnly Set up the statement for bulk queries.
-   * @throws SQLException if the statement could not be created
-   */
-  NamedParameterPreparedStatement(Connection connection, String query, Map<String, List<Integer>> indexMap, boolean queryOnly, ParseResult sql) throws SQLException {
-    this.indexMap = indexMap;
-    this.sql = sql;
-    if (queryOnly) {
-      this.statement = connection.prepareStatement(query, ResultSet.TYPE_FORWARD_ONLY, ResultSet.CONCUR_READ_ONLY);
-    } else {
-      this.statement = connection.prepareStatement(query);
-    }
-  }
-
-
-  /**
-   * @see PreparedStatement#execute()
-   * <P>
-   * Executes the SQL statement in this <code>PreparedStatement</code> object,
-   * which may be any kind of SQL statement.
-   * Some prepared statements return multiple results; the <code>execute</code>
-   * method handles these complex statements as well as the simpler
-   * form of statements handled by the methods <code>executeQuery</code>
-   * and <code>executeUpdate</code>.
-   * </P><P>
-   * The <code>execute</code> method returns a <code>boolean</code> to
-   * indicate the form of the first result.  You must call either the method
-   * <code>getResultSet</code> or <code>getUpdateCount</code>
-   * to retrieve the result; you must call <code>getMoreResults</code> to
-   * move to any subsequent result(s).</P>
-   *
-   * @return <code>true</code> if the first result is a <code>ResultSet</code>
-   *         object; <code>false</code> if the first result is an update
-   *         count or there is no result
-   * @exception SQLException if a database access error occurs;
-   * this method is called on a closed <code>PreparedStatement</code>
-   * or an argument is supplied to this method
-   * @throws SQLTimeoutException when the driver has determined that the
-   * timeout value that was specified by the {@code setQueryTimeout}
-   * method has been exceeded and has at least attempted to cancel
-   * the currently running {@code Statement}
-   */
-  public boolean execute() throws SQLException {
-    return statement.execute();
-  }
-
-
-  /**
-   * @see PreparedStatement#executeQuery()
-   * @return a <code>ResultSet</code> object that contains the data produced by the
-   *         query; never <code>null</code>
-   * @exception SQLException if a database access error occurs;
-   * this method is called on a closed  <code>PreparedStatement</code> or the SQL
-   *            statement does not return a <code>ResultSet</code> object
-   * @throws SQLTimeoutException when the driver has determined that the
-   * timeout value that was specified by the {@code setQueryTimeout}
-   * method has been exceeded and has at least attempted to cancel
-   * the currently running {@code Statement}
-   */
-  public ResultSet executeQuery() throws SQLException {
-    this.statement.setFetchDirection(ResultSet.FETCH_FORWARD);
-    return statement.executeQuery();
-  }
-
-
-  /**
-   * @see PreparedStatement#executeUpdate()
-   * @return either (1) the row count for SQL Data Manipulation Language (DML) statements
-   *         or (2) 0 for SQL statements that return nothing
-   * @exception SQLException if a database access error occurs;
-   * this method is called on a closed  <code>PreparedStatement</code>
-   * or the SQL statement returns a <code>ResultSet</code> object
-   * @throws SQLTimeoutException when the driver has determined that the
-   * timeout value that was specified by the {@code setQueryTimeout}
-   * method has been exceeded and has at least attempted to cancel
-   * the currently running {@code Statement}
-   */
-  public int executeUpdate() throws SQLException {
-    return statement.executeUpdate();
-  }
-
-
-  /**
-   * @see PreparedStatement#close()
-   * @exception SQLException if a database access error occurs
-   */
-  @Override
-  public void close() throws SQLException {
-    statement.close();
-  }
-
-
-  /**
-   * @see PreparedStatement#addBatch()
-   * @exception SQLException if a database access error occurs,
-   * this method is called on a closed <code>Statement</code> or the
-   * driver does not support batch statements.
-   * @throws SQLTimeoutException when the driver has determined that the
-   * timeout value that was specified by the {@code setQueryTimeout}
-   * method has been exceeded and has at least attempted to cancel
-   * the currently running {@code Statement}
-   */
-  public void addBatch() throws SQLException {
-    statement.addBatch();
-  }
-
-
-  /**
-   * @see PreparedStatement#executeBatch()
-   * @return an array of update counts containing one element for each
-   * command in the batch.  The elements of the array are ordered according
-   * to the order in which commands were added to the batch.
-   * @exception SQLException if a database access error occurs,
-   * this method is called on a closed <code>Statement</code> or the
-   * driver does not support batch statements.
-   * @throws SQLTimeoutException when the driver has determined that the
-   * timeout value that was specified by the {@code setQueryTimeout}
-   * method has been exceeded and has at least attempted to cancel
-   * the currently running {@code Statement}
-   */
-  public int[] executeBatch() throws SQLException {
-    return statement.executeBatch();
-  }
-
-
-  /**
-   * @see PreparedStatement#clearBatch()
-   * @exception SQLException if a database access error occurs,
-   *  this method is called on a closed <code>Statement</code> or the
-   * driver does not support batch updates
-   */
-  public void clearBatch() throws SQLException {
-    statement.clearBatch();
-  }
-
-
-  /**
-   * @param rows the number of rows to fetch
-   * @see PreparedStatement#setFetchSize(int)
-   * @exception SQLException if a database access error occurs,
-   * this method is called on a closed <code>Statement</code> or the
-   *        condition {@code rows >= 0} is not satisfied.
-   */
-  public void setFetchSize(int rows) throws SQLException {
-    statement.setFetchSize(rows);
-  }
-
-
-  /**
-   * Allows arbitrary code to be executed for each index position at which the named parameter can be found.
-   */
-  private void forEachOccurrenceOfParameter(SqlParameter parameter, Operation operation) throws SQLException {
-    List<Integer> indexes = indexMap.get(parameter.getImpliedName());
-    if (indexes == null) {
-      throw new IllegalArgumentException("Parameter not found: " + parameter.getImpliedName());
-    }
-    for (int i = 0; i < indexes.size(); i++) {
-      operation.apply(indexes.get(i));
-    }
-  }
-
-
-  /**
-   * Closure for use by callers of forEachOccurrenceOfParameter.
-   *
-   * @author Copyright (c) Alfa Financial Software 2014
-   */
-  private interface Operation {
-    public void apply(int parameterIndex) throws SQLException;
-  }
-
-
-  /**
-   * Sets the value of a named boolean parameter.
-   *
-   * @param parameter the parameter metadata.
-   * @param value the parameter value.
-   * @return this, for method chaining
-   * @exception SQLException if an error occurs when setting the parameter
-   */
-  public NamedParameterPreparedStatement setBoolean(SqlParameter parameter, final boolean value) throws SQLException {
-    forEachOccurrenceOfParameter(parameter, new Operation() {
-      @Override
-      public void apply(int parameterIndex) throws SQLException {
-        statement.setBoolean(parameterIndex, value);
-      }
-    });
-    return this;
-  }
-
-
-  /**
-   * Sets the value of a named object parameter.
-   *
-   * @param parameter the parameter metadata.
-   * @param value the parameter value.
-   * @return this, for method chaining
-   * @exception SQLException if an error occurs when setting the parameter
-   */
-  public NamedParameterPreparedStatement setObject(SqlParameter parameter, final Object value) throws SQLException {
-    forEachOccurrenceOfParameter(parameter, new Operation() {
-      @Override
-      public void apply(int parameterIndex) throws SQLException {
-        statement.setObject(parameterIndex, value);
-      }
-    });
-    return this;
-  }
-
-
-  /**
-   * Sets the value of a named date parameter.
-   *
-   * @param parameter the parameter metadata.
-   * @param value the parameter value.
-   * @return this, for method chaining
-   * @exception SQLException if an error occurs when setting the parameter
-   */
-  public NamedParameterPreparedStatement setDate(SqlParameter parameter, final Date value) throws SQLException {
-    forEachOccurrenceOfParameter(parameter, new Operation() {
-      @Override
-      public void apply(int parameterIndex) throws SQLException {
-        statement.setDate(parameterIndex, value);
-      }
-    });
-    return this;
-  }
-
-
-  /**
-   * Sets the value of a named big decimal parameter.
-   *
-   * @param parameter the parameter metadata.
-   * @param value the parameter value.
-   * @return this, for method chaining
-   * @exception SQLException if an error occurs when setting the parameter
-   */
-  public NamedParameterPreparedStatement setBigDecimal(SqlParameter parameter, final BigDecimal value) throws SQLException {
-    forEachOccurrenceOfParameter(parameter, new Operation() {
-      @Override
-      public void apply(int parameterIndex) throws SQLException {
-        statement.setBigDecimal(parameterIndex, value);
-      }
-    });
-    return this;
-  }
-
-
-  /**
-   * Sets the value of a named string parameter.
-   *
-   * @param parameter the parameter metadata.
-   * @param value the parameter value.
-   * @return this, for method chaining
-   * @exception SQLException if an error occurs when setting the parameter
-   */
-  public NamedParameterPreparedStatement setString(SqlParameter parameter, final String value) throws SQLException {
-    forEachOccurrenceOfParameter(parameter, new Operation() {
-      @Override
-      public void apply(int parameterIndex) throws SQLException {
-        // TODO: dialect nullability is deprecated, and should be ousted asap
-        if (sql.dialect != null && sql.dialect.usesNVARCHARforStrings()) {
-          statement.setNString(parameterIndex, value);
-        }
-        else {
-          statement.setString(parameterIndex, value);
-        }
-      }
-    });
-    return this;
-  }
-
-
-  /**
-   * Sets the value of a named integer parameter.
-   *
-   * @param parameter the parameter metadata.
-   * @param value the parameter value.
-   * @return this, for method chaining
-   * @exception SQLException if an error occurs when setting the parameter
-   */
-  public NamedParameterPreparedStatement setInt(SqlParameter parameter, final int value) throws SQLException {
-    forEachOccurrenceOfParameter(parameter, new Operation() {
-      @Override
-      public void apply(int parameterIndex) throws SQLException {
-        statement.setInt(parameterIndex, value);
-      }
-    });
-    return this;
-  }
-
-
-  /**
-   * Sets the value of a named long parameter.
-   *
-   * @param parameter the parameter metadata.
-   * @param value the parameter value.
-   * @return this, for method chaining
-   * @exception SQLException if an error occurs when setting the parameter
-   */
-  public NamedParameterPreparedStatement setLong(SqlParameter parameter, final long value) throws SQLException {
-    forEachOccurrenceOfParameter(parameter, new Operation() {
-      @Override
-      public void apply(int parameterIndex) throws SQLException {
-        statement.setLong(parameterIndex, value);
-      }
-    });
-    return this;
-  }
-
-
-  /**
-   * Sets the value of a named binary stream parameter.
-   *
-   * @param parameter the parameter metadata.
-   * @param value the parameter value.
-   * @return this, for method chaining
-   * @exception SQLException if an error occurs when setting the parameter
-   */
-  public NamedParameterPreparedStatement setBinaryStream(SqlParameter parameter, final InputStream value) throws SQLException {
-    forEachOccurrenceOfParameter(parameter, new Operation() {
-      @Override
-      public void apply(int parameterIndex) throws SQLException {
-        statement.setBinaryStream(parameterIndex, value);
-      }
-    });
-    return this;
-  }
-
-
-  /**
-   * Sets the value of a named blob parameter.
-   *
-   * @param parameter the parameter metadata.
-   * @param value the parameter value.
-   * @return this, for method chaining
-   * @exception SQLException if an error occurs when setting the parameter
-   */
-  public NamedParameterPreparedStatement setBlob(SqlParameter parameter, final byte[] value) throws SQLException {
-    forEachOccurrenceOfParameter(parameter, new Operation() {
-      @Override
-      public void apply(int parameterIndex) throws SQLException {
-        Blob blob = statement.getConnection().createBlob();
-        int written = blob.setBytes(1 /* odd position thing */, value);
-        if (written != value.length) throw new IllegalStateException("Failed to write all bytes to BLOB (written = " + written + ", actual = " + value.length + ")");
-        statement.setBlob(parameterIndex, blob);
-      }
-    });
-    return this;
-  }
-
-
-  /**
-   * Sets the limit for the maximum number of rows that any
-   * <code>ResultSet</code> object  generated by this <code>Statement</code>
-   * object can contain to the given number.
-   * If the limit is exceeded, the excess
-   * rows are silently dropped.
-   *
-   * @param maxRows the new max rows limit; zero means there is no limit
-   * @exception SQLException if a database access error occurs,
-   * this method is called on a closed <code>Statement</code>
-   *            or the condition maxRows &gt;= 0 is not satisfied
-   * @see Statement#setMaxRows(int)
-   */
-  public void setMaxRows(Integer maxRows) throws SQLException {
-    statement.setMaxRows(maxRows);
-  }
-
-
-  /**
-   * Sets the timeout in <b>seconds</b> after which the query will time out on
-   * database side. In such case JDBC driver will throw an exception which is
-   * specific to database implementation but is likely to extend
-   * {@link SQLTimeoutException}.
-   *
-   * @param queryTimeout timeout in <b>seconds</b>
-   * @exception SQLException if an error occurs when setting the timeout
-   */
-  public void setQueryTimeout(Integer queryTimeout) throws SQLException {
-    statement.setQueryTimeout(queryTimeout);
-  }
-
-
-  /**
-   * @see java.lang.Object#toString()
-   */
-  @Override
-  public String toString() {
-    return sql + " " + indexMap;
-  }
-
-
-  /**
-   * Cacheable parse result, encapsulating the JDBC-format SQL string and the list of positions
-   * at which a named parameter appears.
-   *
-   * @author Copyright (c) Alfa Financial Software 2014
-   */
-  public static final class ParseResult {
-
-    private final String query;
-    private final SqlDialect dialect;
-    private final Map<String, List<Integer>> indexMap = Maps.newHashMap();
-
-    /**
-     * Private constructor.
-     */
-    private ParseResult(String query, SqlDialect sqlDialect) {
-      this.query = parse(query);
-      this.dialect = sqlDialect;
-    }
-
-
-    /**
-     * @see java.lang.Object#toString()
-     */
-    @Override
-    public String toString() {
-      return String.format("[%s]:%s", query, indexMap.toString());
-    };
-
-
-    /**
-     * For testing only.
-     *
-     * @return the list of indexes at which the named
-     * parameter can be found.
-     */
-    List<Integer> getIndexesForParameter(String parameterName) {
-      return indexMap.get(parameterName) == null
-          ? ImmutableList.<Integer>of()
-          : ImmutableList.copyOf(indexMap.get(parameterName));
-    }
-
-
-    /**
-     * For testing only.
-     *
-     * @return the parsed SQL.
-     */
-    public String getParsedSql() {
-      return query;
-    }
-
-
-    /**
-     * Create the prepared statement against the specified connection.
-     *
-     * @param connection the connection
-     * @return the prepared statement.
-     * @throws SQLException if the statement could not be created
-     */
-    public NamedParameterPreparedStatement createFor(Connection connection) throws SQLException {
-      return new NamedParameterPreparedStatement(connection, query, indexMap, false, this);
-    }
-
-
-    /**
-     * Create the prepared statement against the specified connection.  The prepared statement
-     * can only be used to run queries (not updates/inserts etc) and is strictly read only
-     * and forward only.  For use in bulk data loads.
-     *
-     * @param connection the connection
-     * @return the prepared statement.
-     * @throws SQLException if the statement could not be created
-     */
-    public NamedParameterPreparedStatement createForQueryOn(Connection connection) throws SQLException {
-      return new NamedParameterPreparedStatement(connection, query, indexMap, true, this);
-    }
-
-
-    /**
-     * Parses a query with named parameters. The parameter-index mappings are put
-     * into the map, and the parsed query is returned.
-     *
-     * @param query query to parse
-     * @return the parsed query
-     */
-    private String parse(String query) {
-      // I was originally using regular expressions, but they didn't work well for
-      // ignoring
-      // parameter-like strings inside quotes.
-      int length = query.length();
-      StringBuffer parsedQuery = new StringBuffer(length);
-      boolean inSingleQuote = false;
-      boolean inDoubleQuote = false;
-      int index = 1;
-
-      for (int i = 0; i < length; i++) {
-        char c = query.charAt(i);
-        if (inSingleQuote) {
-          if (c == '\'') {
-            inSingleQuote = false;
-          }
-        } else if (inDoubleQuote) {
-          if (c == '"') {
-            inDoubleQuote = false;
-          }
-        } else {
-          if (c == '\'') {
-            inSingleQuote = true;
-          } else if (c == '"') {
-            inDoubleQuote = true;
-          } else if (c == ':' && i + 1 < length && Character.isJavaIdentifierStart(query.charAt(i + 1))) {
-            int j = i + 2;
-            while (j < length && Character.isJavaIdentifierPart(query.charAt(j))) {
-              j++;
-            }
-            String name = query.substring(i + 1, j);
-            c = '?'; // replace the parameter with a question mark
-
-            //CHECKSTYLE:OFF ModifiedControlVariableCheck
-            i += name.length(); // skip past the end if the parameter
-            //CHECKSTYLE:ON:
-
-            List<Integer> indexList = indexMap.get(name);
-            if (indexList == null) {
-              indexList = Lists.newArrayList();
-              indexMap.put(name, indexList);
-            }
-            indexList.add(index);
-
-            index++;
-          }
-        }
-        parsedQuery.append(c);
-      }
-
-      return parsedQuery.toString();
-    }
-  }
+/* Copyright 2017 Alfa Financial Software
+ *
+ * Licensed under the Apache License, Version 2.0 (the "License");
+ * you may not use this file except in compliance with the License.
+ * You may obtain a copy of the License at
+ *
+ *    http://www.apache.org/licenses/LICENSE-2.0
+ *
+ * Unless required by applicable law or agreed to in writing, software
+ * distributed under the License is distributed on an "AS IS" BASIS,
+ * WITHOUT WARRANTIES OR CONDITIONS OF ANY KIND, either express or implied.
+ * See the License for the specific language governing permissions and
+ * limitations under the License.
+ */
+
+package org.alfasoftware.morf.jdbc;
+
+import java.io.InputStream;
+import java.math.BigDecimal;
+import java.sql.Blob;
+import java.sql.Connection;
+import java.sql.Date;
+import java.sql.PreparedStatement;
+import java.sql.ResultSet;
+import java.sql.SQLException;
+import java.sql.SQLTimeoutException;
+import java.sql.Statement;
+import java.util.List;
+import java.util.Map;
+
+import org.alfasoftware.morf.sql.element.SqlParameter;
+
+import com.google.common.collect.ImmutableList;
+import com.google.common.collect.Lists;
+import com.google.common.collect.Maps;
+
+/**
+ * A wrapped around {@link PreparedStatement} which allows for named parameters.  Parser is the
+ * one published by Adam Crume, modified to play nicely with our existing database code.
+ *
+ * @see <a href="http://www.javaworld.com/article/2077706/core-java/named-parameters-for-preparedstatement.html">
+ *     Named parameters for prepared statements</a>
+ *
+ */
+public class NamedParameterPreparedStatement implements AutoCloseable {
+
+  /** The statement this object is wrapping. */
+  private final PreparedStatement statement;
+
+  /** Maps parameter names to the list of index positions at which this parameter appears. */
+  private final Map<String, List<Integer>> indexMap;
+
+  /** The statement - for logging and exceptions. */
+  private final ParseResult sql;
+
+
+  /**
+   * Parses the SQL string containing named parameters in such a form that
+   * can be cached, so that prepared statements using the parsed result
+   * can be created rapidly.
+   *
+   * @param sql the SQL
+   * @param sqlDialect Dialect of the SQL.
+   * @return the parsed result
+   */
+  public static ParseResult parseSql(String sql, SqlDialect sqlDialect) {
+    return new ParseResult(sql, sqlDialect);
+  }
+
+
+  /**
+   * @deprecated Use the {@link #parseSql(String, SqlDialect)} method.
+   * @param sql the SQL
+   * @return the parsed result
+   */
+  @Deprecated
+  public static ParseResult parse(String sql) {
+    return new ParseResult(sql, null);
+  }
+
+
+  /**
+   * Creates a NamedParameterStatement. Wraps a call to
+   * {@link Connection#prepareStatement(java.lang.String) prepareStatement}.
+   *
+   * @param connection the database connection
+   * @param query the parameterized query
+   * @param indexMap
+   * @param queryOnly Set up the statement for bulk queries.
+   * @throws SQLException if the statement could not be created
+   */
+  NamedParameterPreparedStatement(Connection connection, String query, Map<String, List<Integer>> indexMap, boolean queryOnly, ParseResult sql) throws SQLException {
+    this.indexMap = indexMap;
+    this.sql = sql;
+    if (queryOnly) {
+      this.statement = connection.prepareStatement(query, ResultSet.TYPE_FORWARD_ONLY, ResultSet.CONCUR_READ_ONLY);
+    } else {
+      this.statement = connection.prepareStatement(query);
+    }
+  }
+
+
+  /**
+   * @see PreparedStatement#execute()
+   * <P>
+   * Executes the SQL statement in this <code>PreparedStatement</code> object,
+   * which may be any kind of SQL statement.
+   * Some prepared statements return multiple results; the <code>execute</code>
+   * method handles these complex statements as well as the simpler
+   * form of statements handled by the methods <code>executeQuery</code>
+   * and <code>executeUpdate</code>.
+   * </P><P>
+   * The <code>execute</code> method returns a <code>boolean</code> to
+   * indicate the form of the first result.  You must call either the method
+   * <code>getResultSet</code> or <code>getUpdateCount</code>
+   * to retrieve the result; you must call <code>getMoreResults</code> to
+   * move to any subsequent result(s).</P>
+   *
+   * @return <code>true</code> if the first result is a <code>ResultSet</code>
+   *         object; <code>false</code> if the first result is an update
+   *         count or there is no result
+   * @exception SQLException if a database access error occurs;
+   * this method is called on a closed <code>PreparedStatement</code>
+   * or an argument is supplied to this method
+   * @throws SQLTimeoutException when the driver has determined that the
+   * timeout value that was specified by the {@code setQueryTimeout}
+   * method has been exceeded and has at least attempted to cancel
+   * the currently running {@code Statement}
+   */
+  public boolean execute() throws SQLException {
+    return statement.execute();
+  }
+
+
+  /**
+   * @see PreparedStatement#executeQuery()
+   * @return a <code>ResultSet</code> object that contains the data produced by the
+   *         query; never <code>null</code>
+   * @exception SQLException if a database access error occurs;
+   * this method is called on a closed  <code>PreparedStatement</code> or the SQL
+   *            statement does not return a <code>ResultSet</code> object
+   * @throws SQLTimeoutException when the driver has determined that the
+   * timeout value that was specified by the {@code setQueryTimeout}
+   * method has been exceeded and has at least attempted to cancel
+   * the currently running {@code Statement}
+   */
+  public ResultSet executeQuery() throws SQLException {
+    this.statement.setFetchDirection(ResultSet.FETCH_FORWARD);
+    return statement.executeQuery();
+  }
+
+
+  /**
+   * @see PreparedStatement#executeUpdate()
+   * @return either (1) the row count for SQL Data Manipulation Language (DML) statements
+   *         or (2) 0 for SQL statements that return nothing
+   * @exception SQLException if a database access error occurs;
+   * this method is called on a closed  <code>PreparedStatement</code>
+   * or the SQL statement returns a <code>ResultSet</code> object
+   * @throws SQLTimeoutException when the driver has determined that the
+   * timeout value that was specified by the {@code setQueryTimeout}
+   * method has been exceeded and has at least attempted to cancel
+   * the currently running {@code Statement}
+   */
+  public int executeUpdate() throws SQLException {
+    return statement.executeUpdate();
+  }
+
+
+  /**
+   * @see PreparedStatement#close()
+   * @exception SQLException if a database access error occurs
+   */
+  @Override
+  public void close() throws SQLException {
+    statement.close();
+  }
+
+
+  /**
+   * @see PreparedStatement#addBatch()
+   * @exception SQLException if a database access error occurs,
+   * this method is called on a closed <code>Statement</code> or the
+   * driver does not support batch statements.
+   * @throws SQLTimeoutException when the driver has determined that the
+   * timeout value that was specified by the {@code setQueryTimeout}
+   * method has been exceeded and has at least attempted to cancel
+   * the currently running {@code Statement}
+   */
+  public void addBatch() throws SQLException {
+    statement.addBatch();
+  }
+
+
+  /**
+   * @see PreparedStatement#executeBatch()
+   * @return an array of update counts containing one element for each
+   * command in the batch.  The elements of the array are ordered according
+   * to the order in which commands were added to the batch.
+   * @exception SQLException if a database access error occurs,
+   * this method is called on a closed <code>Statement</code> or the
+   * driver does not support batch statements.
+   * @throws SQLTimeoutException when the driver has determined that the
+   * timeout value that was specified by the {@code setQueryTimeout}
+   * method has been exceeded and has at least attempted to cancel
+   * the currently running {@code Statement}
+   */
+  public int[] executeBatch() throws SQLException {
+    return statement.executeBatch();
+  }
+
+
+  /**
+   * @see PreparedStatement#clearBatch()
+   * @exception SQLException if a database access error occurs,
+   *  this method is called on a closed <code>Statement</code> or the
+   * driver does not support batch updates
+   */
+  public void clearBatch() throws SQLException {
+    statement.clearBatch();
+  }
+
+
+  /**
+   * @param rows the number of rows to fetch
+   * @see PreparedStatement#setFetchSize(int)
+   * @exception SQLException if a database access error occurs,
+   * this method is called on a closed <code>Statement</code> or the
+   *        condition {@code rows >= 0} is not satisfied.
+   */
+  public void setFetchSize(int rows) throws SQLException {
+    statement.setFetchSize(rows);
+  }
+
+
+  /**
+   * Allows arbitrary code to be executed for each index position at which the named parameter can be found.
+   */
+  private void forEachOccurrenceOfParameter(SqlParameter parameter, Operation operation) throws SQLException {
+    List<Integer> indexes = indexMap.get(parameter.getImpliedName());
+    if (indexes == null) {
+      throw new IllegalArgumentException("Parameter not found: " + parameter.getImpliedName());
+    }
+    for (int i = 0; i < indexes.size(); i++) {
+      operation.apply(indexes.get(i));
+    }
+  }
+
+
+  /**
+   * Closure for use by callers of forEachOccurrenceOfParameter.
+   *
+   * @author Copyright (c) Alfa Financial Software 2014
+   */
+  private interface Operation {
+    public void apply(int parameterIndex) throws SQLException;
+  }
+
+
+  /**
+   * Sets the value of a named boolean parameter.
+   *
+   * @param parameter the parameter metadata.
+   * @param value the parameter value.
+   * @return this, for method chaining
+   * @exception SQLException if an error occurs when setting the parameter
+   */
+  public NamedParameterPreparedStatement setBoolean(SqlParameter parameter, final boolean value) throws SQLException {
+    forEachOccurrenceOfParameter(parameter, new Operation() {
+      @Override
+      public void apply(int parameterIndex) throws SQLException {
+        statement.setBoolean(parameterIndex, value);
+      }
+    });
+    return this;
+  }
+
+
+  /**
+   * Sets the value of a named object parameter.
+   *
+   * @param parameter the parameter metadata.
+   * @param value the parameter value.
+   * @return this, for method chaining
+   * @exception SQLException if an error occurs when setting the parameter
+   */
+  public NamedParameterPreparedStatement setObject(SqlParameter parameter, final Object value) throws SQLException {
+    forEachOccurrenceOfParameter(parameter, new Operation() {
+      @Override
+      public void apply(int parameterIndex) throws SQLException {
+        statement.setObject(parameterIndex, value);
+      }
+    });
+    return this;
+  }
+
+
+  /**
+   * Sets the value of a named date parameter.
+   *
+   * @param parameter the parameter metadata.
+   * @param value the parameter value.
+   * @return this, for method chaining
+   * @exception SQLException if an error occurs when setting the parameter
+   */
+  public NamedParameterPreparedStatement setDate(SqlParameter parameter, final Date value) throws SQLException {
+    forEachOccurrenceOfParameter(parameter, new Operation() {
+      @Override
+      public void apply(int parameterIndex) throws SQLException {
+        statement.setDate(parameterIndex, value);
+      }
+    });
+    return this;
+  }
+
+
+  /**
+   * Sets the value of a named big decimal parameter.
+   *
+   * @param parameter the parameter metadata.
+   * @param value the parameter value.
+   * @return this, for method chaining
+   * @exception SQLException if an error occurs when setting the parameter
+   */
+  public NamedParameterPreparedStatement setBigDecimal(SqlParameter parameter, final BigDecimal value) throws SQLException {
+    forEachOccurrenceOfParameter(parameter, new Operation() {
+      @Override
+      public void apply(int parameterIndex) throws SQLException {
+        statement.setBigDecimal(parameterIndex, value);
+      }
+    });
+    return this;
+  }
+
+
+  /**
+   * Sets the value of a named string parameter.
+   *
+   * @param parameter the parameter metadata.
+   * @param value the parameter value.
+   * @return this, for method chaining
+   * @exception SQLException if an error occurs when setting the parameter
+   */
+  public NamedParameterPreparedStatement setString(SqlParameter parameter, final String value) throws SQLException {
+    forEachOccurrenceOfParameter(parameter, new Operation() {
+      @Override
+      public void apply(int parameterIndex) throws SQLException {
+        // TODO: dialect nullability is deprecated, and should be ousted asap
+        if (sql.dialect != null && sql.dialect.usesNVARCHARforStrings()) {
+          statement.setNString(parameterIndex, value);
+        }
+        else {
+          statement.setString(parameterIndex, value);
+        }
+      }
+    });
+    return this;
+  }
+
+
+  /**
+   * Sets the value of a named integer parameter.
+   *
+   * @param parameter the parameter metadata.
+   * @param value the parameter value.
+   * @return this, for method chaining
+   * @exception SQLException if an error occurs when setting the parameter
+   */
+  public NamedParameterPreparedStatement setInt(SqlParameter parameter, final int value) throws SQLException {
+    forEachOccurrenceOfParameter(parameter, new Operation() {
+      @Override
+      public void apply(int parameterIndex) throws SQLException {
+        statement.setInt(parameterIndex, value);
+      }
+    });
+    return this;
+  }
+
+
+  /**
+   * Sets the value of a named long parameter.
+   *
+   * @param parameter the parameter metadata.
+   * @param value the parameter value.
+   * @return this, for method chaining
+   * @exception SQLException if an error occurs when setting the parameter
+   */
+  public NamedParameterPreparedStatement setLong(SqlParameter parameter, final long value) throws SQLException {
+    forEachOccurrenceOfParameter(parameter, new Operation() {
+      @Override
+      public void apply(int parameterIndex) throws SQLException {
+        statement.setLong(parameterIndex, value);
+      }
+    });
+    return this;
+  }
+
+
+  /**
+   * Sets the value of a named binary stream parameter.
+   *
+   * @param parameter the parameter metadata.
+   * @param value the parameter value.
+   * @return this, for method chaining
+   * @exception SQLException if an error occurs when setting the parameter
+   */
+  public NamedParameterPreparedStatement setBinaryStream(SqlParameter parameter, final InputStream value) throws SQLException {
+    forEachOccurrenceOfParameter(parameter, new Operation() {
+      @Override
+      public void apply(int parameterIndex) throws SQLException {
+        statement.setBinaryStream(parameterIndex, value);
+      }
+    });
+    return this;
+  }
+
+
+  /**
+   * Sets the value of a named blob parameter.
+   *
+   * @param parameter the parameter metadata.
+   * @param value the parameter value.
+   * @return this, for method chaining
+   * @exception SQLException if an error occurs when setting the parameter
+   */
+  public NamedParameterPreparedStatement setBlob(SqlParameter parameter, final byte[] value) throws SQLException {
+    forEachOccurrenceOfParameter(parameter, new Operation() {
+      @Override
+      public void apply(int parameterIndex) throws SQLException {
+        Blob blob = statement.getConnection().createBlob();
+        int written = blob.setBytes(1 /* odd position thing */, value);
+        if (written != value.length) throw new IllegalStateException("Failed to write all bytes to BLOB (written = " + written + ", actual = " + value.length + ")");
+        statement.setBlob(parameterIndex, blob);
+      }
+    });
+    return this;
+  }
+
+
+  /**
+   * Sets the limit for the maximum number of rows that any
+   * <code>ResultSet</code> object  generated by this <code>Statement</code>
+   * object can contain to the given number.
+   * If the limit is exceeded, the excess
+   * rows are silently dropped.
+   *
+   * @param maxRows the new max rows limit; zero means there is no limit
+   * @exception SQLException if a database access error occurs,
+   * this method is called on a closed <code>Statement</code>
+   *            or the condition maxRows &gt;= 0 is not satisfied
+   * @see Statement#setMaxRows(int)
+   */
+  public void setMaxRows(Integer maxRows) throws SQLException {
+    statement.setMaxRows(maxRows);
+  }
+
+
+  /**
+   * Sets the timeout in <b>seconds</b> after which the query will time out on
+   * database side. In such case JDBC driver will throw an exception which is
+   * specific to database implementation but is likely to extend
+   * {@link SQLTimeoutException}.
+   *
+   * @param queryTimeout timeout in <b>seconds</b>
+   * @exception SQLException if an error occurs when setting the timeout
+   */
+  public void setQueryTimeout(Integer queryTimeout) throws SQLException {
+    statement.setQueryTimeout(queryTimeout);
+  }
+
+
+  /**
+   * @see java.lang.Object#toString()
+   */
+  @Override
+  public String toString() {
+    return sql + " " + indexMap;
+  }
+
+
+  /**
+   * Cacheable parse result, encapsulating the JDBC-format SQL string and the list of positions
+   * at which a named parameter appears.
+   *
+   * @author Copyright (c) Alfa Financial Software 2014
+   */
+  public static final class ParseResult {
+
+    private final String query;
+    private final SqlDialect dialect;
+    private final Map<String, List<Integer>> indexMap = Maps.newHashMap();
+
+    /**
+     * Private constructor.
+     */
+    private ParseResult(String query, SqlDialect sqlDialect) {
+      this.query = parse(query);
+      this.dialect = sqlDialect;
+    }
+
+
+    /**
+     * @see java.lang.Object#toString()
+     */
+    @Override
+    public String toString() {
+      return String.format("[%s]:%s", query, indexMap.toString());
+    };
+
+
+    /**
+     * For testing only.
+     *
+     * @return the list of indexes at which the named
+     * parameter can be found.
+     */
+    List<Integer> getIndexesForParameter(String parameterName) {
+      return indexMap.get(parameterName) == null
+          ? ImmutableList.<Integer>of()
+          : ImmutableList.copyOf(indexMap.get(parameterName));
+    }
+
+
+    /**
+     * For testing only.
+     *
+     * @return the parsed SQL.
+     */
+    public String getParsedSql() {
+      return query;
+    }
+
+
+    /**
+     * Create the prepared statement against the specified connection.
+     *
+     * @param connection the connection
+     * @return the prepared statement.
+     * @throws SQLException if the statement could not be created
+     */
+    public NamedParameterPreparedStatement createFor(Connection connection) throws SQLException {
+      return new NamedParameterPreparedStatement(connection, query, indexMap, false, this);
+    }
+
+
+    /**
+     * Create the prepared statement against the specified connection.  The prepared statement
+     * can only be used to run queries (not updates/inserts etc) and is strictly read only
+     * and forward only.  For use in bulk data loads.
+     *
+     * @param connection the connection
+     * @return the prepared statement.
+     * @throws SQLException if the statement could not be created
+     */
+    public NamedParameterPreparedStatement createForQueryOn(Connection connection) throws SQLException {
+      return new NamedParameterPreparedStatement(connection, query, indexMap, true, this);
+    }
+
+
+    /**
+     * Parses a query with named parameters. The parameter-index mappings are put
+     * into the map, and the parsed query is returned.
+     *
+     * @param query query to parse
+     * @return the parsed query
+     */
+    private String parse(String query) {
+      // I was originally using regular expressions, but they didn't work well for
+      // ignoring
+      // parameter-like strings inside quotes.
+      int length = query.length();
+      StringBuffer parsedQuery = new StringBuffer(length);
+      boolean inSingleQuote = false;
+      boolean inDoubleQuote = false;
+      int index = 1;
+
+      for (int i = 0; i < length; i++) {
+        char c = query.charAt(i);
+        if (inSingleQuote) {
+          if (c == '\'') {
+            inSingleQuote = false;
+          }
+        } else if (inDoubleQuote) {
+          if (c == '"') {
+            inDoubleQuote = false;
+          }
+        } else {
+          if (c == '\'') {
+            inSingleQuote = true;
+          } else if (c == '"') {
+            inDoubleQuote = true;
+          } else if (c == ':' && i + 1 < length && Character.isJavaIdentifierStart(query.charAt(i + 1))) {
+            int j = i + 2;
+            while (j < length && Character.isJavaIdentifierPart(query.charAt(j))) {
+              j++;
+            }
+            String name = query.substring(i + 1, j);
+            c = '?'; // replace the parameter with a question mark
+
+            //CHECKSTYLE:OFF ModifiedControlVariableCheck
+            i += name.length(); // skip past the end if the parameter
+            //CHECKSTYLE:ON:
+
+            List<Integer> indexList = indexMap.get(name);
+            if (indexList == null) {
+              indexList = Lists.newArrayList();
+              indexMap.put(name, indexList);
+            }
+            indexList.add(index);
+
+            index++;
+          }
+        }
+        parsedQuery.append(c);
+      }
+
+      return parsedQuery.toString();
+    }
+  }
 }