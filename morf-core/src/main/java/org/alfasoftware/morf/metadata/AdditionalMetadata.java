package org.alfasoftware.morf.metadata;

<<<<<<< HEAD
import java.util.Collection;
=======
import java.util.List;
>>>>>>> fa07671c
import java.util.Map;

import org.apache.commons.lang3.NotImplementedException;

/**
 * Provides additional metadata.
 */
public interface AdditionalMetadata extends Schema {

  /**
   * The names of all the primary key indexes in the database,
   * @return A collection of the names of all the primary key indexes.
   */
  default Map<String, String> primaryKeyIndexNames() {
    throw new NotImplementedException("Not implemented yet.");
  }

<<<<<<< HEAD
  /**
   * Provides the names of all partition tables in the database. This applies for now for postgres. Note that the order of
   * the tables in the result is not specified. The case of the
   * table names may be preserved when logging progress, but should not be relied on for schema
   * processing.
   *
   * @return A collection of all partitioned table names available in the database.
   */
  default Collection<String> partitionedTableNames() { throw new NotImplementedException("Not implemented yet."); }

  /**
   * Provides the names of all partition tables in the database. This applies for now for postgres. Note that the order of
   * the tables in the result is not specified. The case of the
   * table names may be preserved when logging progress, but should not be relied on for schema
   * processing.
   *
   * @return A collection of all partition table names available in the database.
   */
  default Collection<String> partitionTableNames() { throw new NotImplementedException("Not implemented yet."); }
=======
  default Map<String, List<Index>> ignoredIndexes() {
    return Map.of();
  }

>>>>>>> fa07671c
}<|MERGE_RESOLUTION|>--- conflicted
+++ resolved
@@ -1,10 +1,7 @@
 package org.alfasoftware.morf.metadata;
 
-<<<<<<< HEAD
+import java.util.List;
 import java.util.Collection;
-=======
-import java.util.List;
->>>>>>> fa07671c
 import java.util.Map;
 
 import org.apache.commons.lang3.NotImplementedException;
@@ -22,7 +19,10 @@
     throw new NotImplementedException("Not implemented yet.");
   }
 
-<<<<<<< HEAD
+  default Map<String, List<Index>> ignoredIndexes() {
+    return Map.of();
+  }
+
   /**
    * Provides the names of all partition tables in the database. This applies for now for postgres. Note that the order of
    * the tables in the result is not specified. The case of the
@@ -42,10 +42,4 @@
    * @return A collection of all partition table names available in the database.
    */
   default Collection<String> partitionTableNames() { throw new NotImplementedException("Not implemented yet."); }
-=======
-  default Map<String, List<Index>> ignoredIndexes() {
-    return Map.of();
-  }
-
->>>>>>> fa07671c
 }