--- conflicted
+++ resolved
@@ -1,729 +1,724 @@
-/* Copyright 2017 Alfa Financial Software
- *
- * Licensed under the Apache License, Version 2.0 (the "License");
- * you may not use this file except in compliance with the License.
- * You may obtain a copy of the License at
- *
- *    http://www.apache.org/licenses/LICENSE-2.0
- *
- * Unless required by applicable law or agreed to in writing, software
- * distributed under the License is distributed on an "AS IS" BASIS,
- * WITHOUT WARRANTIES OR CONDITIONS OF ANY KIND, either express or implied.
- * See the License for the specific language governing permissions and
- * limitations under the License.
- */
-
-package org.alfasoftware.morf.sql;
-
-import static org.alfasoftware.morf.util.DeepCopyTransformations.noTransformation;
-
-import java.util.ArrayList;
-import java.util.Arrays;
-import java.util.List;
-
-import org.alfasoftware.morf.sql.UnionSetOperator.UnionStrategy;
-import org.alfasoftware.morf.sql.element.AliasedField;
-import org.alfasoftware.morf.sql.element.AliasedFieldBuilder;
-import org.alfasoftware.morf.sql.element.Criterion;
-import org.alfasoftware.morf.sql.element.FieldFromSelect;
-import org.alfasoftware.morf.sql.element.TableReference;
-import org.alfasoftware.morf.upgrade.SchemaAndDataChangeVisitor;
-import org.alfasoftware.morf.util.Builder;
-import org.alfasoftware.morf.util.DeepCopyTransformation;
-import org.alfasoftware.morf.util.DeepCopyableWithTransformation;
-import org.alfasoftware.morf.util.ObjectTreeTraverser;
-import org.alfasoftware.morf.util.ObjectTreeTraverser.Driver;
-import org.alfasoftware.morf.util.ShallowCopyable;
-import org.apache.commons.lang3.StringUtils;
-
-import com.google.common.collect.ImmutableList;
-import com.google.common.collect.Lists;
-
-/**
- * Class which encapsulates the generation of an SELECT SQL statement.
- *
- * <p>The class structure imitates the end SQL and is structured as follows:</p>
- *
- * <blockquote><pre>
- *  SelectStatement.select([field], ...)
- *    .from([table])                       = SELECT [fields] FROM [table]
- *    .innerJoin([table], [criterion])     = SELECT [fields] FROM [table] INNER JOIN [table] ON [criterion]
- *    .leftOuterJoin(...)
- *    .where([criterion])                  = SELECT [fields] FROM [table] WHERE [criterion]
- *    .orderBy([fields])                   = SELECT [fields] FROM [table] ORDER BY [fields]
- *    .groupBy([fields])                   = SELECT [fields] FROM [table] GROUP BY [fields]
- *      .having([criterion])               = SELECT [fields] FROM [table] GROUP BY [fields] HAVING [criterion]
- *    .union([SelectStatement])            = SELECT [fields] FROM [table] UNION [SelectStatement]
- *    .unionAll([SelectStatement])         = SELECT [fields] FROM [table] UNION ALL [SelectStatement]
- *    .build()</pre></blockquote>
- *
- * @author Copyright (c) Alfa Financial Software 2009
- */
-public class SelectStatement extends AbstractSelectStatement<SelectStatement>
-                          implements DeepCopyableWithTransformation<SelectStatement, SelectStatementBuilder>,
-                                     ShallowCopyable<SelectStatement, SelectStatementBuilder>,
-                                     Driver {
-
-  /**
-   * Indicates whether the select statement is required to return a distinct set of results
-   */
-  private final boolean distinct;
-
-  /**
-   * The fields to group together.
-   */
-  private final List<AliasedField> groupBys;
-
-  /**
-   * The criteria to use for the group selection
-   *
-   * TODO make final
-   */
-  private Criterion          having;
-
-  /**
-   * The set operators to merge with the result set.
-   */
-  private final List<SetOperator> setOperators;
-
-  /**
-   * WITH LOCK
-   *
-   * TODO make final
-   */
-  private boolean forUpdate;
-
-  /**
-   * Lists the declared hints in the order they were declared.
-   */
-  private final List<Hint> hints;
-
-  private int hashCode;
-
-
-  /**
-   * Constructs a Select Statement which optionally selects on a subset of fields.
-   * If no fields are specified then this is equivalent of selecting all
-   * fields (i.e. {@code SELECT * FROM x}).
-   *
-   * @param fields an array of fields that should be selected
-   * @return Builder.
-   */
-  public static SelectStatementBuilder select(AliasedFieldBuilder... fields) {
-    return new SelectStatementBuilder().fields(fields);
-  }
-
-
-  /**
-   * Constructs a Select Statement which optionally selects on a subset of fields.
-   * If no fields are specified then this is equivalent of selecting all
-   * fields (i.e. {@code SELECT * FROM x}).
-   *
-   * @param fields a list of fields that should be selected
-   * @return Builder.
-   */
-  public static SelectStatementBuilder select(Iterable<AliasedFieldBuilder> fields) {
-    return new SelectStatementBuilder().fields(fields);
-  }
-
-
-  /**
-   * Builder constructor.
-   *
-   * @param builder The builder.
-   */
-  SelectStatement(SelectStatementBuilder builder) {
-    super(builder);
-    this.distinct = builder.distinct;
-    this.having = builder.having;
-    this.forUpdate = builder.forUpdate;
-    if (AliasedField.immutableDslEnabled()) {
-      this.groupBys = ImmutableList.copyOf(builder.groupBys);
-      this.setOperators = ImmutableList.copyOf(builder.setOperators);
-      this.hints = ImmutableList.copyOf(builder.hints);
-    } else {
-      this.groupBys = new ArrayList<>(builder.groupBys);
-      this.setOperators = new ArrayList<>(builder.setOperators);
-      this.hints = new ArrayList<>(builder.hints);
-    }
-  }
-
-
-  /**
-   * Constructs a Select Statement which optionally selects on a subset of fields.
-   * If no fields are specified then this is equivalent of selecting all fields (i.e. "SELECT * FROM x")
-   *
-   * <p>Usage is discouraged; this constructor will be deprecated at some point. Use
-   * {@link #select(AliasedFieldBuilder...)} for preference.</p>
-   *
-   * @param fields an array of fields that should be selected
-   */
-  public SelectStatement(AliasedFieldBuilder... fields) {
-    this(fields, false);
-  }
-
-
-  /**
-   * Constructs a Select Statement which optionally selects on a subset of fields.
-   * If no fields are specified then this is equivalent of selecting all fields (i.e. "SELECT * FROM x")
-   *
-   * <p>Usage is discouraged; this method will be deprecated at some point. Use
-   * {@link #select(AliasedFieldBuilder...)} for preference. For
-   * example:</p>
-   *
-   * <pre>SelectStatement.select().fields(myFields).from(foo).build();</pre>
-   *
-   * @param fields an array of fields that should be selected
-   */
-  public SelectStatement(Iterable<? extends AliasedFieldBuilder> fields) {
-    this(fields, false);
-  }
-
-
-  /**
-   * Constructs a distinct Select Statement which optionally selects on a subset of fields.
-   * If no fields are specified then this is equivalent of selecting all fields (i.e. "SELECT DISTINCT * FROM x")
-   *
-   * <p>Usage is discouraged; this method will be deprecated at some point. Use
-   * {@link #select(AliasedFieldBuilder...)} for preference. For
-   * example:</p>
-   *
-   * <pre>SelectStatement.select(myFields).distinct().from(foo).build();</pre>
-   *
-   * @param fields The fields in the select clause
-   * @param isDistinct Determines whether the DISTINCT clause should be added or not
-   */
-  public SelectStatement(AliasedFieldBuilder[] fields, boolean isDistinct) {
-    this(Arrays.asList(fields), isDistinct);
-  }
-
-
-  /**
-   * Constructs a distinct Select Statement which optionally selects on a subset of fields.
-   * If no fields are specified then this is equivalent of selecting all fields (i.e. "SELECT DISTINCT * FROM x")
-   *
-   * <p>Usage is discouraged; this method will be deprecated at some point. Use
-   * {@link #select(AliasedFieldBuilder...)} for preference. For
-   * example:</p>
-   *
-   * <pre>SelectStatement.select().fields(myFields).distinct().from(foo).build();</pre>
-   *
-   * @param fields The fields in the select clause
-   * @param isDistinct Determines whether the DISTINCT clause should be added or not
-   */
-  public SelectStatement(Iterable<? extends AliasedFieldBuilder> fields, boolean isDistinct) {
-    super(fields);
-    if (AliasedField.immutableDslEnabled()) {
-      this.groupBys = ImmutableList.of();
-      this.setOperators = ImmutableList.of();
-      this.hints = ImmutableList.of();
-    } else {
-      this.groupBys = Lists.newArrayList();
-      this.setOperators = Lists.newArrayList();
-      this.hints = Lists.newArrayList();
-    }
-    this.distinct = isDistinct;
-  }
-
-
-  /**
-   * Checks whether the select statement should return a distinct set of results
-   *
-   * @return true if the statement should return a distinct set of results
-   */
-  public boolean isDistinct() {
-    return distinct;
-  }
-
-
-  /**
-   * @param selectFields Field references to select.
-   * @deprecated Do not use {@link SelectStatement} mutably.  Create a new statement.
-   */
-  @Deprecated
-  public final void appendFields(AliasedFieldBuilder... selectFields) {
-    addFields(selectFields);
-  }
-
-
-  @Override
-  public SelectStatementBuilder shallowCopy() {
-    return new SelectStatementBuilder(this);
-  }
-
-
-  /**
-   * Specifies that the records should be grouped by the specified fields.
-   *
-   * <blockquote><pre>
-   * select()
-   *   .from(tableRef("Foo"))
-   *   .groupBy(field("age"));</pre></blockquote>
-   *
-   * @param field the first field to group by
-   * @param otherFields the remaining fields to group by
-   * @return a new select statement with the change applied.
-   */
-  public SelectStatement groupBy(AliasedFieldBuilder field, AliasedFieldBuilder... otherFields) {
-    return copyOnWriteOrMutate(
-        (SelectStatementBuilder b) -> b.groupBy(field, otherFields),
-        () -> {
-          if (field == null) {
-            throw new IllegalArgumentException("Field was null in group by clause");
-          }
-
-          // Add the singleton
-          groupBys.add(field.build());
-
-          // Add the list
-          groupBys.addAll(Builder.Helper.buildAll(Lists.newArrayList(otherFields)));
-        }
-    );
-  }
-
-
-  /**
-   * Specifies that the records should be grouped by the specified fields.
-   *
-   * <blockquote><pre>
-   * select()
-   *   .from(tableRef("Foo"))
-   *   .groupBy(groupByFields);</pre></blockquote>
-   *
-   * @param fields the fields to group by
-   * @return a new select statement with the change applied.
-   */
-  public SelectStatement groupBy(Iterable<? extends AliasedFieldBuilder> fields) {
-    return copyOnWriteOrMutate(
-        (SelectStatementBuilder b) -> b.groupBy(fields),
-        () -> {
-          if (fields == null) {
-            throw new IllegalArgumentException("Field was null in group by clause");
-          }
-
-          // Add the list
-          groupBys.addAll(Builder.Helper.buildAll(fields));
-        }
-    );
-  }
-
-
-  /**
-   * Filters the grouped records by some criteria.
-   *
-   * <blockquote><pre>
-   * select()
-   *   .from(tableRef("Foo"))
-   *   .groupBy(field("age"))
-   *   .having(min(field("age")).greaterThan(20));</pre></blockquote>
-   *
-   * @param criterion the criteria on which to filter the grouped records
-   * @return a new select statement with the change applied.
-   */
-  public SelectStatement having(Criterion criterion) {
-    return copyOnWriteOrMutate(
-        (SelectStatementBuilder b) -> b.having(criterion),
-        () -> {
-          if (criterion == null) {
-            throw new IllegalArgumentException("Criterion was null in having clause");
-          }
-
-          if (having != null) {
-            throw new UnsupportedOperationException("Cannot specify more than one having clause per statement");
-          }
-
-          // Add the singleton
-          having = criterion;
-        }
-    );
-  }
-
-
-  /**
-   * Tells the database to pessimistically lock the tables.
-   *
-   * @return a new select statement with the change applied.
-   */
-  public SelectStatement forUpdate() {
-    return copyOnWriteOrMutate(
-        (SelectStatementBuilder b) -> b.forUpdate(),
-        () -> this.forUpdate = true
-    );
-  }
-
-
-  /**
-   * If supported by the dialect, requests that the database arranges the query plan such that the
-   * first <code>rowCount</code> rows are returned as fast as possible, even if the statistics
-   * indicate that this means the full result set will take longer to be returned.
-   *
-   * <p>Note that this is <em>not</em> to be confused with directives which limit the number of
-   * rows to be returned.  It does not limit the number of rows, only optimises the query plan
-   * to target returning that number as fast as possible.</p>
-   *
-   * <p>In general, as with all query plan modification, <strong>do not use this unless you know
-   * exactly what you are doing</strong>.  This is designed to support the case where the
-   * {@link SelectStatement} is actually a driver query, and for each record, other processing
-   * is being performed.  Since the processing as a whole may involve not just the database
-   * but also the application server cluster, secondary databases or external systems, we are
-   * making the educated guess that by trying to get processing running in parallel across
-   * all these systems as soon as possible, we will achieve a higher overall throughput than
-   * having these other systems waiting around until the database has finished doing
-   * preparatory work to try and optimise its own throughput.</p>
-   *
-   * <p>As for all query plan modification (see also {@link #useIndex(TableReference, String)}
-   * and {@link #useImplicitJoinOrder()}): where supported on the target database, these directives
-   * applied in the SQL in the order they are called on {@link SelectStatement}.  This usually
-   * affects their precedence or relative importance, depending on the platform.</p>
-   *
-   * @param rowCount The number of rows for which to optimise the query plan.
-   * @return a new select statement with the change applied.
-   */
-  public SelectStatement optimiseForRowCount(int rowCount) {
-    return copyOnWriteOrMutate(
-        (SelectStatementBuilder b) -> b.optimiseForRowCount(rowCount),
-        () -> this.hints.add(new OptimiseForRowCount(rowCount))
-    );
-  }
-
-
-  /**
-   * If supported by the dialect, hints to the database that a particular index should be used
-   * in the query, but places no obligation on the database to do so.
-   *
-   * <p>In general, as with all query plan modification, <strong>do not use this unless you know
-   * exactly what you are doing</strong>.</p>
-   *
-   * <p>As for all query plan modification (see also {@link #optimiseForRowCount(int)}
-   * and {@link #useImplicitJoinOrder()}): where supported on the target database, these directives
-   * applied in the SQL in the order they are called on {@link SelectStatement}.  This usually
-   * affects their precedence or relative importance, depending on the platform.</p>
-   *
-   * @param table The table whose index to use.
-   * @param indexName The name of the index to use.
-   * @return a new select statement with the change applied.
-   */
-  public SelectStatement useIndex(TableReference table, String indexName) {
-    return copyOnWriteOrMutate(
-        (SelectStatementBuilder b) -> b.useIndex(table, indexName),
-        () -> this.hints.add(new UseIndex(table, indexName))
-    );
-  }
-
-
-  /**
-   * Request that this query is executed with a parallel execution plan. If the database implementation does not support, or is configured to disable parallel query execution, then this request will have no effect.
-   *
-   * <p>For queries that are likely to conduct a full table scan, a parallel execution plan may result in the results being delivered faster, although the exact effect depends on
-   * the underlying database, the nature of the data and the nature of the query.</p>
-   *
-   * <p>Note that the executed use cases of this are rare. Caution is needed because if multiple requests are made by the application to run parallel queries, the resulting resource contention may result in worse performance - this is not intended for queries that are submitted in parallel by the application.</p>
-   *
-   * @return this, for method chaining.
-   */
-  public SelectStatement withParallelQueryPlan() {
-    return copyOnWriteOrMutate(
-      (SelectStatementBuilder b) -> b.withParallelQueryPlan(),
-      () -> this.hints.add(new ParallelQueryHint())
-     );
-  }
-
-
-  /**
-   * Request that this query is executed with a parallel execution plan and with the given degree of parallelism. If the database implementation does not support, or is configured to disable parallel query execution, then this request will have no effect.
-   *
-   * <p>For queries that are likely to conduct a full table scan, a parallel execution plan may result in the results being delivered faster, although the exact effect depends on
-   * the underlying database, the nature of the data and the nature of the query.</p>
-   *
-   * <p>Note that the executed use cases of this are rare. Caution is needed because if multiple requests are made by the application to run parallel queries, the resulting resource contention may result in worse performance - this is not intended for queries that are submitted in parallel by the application.</p>
-   *
-<<<<<<< HEAD
-   * @param degreeOfParallelism degree of parallelism for the select
-   *
-=======
-   * @param degreeOfParallelism Degree of parallelism to be specified in the hint.
->>>>>>> dc15b1a6
-   * @return this, for method chaining.
-   */
-  public SelectStatement withParallelQueryPlan(int degreeOfParallelism) {
-    return copyOnWriteOrMutate(
-      (SelectStatementBuilder b) -> b.withParallelQueryPlan(degreeOfParallelism),
-      () -> this.hints.add(new ParallelQueryHint(degreeOfParallelism))
-     );
-  }
-
-
-  /**
-   * Supplies a specified custom hint to the database for a query.
-   *
-   * @param customHint representation of a custom hint
-   *
-   * @return this, for method chaining.
-   */
-  public SelectStatement withCustomHint(CustomHint customHint) {
-      return copyOnWriteOrMutate(
-              (SelectStatementBuilder b) -> b.withCustomHint(customHint),
-              () -> this.hints.add(customHint)
-      );
-  }
-
-
-  /**
-   * If supported by the dialect, hints to the database that joins should be applied in the order
-   * they are written in the SQL statement.
-   *
-   * <p>This is supported to greater or lesser extends on different SQL dialects.  For instance,
-   * MySQL has no means to force ordering on anything except inner joins, but we do our best. As
-   * a result, this is not a panacea and may need to be combined with
-   * {@link #useIndex(TableReference, String)} to achieve a consistent effect across
-   * platforms.</p>
-   *
-   * <p>In general, as with all query plan modification, <strong>do not use this unless you know
-   * exactly what you are doing</strong>.</p>
-   *
-   * <p>As for all query plan modification (see also {@link #optimiseForRowCount(int)}
-   * and {@link #useIndex(TableReference, String)}): where supported on the target database, these directives
-   * applied in the SQL in the order they are called on {@link SelectStatement}.  This usually
-   * affects their precedence or relative importance, depending on the platform.</p>
-   *
-   * @return a new select statement with the change applied.
-   */
-  public SelectStatement useImplicitJoinOrder() {
-    return copyOnWriteOrMutate(
-        (SelectStatementBuilder b) -> b.useImplicitJoinOrder(),
-        () -> this.hints.add(new UseImplicitJoinOrder())
-    );
-  }
-
-
-  /**
-   * Perform an UNION set operation with another {@code selectStatement},
-   * eliminating any duplicate rows.
-   *
-   * <p>It is possible to have more than one union statement by chaining union calls:</p>
-   * <blockquote><pre>
-   * SelectStatement stmtA = select(...).from(...);
-   * SelectStatement stmtB = select(...).from(...);
-   * SelectStatement stmtC = select(...).from(...).union(stmtA).union(stmtB).orderBy(...);
-   * </pre></blockquote>
-   *
-   * <p>If an union operation is performed then all
-   * participating select statements require the same selected column list, i.e.
-   * same naming and ordering. In addition, only the leftmost select statement
-   * should have an order-by statement (see example above).</p>
-   *
-   * @param selectStatement the select statement to be united with the current select statement;
-   * @return a new select statement with the change applied.
-   */
-  public SelectStatement union(SelectStatement selectStatement) {
-    return copyOnWriteOrMutate(
-        (SelectStatementBuilder b) -> b.union(selectStatement),
-        () ->  setOperators.add(new UnionSetOperator(UnionStrategy.DISTINCT, this, selectStatement))
-    );
-  }
-
-
-  /**
-   * Perform an UNION set operation with another {@code selectStatement},
-   * keeping all duplicate rows.
-   *
-   * @param selectStatement the other select statement to be united with the current select statement;
-   * @return a new select statement with the change applied.
-   * @see #union(SelectStatement)
-   */
-  public SelectStatement unionAll(SelectStatement selectStatement) {
-    return copyOnWriteOrMutate(
-        (SelectStatementBuilder b) -> b.unionAll(selectStatement),
-        () ->  setOperators.add(new UnionSetOperator(UnionStrategy.ALL, this, selectStatement))
-    );
-  }
-
-
-  /**
-   * Gets the grouped fields
-   *
-   * @return the group by fields
-   */
-  public List<AliasedField> getGroupBys() {
-    return groupBys;
-  }
-
-
-  /**
-   * Gets the grouping filter
-   *
-   * @return the having fields
-   */
-  public Criterion getHaving() {
-    return having;
-  }
-
-
-  /**
-   * @return true if the statement should pessimistic lock the tables.
-   */
-  public boolean isForUpdate() {
-    return forUpdate;
-  }
-
-
-  /**
-   * @return all hints in the order they were declared.
-   */
-  public List<Hint> getHints() {
-    return hints;
-  }
-
-
-  /**
-   * @return the list of set operators to be applied on this select statement.
-   */
-  public List<SetOperator> getSetOperators() {
-    return setOperators;
-  }
-
-
-  /**
-   * {@inheritDoc}
-   * @see org.alfasoftware.morf.sql.AbstractSelectStatement#deepCopy()
-   */
-  @Override
-  public SelectStatement deepCopy() {
-    return deepCopy(noTransformation()).build();
-  }
-
-
-  /**
-   * @see org.alfasoftware.morf.sql.AbstractSelectStatement#asField()
-   */
-  @Override
-  public AliasedField asField() {
-    return new FieldFromSelect(this);
-  }
-
-
-  /**
-   * @see org.alfasoftware.morf.sql.AbstractSelectStatement#toString()
-   */
-  @Override
-  public String toString() {
-    StringBuilder result = new StringBuilder("SQL SELECT ");
-    if (distinct) {
-      result.append("DISTINCT ");
-    }
-    if (!hints.isEmpty()) {
-      result.append("with hints: ");
-      result.append(hints);
-      result.append(" ");
-    }
-    result.append(super.toString());
-    if (!groupBys.isEmpty()) result.append(" GROUP BY ").append(groupBys);
-    if (having != null) result.append(" HAVING [").append(having).append("]");
-    for (SetOperator setOperator : setOperators) {
-      result.append(" ").append(setOperator);
-    }
-    if (StringUtils.isNotEmpty(getAlias())) result.append(" AS ").append(getAlias());
-    if (forUpdate) result.append(" (FOR UPDATE)");
-    return result.toString();
-  }
-
-
-  @Override
-  public int hashCode() {
-    if (hashCode == 0) {
-      hashCode = generateHashCode();
-    }
-    return hashCode;
-  }
-
-
-  private int generateHashCode() {
-    final int prime = 31;
-    int result = super.hashCode();
-    result = prime * result + (distinct ? 1231 : 1237);
-    result = prime * result + (forUpdate ? 1231 : 1237);
-    result = prime * result + (groupBys == null ? 0 : groupBys.hashCode());
-    result = prime * result + (having == null ? 0 : having.hashCode());
-    result = prime * result + (hints == null ? 0 : hints.hashCode());
-    result = prime * result + (setOperators == null ? 0 : setOperators.hashCode());
-    return result;
-  }
-
-
-  @Override
-  public boolean equals(Object obj) {
-    if (this == obj)
-      return true;
-    if (obj == null)
-      return false;
-    if (getClass() != obj.getClass())
-      return false;
-    if (hashCode() != obj.hashCode())
-      return false;
-    if (!super.equals(obj))
-      return false;
-    SelectStatement other = (SelectStatement) obj;
-    if (distinct != other.distinct)
-      return false;
-    if (forUpdate != other.forUpdate)
-      return false;
-    if (groupBys == null) {
-      if (other.groupBys != null)
-        return false;
-    } else if (!groupBys.equals(other.groupBys))
-      return false;
-    if (having == null) {
-      if (other.having != null)
-        return false;
-    } else if (!having.equals(other.having))
-      return false;
-    if (hints == null) {
-      if (other.hints != null)
-        return false;
-    } else if (!hints.equals(other.hints))
-      return false;
-    if (setOperators == null) {
-      if (other.setOperators != null)
-        return false;
-    } else if (!setOperators.equals(other.setOperators))
-      return false;
-    return true;
-  }
-
-
-  /**
-   * @see org.alfasoftware.morf.util.ObjectTreeTraverser.Driver#drive(ObjectTreeTraverser)
-   */
-  @Override
-  public void drive(ObjectTreeTraverser traverser) {
-    super.drive(traverser);
-    traverser
-      .dispatch(groupBys)
-      .dispatch(having)
-      .dispatch(setOperators)
-      .dispatch(hints);
-  }
-
-
-  /**
-   * @see org.alfasoftware.morf.util.DeepCopyableWithTransformation#deepCopy(org.alfasoftware.morf.util.DeepCopyTransformation)
-   */
-  @Override
-  public SelectStatementBuilder deepCopy(DeepCopyTransformation transformer) {
-    return new SelectStatementBuilder(this, transformer);
-  }
-
-
-  @Override
-  public void accept(SchemaAndDataChangeVisitor visitor) {
-    visitor.visit(this);
-    super.accept(visitor);
-
-    if(having != null) {
-      having.accept(visitor);
-    }
-    if(setOperators != null) {
-      setOperators.stream().forEach(op -> op.accept(visitor));
-    }
-  }
+/* Copyright 2017 Alfa Financial Software
+ *
+ * Licensed under the Apache License, Version 2.0 (the "License");
+ * you may not use this file except in compliance with the License.
+ * You may obtain a copy of the License at
+ *
+ *    http://www.apache.org/licenses/LICENSE-2.0
+ *
+ * Unless required by applicable law or agreed to in writing, software
+ * distributed under the License is distributed on an "AS IS" BASIS,
+ * WITHOUT WARRANTIES OR CONDITIONS OF ANY KIND, either express or implied.
+ * See the License for the specific language governing permissions and
+ * limitations under the License.
+ */
+
+package org.alfasoftware.morf.sql;
+
+import static org.alfasoftware.morf.util.DeepCopyTransformations.noTransformation;
+
+import java.util.ArrayList;
+import java.util.Arrays;
+import java.util.List;
+
+import org.alfasoftware.morf.sql.UnionSetOperator.UnionStrategy;
+import org.alfasoftware.morf.sql.element.AliasedField;
+import org.alfasoftware.morf.sql.element.AliasedFieldBuilder;
+import org.alfasoftware.morf.sql.element.Criterion;
+import org.alfasoftware.morf.sql.element.FieldFromSelect;
+import org.alfasoftware.morf.sql.element.TableReference;
+import org.alfasoftware.morf.upgrade.SchemaAndDataChangeVisitor;
+import org.alfasoftware.morf.util.Builder;
+import org.alfasoftware.morf.util.DeepCopyTransformation;
+import org.alfasoftware.morf.util.DeepCopyableWithTransformation;
+import org.alfasoftware.morf.util.ObjectTreeTraverser;
+import org.alfasoftware.morf.util.ObjectTreeTraverser.Driver;
+import org.alfasoftware.morf.util.ShallowCopyable;
+import org.apache.commons.lang3.StringUtils;
+
+import com.google.common.collect.ImmutableList;
+import com.google.common.collect.Lists;
+
+/**
+ * Class which encapsulates the generation of an SELECT SQL statement.
+ *
+ * <p>The class structure imitates the end SQL and is structured as follows:</p>
+ *
+ * <blockquote><pre>
+ *  SelectStatement.select([field], ...)
+ *    .from([table])                       = SELECT [fields] FROM [table]
+ *    .innerJoin([table], [criterion])     = SELECT [fields] FROM [table] INNER JOIN [table] ON [criterion]
+ *    .leftOuterJoin(...)
+ *    .where([criterion])                  = SELECT [fields] FROM [table] WHERE [criterion]
+ *    .orderBy([fields])                   = SELECT [fields] FROM [table] ORDER BY [fields]
+ *    .groupBy([fields])                   = SELECT [fields] FROM [table] GROUP BY [fields]
+ *      .having([criterion])               = SELECT [fields] FROM [table] GROUP BY [fields] HAVING [criterion]
+ *    .union([SelectStatement])            = SELECT [fields] FROM [table] UNION [SelectStatement]
+ *    .unionAll([SelectStatement])         = SELECT [fields] FROM [table] UNION ALL [SelectStatement]
+ *    .build()</pre></blockquote>
+ *
+ * @author Copyright (c) Alfa Financial Software 2009
+ */
+public class SelectStatement extends AbstractSelectStatement<SelectStatement>
+                          implements DeepCopyableWithTransformation<SelectStatement, SelectStatementBuilder>,
+                                     ShallowCopyable<SelectStatement, SelectStatementBuilder>,
+                                     Driver {
+
+  /**
+   * Indicates whether the select statement is required to return a distinct set of results
+   */
+  private final boolean distinct;
+
+  /**
+   * The fields to group together.
+   */
+  private final List<AliasedField> groupBys;
+
+  /**
+   * The criteria to use for the group selection
+   *
+   * TODO make final
+   */
+  private Criterion          having;
+
+  /**
+   * The set operators to merge with the result set.
+   */
+  private final List<SetOperator> setOperators;
+
+  /**
+   * WITH LOCK
+   *
+   * TODO make final
+   */
+  private boolean forUpdate;
+
+  /**
+   * Lists the declared hints in the order they were declared.
+   */
+  private final List<Hint> hints;
+
+  private int hashCode;
+
+
+  /**
+   * Constructs a Select Statement which optionally selects on a subset of fields.
+   * If no fields are specified then this is equivalent of selecting all
+   * fields (i.e. {@code SELECT * FROM x}).
+   *
+   * @param fields an array of fields that should be selected
+   * @return Builder.
+   */
+  public static SelectStatementBuilder select(AliasedFieldBuilder... fields) {
+    return new SelectStatementBuilder().fields(fields);
+  }
+
+
+  /**
+   * Constructs a Select Statement which optionally selects on a subset of fields.
+   * If no fields are specified then this is equivalent of selecting all
+   * fields (i.e. {@code SELECT * FROM x}).
+   *
+   * @param fields a list of fields that should be selected
+   * @return Builder.
+   */
+  public static SelectStatementBuilder select(Iterable<AliasedFieldBuilder> fields) {
+    return new SelectStatementBuilder().fields(fields);
+  }
+
+
+  /**
+   * Builder constructor.
+   *
+   * @param builder The builder.
+   */
+  SelectStatement(SelectStatementBuilder builder) {
+    super(builder);
+    this.distinct = builder.distinct;
+    this.having = builder.having;
+    this.forUpdate = builder.forUpdate;
+    if (AliasedField.immutableDslEnabled()) {
+      this.groupBys = ImmutableList.copyOf(builder.groupBys);
+      this.setOperators = ImmutableList.copyOf(builder.setOperators);
+      this.hints = ImmutableList.copyOf(builder.hints);
+    } else {
+      this.groupBys = new ArrayList<>(builder.groupBys);
+      this.setOperators = new ArrayList<>(builder.setOperators);
+      this.hints = new ArrayList<>(builder.hints);
+    }
+  }
+
+
+  /**
+   * Constructs a Select Statement which optionally selects on a subset of fields.
+   * If no fields are specified then this is equivalent of selecting all fields (i.e. "SELECT * FROM x")
+   *
+   * <p>Usage is discouraged; this constructor will be deprecated at some point. Use
+   * {@link #select(AliasedFieldBuilder...)} for preference.</p>
+   *
+   * @param fields an array of fields that should be selected
+   */
+  public SelectStatement(AliasedFieldBuilder... fields) {
+    this(fields, false);
+  }
+
+
+  /**
+   * Constructs a Select Statement which optionally selects on a subset of fields.
+   * If no fields are specified then this is equivalent of selecting all fields (i.e. "SELECT * FROM x")
+   *
+   * <p>Usage is discouraged; this method will be deprecated at some point. Use
+   * {@link #select(AliasedFieldBuilder...)} for preference. For
+   * example:</p>
+   *
+   * <pre>SelectStatement.select().fields(myFields).from(foo).build();</pre>
+   *
+   * @param fields an array of fields that should be selected
+   */
+  public SelectStatement(Iterable<? extends AliasedFieldBuilder> fields) {
+    this(fields, false);
+  }
+
+
+  /**
+   * Constructs a distinct Select Statement which optionally selects on a subset of fields.
+   * If no fields are specified then this is equivalent of selecting all fields (i.e. "SELECT DISTINCT * FROM x")
+   *
+   * <p>Usage is discouraged; this method will be deprecated at some point. Use
+   * {@link #select(AliasedFieldBuilder...)} for preference. For
+   * example:</p>
+   *
+   * <pre>SelectStatement.select(myFields).distinct().from(foo).build();</pre>
+   *
+   * @param fields The fields in the select clause
+   * @param isDistinct Determines whether the DISTINCT clause should be added or not
+   */
+  public SelectStatement(AliasedFieldBuilder[] fields, boolean isDistinct) {
+    this(Arrays.asList(fields), isDistinct);
+  }
+
+
+  /**
+   * Constructs a distinct Select Statement which optionally selects on a subset of fields.
+   * If no fields are specified then this is equivalent of selecting all fields (i.e. "SELECT DISTINCT * FROM x")
+   *
+   * <p>Usage is discouraged; this method will be deprecated at some point. Use
+   * {@link #select(AliasedFieldBuilder...)} for preference. For
+   * example:</p>
+   *
+   * <pre>SelectStatement.select().fields(myFields).distinct().from(foo).build();</pre>
+   *
+   * @param fields The fields in the select clause
+   * @param isDistinct Determines whether the DISTINCT clause should be added or not
+   */
+  public SelectStatement(Iterable<? extends AliasedFieldBuilder> fields, boolean isDistinct) {
+    super(fields);
+    if (AliasedField.immutableDslEnabled()) {
+      this.groupBys = ImmutableList.of();
+      this.setOperators = ImmutableList.of();
+      this.hints = ImmutableList.of();
+    } else {
+      this.groupBys = Lists.newArrayList();
+      this.setOperators = Lists.newArrayList();
+      this.hints = Lists.newArrayList();
+    }
+    this.distinct = isDistinct;
+  }
+
+
+  /**
+   * Checks whether the select statement should return a distinct set of results
+   *
+   * @return true if the statement should return a distinct set of results
+   */
+  public boolean isDistinct() {
+    return distinct;
+  }
+
+
+  /**
+   * @param selectFields Field references to select.
+   * @deprecated Do not use {@link SelectStatement} mutably.  Create a new statement.
+   */
+  @Deprecated
+  public final void appendFields(AliasedFieldBuilder... selectFields) {
+    addFields(selectFields);
+  }
+
+
+  @Override
+  public SelectStatementBuilder shallowCopy() {
+    return new SelectStatementBuilder(this);
+  }
+
+
+  /**
+   * Specifies that the records should be grouped by the specified fields.
+   *
+   * <blockquote><pre>
+   * select()
+   *   .from(tableRef("Foo"))
+   *   .groupBy(field("age"));</pre></blockquote>
+   *
+   * @param field the first field to group by
+   * @param otherFields the remaining fields to group by
+   * @return a new select statement with the change applied.
+   */
+  public SelectStatement groupBy(AliasedFieldBuilder field, AliasedFieldBuilder... otherFields) {
+    return copyOnWriteOrMutate(
+        (SelectStatementBuilder b) -> b.groupBy(field, otherFields),
+        () -> {
+          if (field == null) {
+            throw new IllegalArgumentException("Field was null in group by clause");
+          }
+
+          // Add the singleton
+          groupBys.add(field.build());
+
+          // Add the list
+          groupBys.addAll(Builder.Helper.buildAll(Lists.newArrayList(otherFields)));
+        }
+    );
+  }
+
+
+  /**
+   * Specifies that the records should be grouped by the specified fields.
+   *
+   * <blockquote><pre>
+   * select()
+   *   .from(tableRef("Foo"))
+   *   .groupBy(groupByFields);</pre></blockquote>
+   *
+   * @param fields the fields to group by
+   * @return a new select statement with the change applied.
+   */
+  public SelectStatement groupBy(Iterable<? extends AliasedFieldBuilder> fields) {
+    return copyOnWriteOrMutate(
+        (SelectStatementBuilder b) -> b.groupBy(fields),
+        () -> {
+          if (fields == null) {
+            throw new IllegalArgumentException("Field was null in group by clause");
+          }
+
+          // Add the list
+          groupBys.addAll(Builder.Helper.buildAll(fields));
+        }
+    );
+  }
+
+
+  /**
+   * Filters the grouped records by some criteria.
+   *
+   * <blockquote><pre>
+   * select()
+   *   .from(tableRef("Foo"))
+   *   .groupBy(field("age"))
+   *   .having(min(field("age")).greaterThan(20));</pre></blockquote>
+   *
+   * @param criterion the criteria on which to filter the grouped records
+   * @return a new select statement with the change applied.
+   */
+  public SelectStatement having(Criterion criterion) {
+    return copyOnWriteOrMutate(
+        (SelectStatementBuilder b) -> b.having(criterion),
+        () -> {
+          if (criterion == null) {
+            throw new IllegalArgumentException("Criterion was null in having clause");
+          }
+
+          if (having != null) {
+            throw new UnsupportedOperationException("Cannot specify more than one having clause per statement");
+          }
+
+          // Add the singleton
+          having = criterion;
+        }
+    );
+  }
+
+
+  /**
+   * Tells the database to pessimistically lock the tables.
+   *
+   * @return a new select statement with the change applied.
+   */
+  public SelectStatement forUpdate() {
+    return copyOnWriteOrMutate(
+        (SelectStatementBuilder b) -> b.forUpdate(),
+        () -> this.forUpdate = true
+    );
+  }
+
+
+  /**
+   * If supported by the dialect, requests that the database arranges the query plan such that the
+   * first <code>rowCount</code> rows are returned as fast as possible, even if the statistics
+   * indicate that this means the full result set will take longer to be returned.
+   *
+   * <p>Note that this is <em>not</em> to be confused with directives which limit the number of
+   * rows to be returned.  It does not limit the number of rows, only optimises the query plan
+   * to target returning that number as fast as possible.</p>
+   *
+   * <p>In general, as with all query plan modification, <strong>do not use this unless you know
+   * exactly what you are doing</strong>.  This is designed to support the case where the
+   * {@link SelectStatement} is actually a driver query, and for each record, other processing
+   * is being performed.  Since the processing as a whole may involve not just the database
+   * but also the application server cluster, secondary databases or external systems, we are
+   * making the educated guess that by trying to get processing running in parallel across
+   * all these systems as soon as possible, we will achieve a higher overall throughput than
+   * having these other systems waiting around until the database has finished doing
+   * preparatory work to try and optimise its own throughput.</p>
+   *
+   * <p>As for all query plan modification (see also {@link #useIndex(TableReference, String)}
+   * and {@link #useImplicitJoinOrder()}): where supported on the target database, these directives
+   * applied in the SQL in the order they are called on {@link SelectStatement}.  This usually
+   * affects their precedence or relative importance, depending on the platform.</p>
+   *
+   * @param rowCount The number of rows for which to optimise the query plan.
+   * @return a new select statement with the change applied.
+   */
+  public SelectStatement optimiseForRowCount(int rowCount) {
+    return copyOnWriteOrMutate(
+        (SelectStatementBuilder b) -> b.optimiseForRowCount(rowCount),
+        () -> this.hints.add(new OptimiseForRowCount(rowCount))
+    );
+  }
+
+
+  /**
+   * If supported by the dialect, hints to the database that a particular index should be used
+   * in the query, but places no obligation on the database to do so.
+   *
+   * <p>In general, as with all query plan modification, <strong>do not use this unless you know
+   * exactly what you are doing</strong>.</p>
+   *
+   * <p>As for all query plan modification (see also {@link #optimiseForRowCount(int)}
+   * and {@link #useImplicitJoinOrder()}): where supported on the target database, these directives
+   * applied in the SQL in the order they are called on {@link SelectStatement}.  This usually
+   * affects their precedence or relative importance, depending on the platform.</p>
+   *
+   * @param table The table whose index to use.
+   * @param indexName The name of the index to use.
+   * @return a new select statement with the change applied.
+   */
+  public SelectStatement useIndex(TableReference table, String indexName) {
+    return copyOnWriteOrMutate(
+        (SelectStatementBuilder b) -> b.useIndex(table, indexName),
+        () -> this.hints.add(new UseIndex(table, indexName))
+    );
+  }
+
+
+  /**
+   * Request that this query is executed with a parallel execution plan. If the database implementation does not support, or is configured to disable parallel query execution, then this request will have no effect.
+   *
+   * <p>For queries that are likely to conduct a full table scan, a parallel execution plan may result in the results being delivered faster, although the exact effect depends on
+   * the underlying database, the nature of the data and the nature of the query.</p>
+   *
+   * <p>Note that the executed use cases of this are rare. Caution is needed because if multiple requests are made by the application to run parallel queries, the resulting resource contention may result in worse performance - this is not intended for queries that are submitted in parallel by the application.</p>
+   *
+   * @return this, for method chaining.
+   */
+  public SelectStatement withParallelQueryPlan() {
+    return copyOnWriteOrMutate(
+      (SelectStatementBuilder b) -> b.withParallelQueryPlan(),
+      () -> this.hints.add(new ParallelQueryHint())
+     );
+  }
+
+
+  /**
+   * Request that this query is executed with a parallel execution plan and with the given degree of parallelism. If the database implementation does not support, or is configured to disable parallel query execution, then this request will have no effect.
+   *
+   * <p>For queries that are likely to conduct a full table scan, a parallel execution plan may result in the results being delivered faster, although the exact effect depends on
+   * the underlying database, the nature of the data and the nature of the query.</p>
+   *
+   * <p>Note that the executed use cases of this are rare. Caution is needed because if multiple requests are made by the application to run parallel queries, the resulting resource contention may result in worse performance - this is not intended for queries that are submitted in parallel by the application.</p>
+   *
+   * @param degreeOfParallelism Degree of parallelism to be specified in the hint.
+   * @return this, for method chaining.
+   */
+  public SelectStatement withParallelQueryPlan(int degreeOfParallelism) {
+    return copyOnWriteOrMutate(
+      (SelectStatementBuilder b) -> b.withParallelQueryPlan(degreeOfParallelism),
+      () -> this.hints.add(new ParallelQueryHint(degreeOfParallelism))
+     );
+  }
+
+
+  /**
+   * Supplies a specified custom hint to the database for a query.
+   *
+   * @param customHint representation of a custom hint
+   *
+   * @return this, for method chaining.
+   */
+  public SelectStatement withCustomHint(CustomHint customHint) {
+      return copyOnWriteOrMutate(
+              (SelectStatementBuilder b) -> b.withCustomHint(customHint),
+              () -> this.hints.add(customHint)
+      );
+  }
+
+
+  /**
+   * If supported by the dialect, hints to the database that joins should be applied in the order
+   * they are written in the SQL statement.
+   *
+   * <p>This is supported to greater or lesser extends on different SQL dialects.  For instance,
+   * MySQL has no means to force ordering on anything except inner joins, but we do our best. As
+   * a result, this is not a panacea and may need to be combined with
+   * {@link #useIndex(TableReference, String)} to achieve a consistent effect across
+   * platforms.</p>
+   *
+   * <p>In general, as with all query plan modification, <strong>do not use this unless you know
+   * exactly what you are doing</strong>.</p>
+   *
+   * <p>As for all query plan modification (see also {@link #optimiseForRowCount(int)}
+   * and {@link #useIndex(TableReference, String)}): where supported on the target database, these directives
+   * applied in the SQL in the order they are called on {@link SelectStatement}.  This usually
+   * affects their precedence or relative importance, depending on the platform.</p>
+   *
+   * @return a new select statement with the change applied.
+   */
+  public SelectStatement useImplicitJoinOrder() {
+    return copyOnWriteOrMutate(
+        (SelectStatementBuilder b) -> b.useImplicitJoinOrder(),
+        () -> this.hints.add(new UseImplicitJoinOrder())
+    );
+  }
+
+
+  /**
+   * Perform an UNION set operation with another {@code selectStatement},
+   * eliminating any duplicate rows.
+   *
+   * <p>It is possible to have more than one union statement by chaining union calls:</p>
+   * <blockquote><pre>
+   * SelectStatement stmtA = select(...).from(...);
+   * SelectStatement stmtB = select(...).from(...);
+   * SelectStatement stmtC = select(...).from(...).union(stmtA).union(stmtB).orderBy(...);
+   * </pre></blockquote>
+   *
+   * <p>If an union operation is performed then all
+   * participating select statements require the same selected column list, i.e.
+   * same naming and ordering. In addition, only the leftmost select statement
+   * should have an order-by statement (see example above).</p>
+   *
+   * @param selectStatement the select statement to be united with the current select statement;
+   * @return a new select statement with the change applied.
+   */
+  public SelectStatement union(SelectStatement selectStatement) {
+    return copyOnWriteOrMutate(
+        (SelectStatementBuilder b) -> b.union(selectStatement),
+        () ->  setOperators.add(new UnionSetOperator(UnionStrategy.DISTINCT, this, selectStatement))
+    );
+  }
+
+
+  /**
+   * Perform an UNION set operation with another {@code selectStatement},
+   * keeping all duplicate rows.
+   *
+   * @param selectStatement the other select statement to be united with the current select statement;
+   * @return a new select statement with the change applied.
+   * @see #union(SelectStatement)
+   */
+  public SelectStatement unionAll(SelectStatement selectStatement) {
+    return copyOnWriteOrMutate(
+        (SelectStatementBuilder b) -> b.unionAll(selectStatement),
+        () ->  setOperators.add(new UnionSetOperator(UnionStrategy.ALL, this, selectStatement))
+    );
+  }
+
+
+  /**
+   * Gets the grouped fields
+   *
+   * @return the group by fields
+   */
+  public List<AliasedField> getGroupBys() {
+    return groupBys;
+  }
+
+
+  /**
+   * Gets the grouping filter
+   *
+   * @return the having fields
+   */
+  public Criterion getHaving() {
+    return having;
+  }
+
+
+  /**
+   * @return true if the statement should pessimistic lock the tables.
+   */
+  public boolean isForUpdate() {
+    return forUpdate;
+  }
+
+
+  /**
+   * @return all hints in the order they were declared.
+   */
+  public List<Hint> getHints() {
+    return hints;
+  }
+
+
+  /**
+   * @return the list of set operators to be applied on this select statement.
+   */
+  public List<SetOperator> getSetOperators() {
+    return setOperators;
+  }
+
+
+  /**
+   * {@inheritDoc}
+   * @see org.alfasoftware.morf.sql.AbstractSelectStatement#deepCopy()
+   */
+  @Override
+  public SelectStatement deepCopy() {
+    return deepCopy(noTransformation()).build();
+  }
+
+
+  /**
+   * @see org.alfasoftware.morf.sql.AbstractSelectStatement#asField()
+   */
+  @Override
+  public AliasedField asField() {
+    return new FieldFromSelect(this);
+  }
+
+
+  /**
+   * @see org.alfasoftware.morf.sql.AbstractSelectStatement#toString()
+   */
+  @Override
+  public String toString() {
+    StringBuilder result = new StringBuilder("SQL SELECT ");
+    if (distinct) {
+      result.append("DISTINCT ");
+    }
+    if (!hints.isEmpty()) {
+      result.append("with hints: ");
+      result.append(hints);
+      result.append(" ");
+    }
+    result.append(super.toString());
+    if (!groupBys.isEmpty()) result.append(" GROUP BY ").append(groupBys);
+    if (having != null) result.append(" HAVING [").append(having).append("]");
+    for (SetOperator setOperator : setOperators) {
+      result.append(" ").append(setOperator);
+    }
+    if (StringUtils.isNotEmpty(getAlias())) result.append(" AS ").append(getAlias());
+    if (forUpdate) result.append(" (FOR UPDATE)");
+    return result.toString();
+  }
+
+
+  @Override
+  public int hashCode() {
+    if (hashCode == 0) {
+      hashCode = generateHashCode();
+    }
+    return hashCode;
+  }
+
+
+  private int generateHashCode() {
+    final int prime = 31;
+    int result = super.hashCode();
+    result = prime * result + (distinct ? 1231 : 1237);
+    result = prime * result + (forUpdate ? 1231 : 1237);
+    result = prime * result + (groupBys == null ? 0 : groupBys.hashCode());
+    result = prime * result + (having == null ? 0 : having.hashCode());
+    result = prime * result + (hints == null ? 0 : hints.hashCode());
+    result = prime * result + (setOperators == null ? 0 : setOperators.hashCode());
+    return result;
+  }
+
+
+  @Override
+  public boolean equals(Object obj) {
+    if (this == obj)
+      return true;
+    if (obj == null)
+      return false;
+    if (getClass() != obj.getClass())
+      return false;
+    if (hashCode() != obj.hashCode())
+      return false;
+    if (!super.equals(obj))
+      return false;
+    SelectStatement other = (SelectStatement) obj;
+    if (distinct != other.distinct)
+      return false;
+    if (forUpdate != other.forUpdate)
+      return false;
+    if (groupBys == null) {
+      if (other.groupBys != null)
+        return false;
+    } else if (!groupBys.equals(other.groupBys))
+      return false;
+    if (having == null) {
+      if (other.having != null)
+        return false;
+    } else if (!having.equals(other.having))
+      return false;
+    if (hints == null) {
+      if (other.hints != null)
+        return false;
+    } else if (!hints.equals(other.hints))
+      return false;
+    if (setOperators == null) {
+      if (other.setOperators != null)
+        return false;
+    } else if (!setOperators.equals(other.setOperators))
+      return false;
+    return true;
+  }
+
+
+  /**
+   * @see org.alfasoftware.morf.util.ObjectTreeTraverser.Driver#drive(ObjectTreeTraverser)
+   */
+  @Override
+  public void drive(ObjectTreeTraverser traverser) {
+    super.drive(traverser);
+    traverser
+      .dispatch(groupBys)
+      .dispatch(having)
+      .dispatch(setOperators)
+      .dispatch(hints);
+  }
+
+
+  /**
+   * @see org.alfasoftware.morf.util.DeepCopyableWithTransformation#deepCopy(org.alfasoftware.morf.util.DeepCopyTransformation)
+   */
+  @Override
+  public SelectStatementBuilder deepCopy(DeepCopyTransformation transformer) {
+    return new SelectStatementBuilder(this, transformer);
+  }
+
+
+  @Override
+  public void accept(SchemaAndDataChangeVisitor visitor) {
+    visitor.visit(this);
+    super.accept(visitor);
+
+    if(having != null) {
+      having.accept(visitor);
+    }
+    if(setOperators != null) {
+      setOperators.stream().forEach(op -> op.accept(visitor));
+    }
+  }
 }