--- conflicted
+++ resolved
@@ -1,378 +1,373 @@
-/* Copyright 2017 Alfa Financial Software
- *
- * Licensed under the Apache License, Version 2.0 (the "License");
- * you may not use this file except in compliance with the License.
- * You may obtain a copy of the License at
- *
- *    http://www.apache.org/licenses/LICENSE-2.0
- *
- * Unless required by applicable law or agreed to in writing, software
- * distributed under the License is distributed on an "AS IS" BASIS,
- * WITHOUT WARRANTIES OR CONDITIONS OF ANY KIND, either express or implied.
- * See the License for the specific language governing permissions and
- * limitations under the License.
- */
-
-package org.alfasoftware.morf.upgrade;
-
-import static com.google.common.collect.Lists.newArrayList;
-import static com.google.common.collect.Maps.uniqueIndex;
-import static com.google.common.collect.Sets.newHashSet;
-
-import java.util.Collection;
-import java.util.Collections;
-import java.util.HashMap;
-import java.util.LinkedHashSet;
-import java.util.List;
-import java.util.Map;
-import java.util.Set;
-import java.util.stream.Collectors;
-
-import org.alfasoftware.morf.metadata.View;
-import org.apache.commons.logging.Log;
-import org.apache.commons.logging.LogFactory;
-
-import com.google.common.base.Function;
-import com.google.common.base.Joiner;
-import com.google.common.collect.Collections2;
-import com.google.common.collect.ImmutableSet;
-import com.google.common.collect.Iterables;
-import com.google.common.collect.Lists;
-import com.google.common.collect.Ordering;
-import com.google.common.collect.Sets;
-
-/**
- * Encapsulate the changes needed to the views.
- *
- * @author Copyright (c) Alfa Financial Software 2012
- */
-
-/**
- * ViewChanges organises the lists of views to drop and deploy.
- *
- * <p>Callers pass the complete set of views (used for dependency analysis)
- * together with the views they wish to drop and deploy. Dependencies are
- * analysed and the lists expanded and ordered according to the dependencies.</p>
- *
- * <p>Not that deployment set is expanded conservatively - we don't deploy all
- * dependencies of a view if it is to be deployed - it is assumed that it is
- * already in the deployment set as it is required and has been found to be absent.
- * The deployment set is only expanded to ensure that we re-deploy views once
- * we've added them to the drop set.</p>
- *
- * @author Copyright (c) Alfa Financial Software 2013
- */
-public class ViewChanges {
-
-  /**
-   * Logger.
-   */
-  private static final Log log = LogFactory.getLog(ViewChanges.class);
-
-  /**
-   * All views that are known from the source code - i.e. our ultimate source of dependency information.
-   */
-  private final Collection<View> allViews;
-
-  /**
-   * A map representation of allViews in with the view name lowercased as the key and the original text as the value
-   */
-  private final Map<String, String> allViewsMap;
-
-  /**
-   * Set of names of views to drop.
-   */
-  private final Set<String> dropSet;
-
-  /**
-   * Set of names of views to deploy.
-   */
-  private final Set<String> deploySet;
-
-  /**
-   * Set of names of views that are known (i.e. the views declared in the source - nothing obsolete found in the DB.
-   */
-  private final Set<String> knownSet;
-
-  /**
-   * Map view names to views so we can convert back to View collections - includes knownSet together with obsolete views.
-   */
-  private final Map<String, View> viewIndex = new HashMap<>();
-
-  /**
-   * The topological sort of names based on dependencies.
-   */
-  private final List<String> viewCreationOrder;
-
-  /**
-   * Construct a description of view changes based on the supplied drop and deploy requirements
-   * together with some dependency analysis.
-   *
-   * <p>The drop set is expanded based on dependency analysis: any view that depends on a dropped
-   * view will also be dropped.</p>
-   *
-   * <p>The deployment set is expanded only to include the items that are added to the drop set -
-   * i.e. if we determine that a view needs to be recreated because a dependencies is dropped,
-   * then it will be added to both the drop and deploy sets. Views will not be added to the
-   * deploy set based on dependency analysis - it is assumed that all missing views will
-   * already be in the deploy set.</p>
-   *
-   * <p>All parameters may be immutable.</p>
-   *
-   * @param allViews all the views as defined in the codeset and bound in to the application. This is the 'source of truth' as to which views are available.
-   * @param viewsToDrop Views which should be dropped from the current schema. Caller must ensure names are unique within the collection.
-   * @param viewsToDeploy Views which should be deployed from the target schema. Caller must ensure names are unique within the collection.
-   */
-  public ViewChanges(Collection<View> allViews, Collection<View> viewsToDrop, Collection<View> viewsToDeploy) {
-    super();
-
-    // -- Store our dependency information as we may need to pass it on...
-    //
-    this.allViews = allViews;
-    this.allViewsMap = allViews.stream().collect(Collectors.toMap(view -> view.getName().toLowerCase(), View::getName, (first, second) -> first));
-
-    // -- Work with sets of strings internally, we switch back to views when we return ordered lists...
-    //
-    this.knownSet = newHashSet(Collections2.transform(allViews, viewToName()));
-    this.dropSet = newHashSet(correctCase(Collections2.transform(viewsToDrop, viewToName())));
-    this.deploySet = newHashSet(Collections2.transform(viewsToDeploy, viewToName()));
-
-    // -- Maintain an index of name to view so we can convert back. Must contain allViews + viewsToDrop for obsolete views...
-    //
-    viewIndex.putAll(uniqueIndex(viewsToDrop, viewToName()));
-    viewIndex.putAll(uniqueIndex(allViews, viewToName())); // known views take precedence as we have more complete info
-
-    // -- Perform a topological sort of all dependent views (based on bound in views, not the contents of the DB)...
-    //
-    viewCreationOrder = topoSortViews(allViews, viewIndex);
-
-    // -- Add any obsolete views back into the order in an arbitrary position (they need to be dropped
-    //    but we have no dependency information to indicate where)...
-    //
-    viewCreationOrder.addAll(Sets.difference(newHashSet(this.dropSet), newHashSet(this.knownSet)));
-  }
-
-
-  /**
-   * Allows us to create a new {@link ViewChanges} internally.
-   */
-  private ViewChanges(Collection<View> allViews, Map<String, String> allViewsMap, Set<String> dropSet, Set<String> deploySet, Map<String, View> index) {
-    super();
-    this.allViews = allViews;
-    this.allViewsMap = allViewsMap;
-    this.knownSet = newHashSet(Collections2.transform(allViews, viewToName()));
-    this.dropSet = newHashSet(correctCase(dropSet));
-    this.deploySet = newHashSet(deploySet);
-
-    viewIndex.putAll(index);
-    viewCreationOrder = topoSortViews(allViews, index);
-    viewCreationOrder.addAll(Sets.difference(newHashSet(this.dropSet), newHashSet(this.knownSet)));
-  }
-
-
-  /**
-   * @return sorted list of the views to drop in the order they should be dropped.
-   */
-  public List<View> getViewsToDrop() {
-    // Sort the list in reverse order of creation for dropping
-    List<String> sortedViewNamesToDrop = newArrayList(dropSet);
-    Collections.sort(sortedViewNamesToDrop, Ordering.explicit(viewCreationOrder).reverse());
-
-    // Transform the sorted list back into a set of sorted views and return
-    return Lists.transform(sortedViewNamesToDrop, nameToView());
-  }
-
-
-  /**
-   * @return sorted list of the views to deploy in the order they should be deployed.
-   */
-  public List<View> getViewsToDeploy() {
-    // Sort the list into creation order based on toposort result
-    List<String> sortedViewNamesToDeploy = newArrayList(deploySet);
-    Collections.sort(sortedViewNamesToDeploy, Ordering.explicit(viewCreationOrder));
-
-    // Transform the sorted list back into a set of sorted views and return
-    return Lists.transform(sortedViewNamesToDeploy, nameToView());
-  }
-
-
-  /**
-   * @return true if both sets are empty, false otherwise.
-   */
-  public boolean isEmpty() {
-    return dropSet.isEmpty() && deploySet.isEmpty();
-  }
-
-
-  @Override
-  public String toString() {
-    return this.getClass().getSimpleName()
-        + "; drop " + dropSet
-        + "; add " + deploySet;
-  }
-
-
-  /**
-   * @param extraViewsToDrop Additional views to drop
-   * @return a new {@link ViewChanges} which also drops the specified views.
-   */
-  public ViewChanges droppingAlso(Collection<View> extraViewsToDrop) {
-    Set<String> extraViewNames = ImmutableSet.copyOf(Collections2.transform(extraViewsToDrop, viewToName()));
-
-    // -- In case we have any new obsolete views in here, we need to make sure they're in the index...
-    //
-    Map<String, View> newIndex = new HashMap<>();
-    newIndex.putAll(uniqueIndex(extraViewsToDrop, viewToName()));
-    newIndex.putAll(viewIndex);
-
-    return new ViewChanges(allViews,
-      allViewsMap,
-      Sets.union(dropSet, extraViewNames),
-      Sets.union(deploySet, Sets.intersection(extraViewNames, knownSet)),
-      newIndex);
-  }
-
-
-  /**
-   * @param extraViewsToDeploy Additional views to deploy
-   * @return a new {@link ViewChanges} which also deploys the specified views.
-   */
-  public ViewChanges deployingAlso(Collection<View> extraViewsToDeploy) {
-    Set<String> extraViewNames = ImmutableSet.copyOf(Collections2.transform(extraViewsToDeploy, viewToName()));
-    return new ViewChanges(allViews,
-      allViewsMap,
-      dropSet,
-      Sets.union(deploySet, extraViewNames),
-      viewIndex);
-  }
-
-
-  /**
-   * Correct case of names with respect to all the views we know about.
-   *
-   * @return equivalent collection with names case-corrected where possible.
-   */
-  private Collection<String> correctCase(Collection<String> names) {
-    Map<String, String> namesMap = names.stream().collect(Collectors.toMap(String::toLowerCase, name -> name, (first, second) -> first));
-    namesMap.replaceAll(allViewsMap::getOrDefault);
-    return namesMap.values();
-  }
-
-
-  /**
-   * Performs a topological sort using a depth-first search algorithm and returns a sorted list of
-   * database views for the schema upgrade.
-   *
-   * @param allViews all of the database views bound into the target schema.
-   * @param index a complete index of all views in both the source and target schema.
-   * @return a {@link <a href="http://en.wikipedia.org/wiki/Topological_sorting">topologically sorted list</a>} of view names
-   */
-  private List<String> topoSortViews(Collection<View> allViews, Map<String, View> index) {
-    if (log.isDebugEnabled()) {
-      log.debug("Toposorting: " + Joiner.on(", ").join(Collections2.transform(allViews, viewToName())));
-    }
-
-    // The set of views we want to perform the sort on.
-    Set<String> unmarkedViews = newHashSet(Collections2.transform(allViews, viewToName()));
-    Set<String> temporarilyMarkedRecords = newHashSet();
-    LinkedHashSet<String> sortedSet = Sets.newLinkedHashSet();
-
-    while (!unmarkedViews.isEmpty()) {
-      String node = Iterables.getFirst(unmarkedViews, null);
-      visit(node, temporarilyMarkedRecords, sortedSet, index);
-      unmarkedViews.remove(node);
-    }
-
-    return sortedSet.stream().collect(Collectors.toList());
-  }
-
-
-  /**
-   * Visit the selected node for the topological sort. If it has been marked start working
-   * back up the list. Otherwise, mark it and then try visiting all of its dependent nodes.
-   *
-   * @param node the node being visited.
-   * @param sortedSet the set of sorted results. Items in this collection are 'permanently' marked e.g. node is sorted.
-   * @param temporarilyMarkedRecords a set of nodes we've already visited. Items in this list are 'temporarily' marked e.g. node is visited.
-   */
-  private void visit(String node, Set<String> temporarilyMarkedRecords, LinkedHashSet<String> sortedSet, Map<String, View> viewIndex) {
-    if (log.isDebugEnabled()) {
-      log.debug("Visiting node: " + node);
-    }
-
-    // Check if we have hit a temporary mark. We should not have done this as we cannot sort collections which contain circular dependencies.
-    // we can only sort trees and Directed Acyclic Graphs.
-    if (temporarilyMarkedRecords.contains(node)) {
-      throw new IllegalStateException("Views requested have a circular dependency.");
-    }
-
-<<<<<<< HEAD
-    // If the node isn't marked at all. Mark it
-    if (sortedSet.contains(node)) {
-=======
-    // If the node has already been processed exit, otherwise mark and process it
-    if (sortedList.contains(node)) {
->>>>>>> b9ff6735
-      return;
-    }
-
-    View view = viewIndex.get(node);
-    if (view == null) {
-      throw new IllegalStateException(String.format("View %s is not found in the schema views when visiting %s", node, temporarilyMarkedRecords));
-    }
-    temporarilyMarkedRecords.add(node);
-
-    for (String dependentView: view.getDependencies()) {
-
-      visit(dependentView, temporarilyMarkedRecords, sortedSet, viewIndex);
-
-      if (dropSet.contains(dependentView)) {
-        if (log.isDebugEnabled()) log.debug("Expanding views to drop to include " + node + " because it depends on " + dependentView);
-        dropNode(node);
-      }
-    }
-
-    sortedSet.add(node); // Permanently mark the node as sorted
-    temporarilyMarkedRecords.remove(node); // remove temporary mark
-  }
-
-
-  /**
-   * Add a node to the drop set
-   *
-   * @param node the node to drop.
-   */
-  private void dropNode(String node) {
-    dropSet.add(node);
-    if (knownSet.contains(node)) {
-      if (log.isDebugEnabled()) log.debug("Expanding views to deploy to include " + node + "because it is now dropped and exists in all views");
-      deploySet.add(node);
-    }
-  }
-
-
-  /**
-   * @return the name of a given view.
-   */
-  private Function<View, String> viewToName() {
-    return new Function<>() {
-      @Override
-      public String apply(View view) {
-        return view.getName();
-      }
-    };
-  }
-
-
-  /**
-   * @return the view for a given name.
-   */
-  private Function<String, View> nameToView() {
-    return new Function<>() {
-      @Override
-      public View apply(String name) {
-        return viewIndex.get(name);
-      }
-    };
-  }
+/* Copyright 2017 Alfa Financial Software
+ *
+ * Licensed under the Apache License, Version 2.0 (the "License");
+ * you may not use this file except in compliance with the License.
+ * You may obtain a copy of the License at
+ *
+ *    http://www.apache.org/licenses/LICENSE-2.0
+ *
+ * Unless required by applicable law or agreed to in writing, software
+ * distributed under the License is distributed on an "AS IS" BASIS,
+ * WITHOUT WARRANTIES OR CONDITIONS OF ANY KIND, either express or implied.
+ * See the License for the specific language governing permissions and
+ * limitations under the License.
+ */
+
+package org.alfasoftware.morf.upgrade;
+
+import static com.google.common.collect.Lists.newArrayList;
+import static com.google.common.collect.Maps.uniqueIndex;
+import static com.google.common.collect.Sets.newHashSet;
+
+import java.util.Collection;
+import java.util.Collections;
+import java.util.HashMap;
+import java.util.LinkedHashSet;
+import java.util.List;
+import java.util.Map;
+import java.util.Set;
+import java.util.stream.Collectors;
+
+import org.alfasoftware.morf.metadata.View;
+import org.apache.commons.logging.Log;
+import org.apache.commons.logging.LogFactory;
+
+import com.google.common.base.Function;
+import com.google.common.base.Joiner;
+import com.google.common.collect.Collections2;
+import com.google.common.collect.ImmutableSet;
+import com.google.common.collect.Iterables;
+import com.google.common.collect.Lists;
+import com.google.common.collect.Ordering;
+import com.google.common.collect.Sets;
+
+/**
+ * Encapsulate the changes needed to the views.
+ *
+ * @author Copyright (c) Alfa Financial Software 2012
+ */
+
+/**
+ * ViewChanges organises the lists of views to drop and deploy.
+ *
+ * <p>Callers pass the complete set of views (used for dependency analysis)
+ * together with the views they wish to drop and deploy. Dependencies are
+ * analysed and the lists expanded and ordered according to the dependencies.</p>
+ *
+ * <p>Not that deployment set is expanded conservatively - we don't deploy all
+ * dependencies of a view if it is to be deployed - it is assumed that it is
+ * already in the deployment set as it is required and has been found to be absent.
+ * The deployment set is only expanded to ensure that we re-deploy views once
+ * we've added them to the drop set.</p>
+ *
+ * @author Copyright (c) Alfa Financial Software 2013
+ */
+public class ViewChanges {
+
+  /**
+   * Logger.
+   */
+  private static final Log log = LogFactory.getLog(ViewChanges.class);
+
+  /**
+   * All views that are known from the source code - i.e. our ultimate source of dependency information.
+   */
+  private final Collection<View> allViews;
+
+  /**
+   * A map representation of allViews in with the view name lowercased as the key and the original text as the value
+   */
+  private final Map<String, String> allViewsMap;
+
+  /**
+   * Set of names of views to drop.
+   */
+  private final Set<String> dropSet;
+
+  /**
+   * Set of names of views to deploy.
+   */
+  private final Set<String> deploySet;
+
+  /**
+   * Set of names of views that are known (i.e. the views declared in the source - nothing obsolete found in the DB.
+   */
+  private final Set<String> knownSet;
+
+  /**
+   * Map view names to views so we can convert back to View collections - includes knownSet together with obsolete views.
+   */
+  private final Map<String, View> viewIndex = new HashMap<>();
+
+  /**
+   * The topological sort of names based on dependencies.
+   */
+  private final List<String> viewCreationOrder;
+
+  /**
+   * Construct a description of view changes based on the supplied drop and deploy requirements
+   * together with some dependency analysis.
+   *
+   * <p>The drop set is expanded based on dependency analysis: any view that depends on a dropped
+   * view will also be dropped.</p>
+   *
+   * <p>The deployment set is expanded only to include the items that are added to the drop set -
+   * i.e. if we determine that a view needs to be recreated because a dependencies is dropped,
+   * then it will be added to both the drop and deploy sets. Views will not be added to the
+   * deploy set based on dependency analysis - it is assumed that all missing views will
+   * already be in the deploy set.</p>
+   *
+   * <p>All parameters may be immutable.</p>
+   *
+   * @param allViews all the views as defined in the codeset and bound in to the application. This is the 'source of truth' as to which views are available.
+   * @param viewsToDrop Views which should be dropped from the current schema. Caller must ensure names are unique within the collection.
+   * @param viewsToDeploy Views which should be deployed from the target schema. Caller must ensure names are unique within the collection.
+   */
+  public ViewChanges(Collection<View> allViews, Collection<View> viewsToDrop, Collection<View> viewsToDeploy) {
+    super();
+
+    // -- Store our dependency information as we may need to pass it on...
+    //
+    this.allViews = allViews;
+    this.allViewsMap = allViews.stream().collect(Collectors.toMap(view -> view.getName().toLowerCase(), View::getName, (first, second) -> first));
+
+    // -- Work with sets of strings internally, we switch back to views when we return ordered lists...
+    //
+    this.knownSet = newHashSet(Collections2.transform(allViews, viewToName()));
+    this.dropSet = newHashSet(correctCase(Collections2.transform(viewsToDrop, viewToName())));
+    this.deploySet = newHashSet(Collections2.transform(viewsToDeploy, viewToName()));
+
+    // -- Maintain an index of name to view so we can convert back. Must contain allViews + viewsToDrop for obsolete views...
+    //
+    viewIndex.putAll(uniqueIndex(viewsToDrop, viewToName()));
+    viewIndex.putAll(uniqueIndex(allViews, viewToName())); // known views take precedence as we have more complete info
+
+    // -- Perform a topological sort of all dependent views (based on bound in views, not the contents of the DB)...
+    //
+    viewCreationOrder = topoSortViews(allViews, viewIndex);
+
+    // -- Add any obsolete views back into the order in an arbitrary position (they need to be dropped
+    //    but we have no dependency information to indicate where)...
+    //
+    viewCreationOrder.addAll(Sets.difference(newHashSet(this.dropSet), newHashSet(this.knownSet)));
+  }
+
+
+  /**
+   * Allows us to create a new {@link ViewChanges} internally.
+   */
+  private ViewChanges(Collection<View> allViews, Map<String, String> allViewsMap, Set<String> dropSet, Set<String> deploySet, Map<String, View> index) {
+    super();
+    this.allViews = allViews;
+    this.allViewsMap = allViewsMap;
+    this.knownSet = newHashSet(Collections2.transform(allViews, viewToName()));
+    this.dropSet = newHashSet(correctCase(dropSet));
+    this.deploySet = newHashSet(deploySet);
+
+    viewIndex.putAll(index);
+    viewCreationOrder = topoSortViews(allViews, index);
+    viewCreationOrder.addAll(Sets.difference(newHashSet(this.dropSet), newHashSet(this.knownSet)));
+  }
+
+
+  /**
+   * @return sorted list of the views to drop in the order they should be dropped.
+   */
+  public List<View> getViewsToDrop() {
+    // Sort the list in reverse order of creation for dropping
+    List<String> sortedViewNamesToDrop = newArrayList(dropSet);
+    Collections.sort(sortedViewNamesToDrop, Ordering.explicit(viewCreationOrder).reverse());
+
+    // Transform the sorted list back into a set of sorted views and return
+    return Lists.transform(sortedViewNamesToDrop, nameToView());
+  }
+
+
+  /**
+   * @return sorted list of the views to deploy in the order they should be deployed.
+   */
+  public List<View> getViewsToDeploy() {
+    // Sort the list into creation order based on toposort result
+    List<String> sortedViewNamesToDeploy = newArrayList(deploySet);
+    Collections.sort(sortedViewNamesToDeploy, Ordering.explicit(viewCreationOrder));
+
+    // Transform the sorted list back into a set of sorted views and return
+    return Lists.transform(sortedViewNamesToDeploy, nameToView());
+  }
+
+
+  /**
+   * @return true if both sets are empty, false otherwise.
+   */
+  public boolean isEmpty() {
+    return dropSet.isEmpty() && deploySet.isEmpty();
+  }
+
+
+  @Override
+  public String toString() {
+    return this.getClass().getSimpleName()
+        + "; drop " + dropSet
+        + "; add " + deploySet;
+  }
+
+
+  /**
+   * @param extraViewsToDrop Additional views to drop
+   * @return a new {@link ViewChanges} which also drops the specified views.
+   */
+  public ViewChanges droppingAlso(Collection<View> extraViewsToDrop) {
+    Set<String> extraViewNames = ImmutableSet.copyOf(Collections2.transform(extraViewsToDrop, viewToName()));
+
+    // -- In case we have any new obsolete views in here, we need to make sure they're in the index...
+    //
+    Map<String, View> newIndex = new HashMap<>();
+    newIndex.putAll(uniqueIndex(extraViewsToDrop, viewToName()));
+    newIndex.putAll(viewIndex);
+
+    return new ViewChanges(allViews,
+      allViewsMap,
+      Sets.union(dropSet, extraViewNames),
+      Sets.union(deploySet, Sets.intersection(extraViewNames, knownSet)),
+      newIndex);
+  }
+
+
+  /**
+   * @param extraViewsToDeploy Additional views to deploy
+   * @return a new {@link ViewChanges} which also deploys the specified views.
+   */
+  public ViewChanges deployingAlso(Collection<View> extraViewsToDeploy) {
+    Set<String> extraViewNames = ImmutableSet.copyOf(Collections2.transform(extraViewsToDeploy, viewToName()));
+    return new ViewChanges(allViews,
+      allViewsMap,
+      dropSet,
+      Sets.union(deploySet, extraViewNames),
+      viewIndex);
+  }
+
+
+  /**
+   * Correct case of names with respect to all the views we know about.
+   *
+   * @return equivalent collection with names case-corrected where possible.
+   */
+  private Collection<String> correctCase(Collection<String> names) {
+    Map<String, String> namesMap = names.stream().collect(Collectors.toMap(String::toLowerCase, name -> name, (first, second) -> first));
+    namesMap.replaceAll(allViewsMap::getOrDefault);
+    return namesMap.values();
+  }
+
+
+  /**
+   * Performs a topological sort using a depth-first search algorithm and returns a sorted list of
+   * database views for the schema upgrade.
+   *
+   * @param allViews all of the database views bound into the target schema.
+   * @param index a complete index of all views in both the source and target schema.
+   * @return a {@link <a href="http://en.wikipedia.org/wiki/Topological_sorting">topologically sorted list</a>} of view names
+   */
+  private List<String> topoSortViews(Collection<View> allViews, Map<String, View> index) {
+    if (log.isDebugEnabled()) {
+      log.debug("Toposorting: " + Joiner.on(", ").join(Collections2.transform(allViews, viewToName())));
+    }
+
+    // The set of views we want to perform the sort on.
+    Set<String> unmarkedViews = newHashSet(Collections2.transform(allViews, viewToName()));
+    Set<String> temporarilyMarkedRecords = newHashSet();
+    LinkedHashSet<String> sortedSet = Sets.newLinkedHashSet();
+
+    while (!unmarkedViews.isEmpty()) {
+      String node = Iterables.getFirst(unmarkedViews, null);
+      visit(node, temporarilyMarkedRecords, sortedSet, index);
+      unmarkedViews.remove(node);
+    }
+
+    return sortedSet.stream().collect(Collectors.toList());
+  }
+
+
+  /**
+   * Visit the selected node for the topological sort. If it has been marked start working
+   * back up the list. Otherwise, mark it and then try visiting all of its dependent nodes.
+   *
+   * @param node the node being visited.
+   * @param sortedSet the set of sorted results. Items in this collection are 'permanently' marked e.g. node is sorted.
+   * @param temporarilyMarkedRecords a set of nodes we've already visited. Items in this list are 'temporarily' marked e.g. node is visited.
+   */
+  private void visit(String node, Set<String> temporarilyMarkedRecords, LinkedHashSet<String> sortedSet, Map<String, View> viewIndex) {
+    if (log.isDebugEnabled()) {
+      log.debug("Visiting node: " + node);
+    }
+
+    // Check if we have hit a temporary mark. We should not have done this as we cannot sort collections which contain circular dependencies.
+    // we can only sort trees and Directed Acyclic Graphs.
+    if (temporarilyMarkedRecords.contains(node)) {
+      throw new IllegalStateException("Views requested have a circular dependency.");
+    }
+
+    // If the node isn't marked at all. Mark it
+    if (sortedSet.contains(node)) {
+      return;
+    }
+
+    View view = viewIndex.get(node);
+    if (view == null) {
+      throw new IllegalStateException(String.format("View %s is not found in the schema views when visiting %s", node, temporarilyMarkedRecords));
+    }
+    temporarilyMarkedRecords.add(node);
+
+    for (String dependentView: view.getDependencies()) {
+
+      visit(dependentView, temporarilyMarkedRecords, sortedSet, viewIndex);
+
+      if (dropSet.contains(dependentView)) {
+        if (log.isDebugEnabled()) log.debug("Expanding views to drop to include " + node + " because it depends on " + dependentView);
+        dropNode(node);
+      }
+    }
+
+    sortedSet.add(node); // Permanently mark the node as sorted
+    temporarilyMarkedRecords.remove(node); // remove temporary mark
+  }
+
+
+  /**
+   * Add a node to the drop set
+   *
+   * @param node the node to drop.
+   */
+  private void dropNode(String node) {
+    dropSet.add(node);
+    if (knownSet.contains(node)) {
+      if (log.isDebugEnabled()) log.debug("Expanding views to deploy to include " + node + "because it is now dropped and exists in all views");
+      deploySet.add(node);
+    }
+  }
+
+
+  /**
+   * @return the name of a given view.
+   */
+  private Function<View, String> viewToName() {
+    return new Function<>() {
+      @Override
+      public String apply(View view) {
+        return view.getName();
+      }
+    };
+  }
+
+
+  /**
+   * @return the view for a given name.
+   */
+  private Function<String, View> nameToView() {
+    return new Function<>() {
+      @Override
+      public View apply(String name) {
+        return viewIndex.get(name);
+      }
+    };
+  }
 }