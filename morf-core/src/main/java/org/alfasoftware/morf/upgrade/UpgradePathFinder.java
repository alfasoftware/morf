--- conflicted
+++ resolved
@@ -1,368 +1,332 @@
-/* Copyright 2017 Alfa Financial Software
- *
- * Licensed under the Apache License, Version 2.0 (the "License");
- * you may not use this file except in compliance with the License.
- * You may obtain a copy of the License at
- *
- *    http://www.apache.org/licenses/LICENSE-2.0
- *
- * Unless required by applicable law or agreed to in writing, software
- * distributed under the License is distributed on an "AS IS" BASIS,
- * WITHOUT WARRANTIES OR CONDITIONS OF ANY KIND, either express or implied.
- * See the License for the specific language governing permissions and
- * limitations under the License.
- */
-
-package org.alfasoftware.morf.upgrade;
-
-import com.google.common.collect.Lists;
-import org.alfasoftware.morf.metadata.Schema;
-import org.alfasoftware.morf.metadata.SchemaHomology;
-import org.alfasoftware.morf.metadata.SchemaHomology.DifferenceWriter;
-import org.apache.commons.lang3.StringUtils;
-import org.apache.commons.logging.Log;
-import org.apache.commons.logging.LogFactory;
-
-import java.lang.reflect.Constructor;
-import java.util.Collection;
-import java.util.LinkedHashMap;
-import java.util.List;
-import java.util.Map;
-import java.util.Set;
-import java.util.stream.Collectors;
-
-/**
- * Determines an upgrade path if possible between the current schema definition and a target.
- *
- * <p>This class works by attempting to back out changes in reverse order from the target position
- * until the current position is reached. The upgrade path is then deemed to be all the changes
- * that were used in reverse by applied in their correct order.</p>
- *
- * <p>An important exception to this processing is that the {@linkplain UpgradePathFinder} will overlook
- * any changes that appear to have already been applied and that do not create a contradiction
- * in the dependency chain if they are left out.</p>
- *
- * @author Copyright (c) Alfa Financial Software 2010
- */
-public class UpgradePathFinder {
-
-  private static final Log log = LogFactory.getLog(UpgradePathFinder.class);
-
-  private final UpgradeGraph upgradeGraph;
-
-  private final Set<java.util.UUID> stepsAlreadyApplied;
-
-  private final List<CandidateStep> stepsToApply;
-
-  private static final String APPLICATION_SCHEMA = "expected schema based on application binaries";
-
-  private static final String UPGRADED_SCHEMA = "database schema with upgrades applied";
-
-  private static final String REVERSED_SCHEMA = "upgraded database schema with upgrades reversed";
-
-  private static final String CURRENT_SCHEMA = "current database schema";
-
-  /**
-   * @param availableUpgradeSteps Steps that are available for building a path.
-   * @param stepsAlreadyApplied The UUIDs of steps which have already been applied.
-   */
-  public UpgradePathFinder(Collection<Class<? extends UpgradeStep>> availableUpgradeSteps, Set<java.util.UUID> stepsAlreadyApplied) {
-    this.upgradeGraph = new UpgradeGraph(availableUpgradeSteps);
-    this.stepsAlreadyApplied = stepsAlreadyApplied;
-
-    this.stepsToApply = upgradeStepsToApply();
-  }
-
-
-  /**
-   * @return Whether this path finder has steps to apply, based on the available steps and those already applied.
-   */
-  public boolean hasStepsToApply() {
-    return !stepsToApply.isEmpty();
-  }
-
-
-  /**
-   * Returns a {@link SchemaChangeSequence} from all steps to apply.
-   * @return All the steps to apply
-   */
-  public SchemaChangeSequence getSchemaChangeSequence() {
-    List<UpgradeStep> upgradeSteps = Lists.newArrayList();
-    for (CandidateStep upgradeStepClass : stepsToApply) {
-      upgradeSteps.add(upgradeStepClass.createStep());
-    }
-    return new SchemaChangeSequence(upgradeSteps);
-  }
-
-
-  /**
-   * Determines the upgrade path between two schemas. If no path can be found an
-   * {@link IllegalStateException} is thrown.
-   *
-   * @param current The current schema to be upgraded.
-   * @param target The target schema to upgrade to.
-   * @param exceptionRegexes Regular exceptions for the table exceptions.
-   * @return An ordered list of upgrade steps between the two schemas.
-   * @throws NoUpgradePathExistsException if no upgrade path exists between the database schema and the application schema.
-   */
-  public SchemaChangeSequence determinePath(Schema current, Schema target, Collection<String> exceptionRegexes) throws NoUpgradePathExistsException {
-
-    SchemaChangeSequence schemaChangeSequence = getSchemaChangeSequence();
-
-    // We have changes to make. Apply them against the current schema to see whether they get us the right position
-    Schema trialUpgradedSchema = schemaChangeSequence.applyToSchema(current);
-    if (schemasNotMatch(target, trialUpgradedSchema, APPLICATION_SCHEMA, UPGRADED_SCHEMA, exceptionRegexes)) {
-      throw new NoUpgradePathExistsException();
-    }
-
-    // Now reverse-apply those changes to see whether they get us back to where we started
-    Schema reversal = schemaChangeSequence.applyInReverseToSchema(trialUpgradedSchema);
-    if (schemasNotMatch(reversal, current, REVERSED_SCHEMA, CURRENT_SCHEMA, exceptionRegexes)) {
-      throw new IllegalStateException("Upgrade reversals are invalid");
-    }
-
-    return schemaChangeSequence;
-  }
-
-
-  /**
-   * Read the UUID from a class, doing some sanity checking.
-   *
-   * @param upgradeStepClass The upgrade step class.
-   * @return The UUID of the class.
-   */
-  public static java.util.UUID readUUID(Class<? extends UpgradeStep> upgradeStepClass) {
-    UUID annotation = upgradeStepClass.getAnnotation(UUID.class);
-    if (annotation== null || StringUtils.isBlank(annotation.value())) {
-      throw new IllegalStateException("Upgrade step [" + upgradeStepClass.getSimpleName() + "] does not have a UUID annotation.");
-    }
-    return java.util.UUID.fromString(annotation.value());
-  }
-
-
-  /**
-   * Reads the {@link OnlyWith} UUID from a class, doing some sanity checking.
-   *
-   * @param upgradeStepClass The upgrade step class.
-   * @return The UUID of the referenced class; null if no annotation is present on the given class.
-   */
-  public static java.util.UUID readOnlyWithUUID(Class<? extends UpgradeStep> upgradeStepClass) {
-    OnlyWith annotation = upgradeStepClass.getAnnotation(OnlyWith.class);
-    if (annotation == null || StringUtils.isBlank(annotation.value())) {
-      return null;
-    }
-    return java.util.UUID.fromString(annotation.value());
-  }
-
-
-  /**
-   * Returns a list of upgrade steps to be applied.
-   */
-  private List<CandidateStep> upgradeStepsToApply() {
-    final Map<java.util.UUID, CandidateStep> candidateSteps = candidateStepsByUUID();
-
-    return candidateSteps.values().stream()
-            .filter(step -> step.isApplicable(stepsAlreadyApplied, candidateSteps))
-            .collect(Collectors.toList());
-  }
-
-
-  /**
-   * Transforms a collection of upgrade step classes into a map of UUIDs and {@link CandidateStep} instances.
-   *
-   * @throws IllegalStateException if any particular UUID appears on more than once upgrade step class.
-   */
-  private Map<java.util.UUID, CandidateStep> candidateStepsByUUID() {
-    // track which candidate step is attached to which UUID to detect duplicates
-    // also the map must retain the original ordering of the upgrade steps
-    Map<java.util.UUID, CandidateStep> uuidsForClass = new LinkedHashMap<>();
-    for (Class<? extends UpgradeStep> candidateStepClass : upgradeGraph.orderedSteps()) {
-      CandidateStep candidateStep = new CandidateStep(candidateStepClass);
-
-      // store the candidate in the map and check that each UUID is only present once
-      CandidateStep duplicateStep = uuidsForClass.put(candidateStep.getUuid(), candidateStep);
-      if (duplicateStep != null) {
-        throw new IllegalStateException(String.format("Upgrade step [%s] has the same UUID as [%s]", candidateStep, duplicateStep));
-      }
-    }
-
-    return uuidsForClass;
-  }
-
-
-  /**
-   * Wraps calls to the {@link SchemaHomology} to provide debug logging.
-   *
-   * @param targetSchema First schema to compare.
-   * @param trialSchema Second schema to compare.
-   * @param firstSchemaContext Context of the target schema for logging.
-   * @param secondScehmaContext Context of the trial schema for logging.
-   * @param exceptionRegexes Regular exceptions for the table exceptions.
-   * @return True if the schemas don't match.
-   */
-  private boolean schemasNotMatch(Schema targetSchema, Schema trialSchema, String firstSchemaContext, String secondScehmaContext, Collection<String> exceptionRegexes) {
-    log.info("Comparing schema [" + firstSchemaContext + "] to [" + secondScehmaContext + "]");
-    DifferenceWriter differenceWriter = log::info;
-
-    SchemaHomology homology = new SchemaHomology(differenceWriter, firstSchemaContext, secondScehmaContext );
-    if (homology.schemasMatch(targetSchema, trialSchema, exceptionRegexes)) {
-      log.info("Schemas match");
-      return false;
-<<<<<<< HEAD
-    }
-  }
-
-
-  /**
-   * For backwards compatibility, we need to assume the presence of some UUIDs - the ones which were added prior to the introduction of the UpgradeAudit table.
-   *
-   * @param loadedUUIDS The current Set of loaded UUIDs
-   * @return The Set of loaded UUIDs with assumed UUIDs added
-   */
-  private Set<java.util.UUID> addAssumedAppliedUUIDs(Set<java.util.UUID> loadedUUIDS) {
-
-    // The UpgradeAudit table was added in 5.0.18
-    java.util.UUID addUpgradeAuditUUID = java.util.UUID.fromString("5521d849-39b7-4f6f-b95d-5625eac947a7");
-
-    // This step (ProvisionHistoryUpgrade, but it doesn't really matter) was added in 5.0.17
-    java.util.UUID some5017UUID = java.util.UUID.fromString("521cb292-9722-4655-a462-aaee8ee19185");
-
-    if (loadedUUIDS.contains(addUpgradeAuditUUID) && !loadedUUIDS.contains(some5017UUID)) {
-      log.debug("Assuming the presence of steps in 5.0.18 and earlier");
-
-      Set<java.util.UUID> result = new HashSet<>(loadedUUIDS);
-      try (BufferedReader reader = new BufferedReader(new InputStreamReader(UpgradePathFinder.class.getResourceAsStream("AssumedUUIDs.txt"), "UTF-8"))) {
-        // these are all the steps from the start of time to the end of 5.0.18
-        String line = reader.readLine();
-        while (line != null) {
-          result.add(java.util.UUID.fromString(line));
-          line = reader.readLine();
-        }
-      } catch (IOException ioe) {
-        throw new RuntimeException(ioe);
-      }
-      return result;
-=======
->>>>>>> 1abd57c2
-    } else {
-      log.info("Schema differences found");
-      return true;
-    }
-  }
-
-
-  /**
-   * Helper class encapsulating the logic relevant to individual upgrade steps.
-   */
-  private static final class CandidateStep {
-
-    private final Class<? extends UpgradeStep> clazz;
-    private final java.util.UUID uuid;
-    private final java.util.UUID onlyWithUuid;
-
-    private CandidateStep(Class<? extends UpgradeStep> clazz) {
-      this.clazz = clazz;
-      uuid = readUUID(clazz);
-      onlyWithUuid = readOnlyWithUUID(clazz);
-    }
-
-
-    /**
-     * Tells the name of the upgrade step, i.e. the class name of the upgrade step.
-     */
-    public String getName() {
-      return clazz.getName();
-    }
-
-
-    /**
-     * Tells the UUID of the candidate.
-     */
-    public java.util.UUID getUuid() {
-      return uuid;
-    }
-
-
-    /**
-     * Tells the UUID referenced by the candidate via the {@link OnlyWith}.
-     */
-    public java.util.UUID getOnlyWithUuid() {
-      return onlyWithUuid;
-    }
-
-
-    /**
-     * Decides whether this step is applicable based on list of already applied steps and other conditions.
-     *
-     * @param stepsAlreadyApplied List of already applied steps.
-     * @param candidateSteps List of all potential candidates.
-     * @return true if the candidate is to be applied, false otherwise.
-     * @throws IllegalStateException if the {@link OnlyWith} annotation references a non-existing class.
-     */
-
-    public boolean isApplicable(Set<java.util.UUID> stepsAlreadyApplied, Map<java.util.UUID, CandidateStep> candidateSteps) {
-
-      // If it has already been applied, then it is not applicable
-      if (stepsAlreadyApplied.contains(getUuid())) {
-        if (log.isDebugEnabled()) log.debug(String.format("Step already applied: %s", this));
-        return false;
-      }
-
-      // If it specifies OnlyWith, we need to check recursively the referenced upgrade step for its applicability
-      if (getOnlyWithUuid() != null) {
-        if (!candidateSteps.containsKey(getOnlyWithUuid())) {
-          throw new IllegalStateException(String.format("Upgrade step %s references non-existing upgrade step with UUID [%s].", this, getOnlyWithUuid()));
-        }
-
-        if (!candidateSteps.get(getOnlyWithUuid()).isApplicable(stepsAlreadyApplied, candidateSteps)) {
-          if (log.isDebugEnabled()) log.debug(String.format("Skipping step %s. It is marked to be executed only with step with UUID [%s].", this, getOnlyWithUuid()));
-          return false;
-        }
-      }
-
-      log.info(String.format("Step to apply: %s", this));
-      return true;
-    }
-
-
-    /**
-     * Uses reflection to instantiate an upgrade step.
-     * @return An upgrade step instance.
-     */
-    public UpgradeStep createStep() {
-      try {
-        Constructor<? extends UpgradeStep> constructor = clazz.getDeclaredConstructor();
-        constructor.setAccessible(true); // Permit package-protected classes
-        return constructor.newInstance();
-      }
-      catch (Exception e) {
-        throw new RuntimeException("Error instantiating upgrade step [" + this + "]", e);
-      }
-    }
-
-
-    @Override
-    public String toString() {
-      return getName() + " [" + getUuid() + "]";
-    }
-  }
-
-
-  /**
-   * Represents the illegal state that no upgrade path has been found. This means
-   * that the database and the runtime schema are in an inconsistent state: either the
-   * wrong version of the application is being run; the database is in a partially
-   * upgraded state; or the database has been modified outside of the application.
-   *
-   * @author Copyright (c) Alfa Financial Software 2017
-   */
-  public class NoUpgradePathExistsException extends IllegalStateException {
-
-    /**
-     * Constructor that defaults the message.
-     */
-    public NoUpgradePathExistsException() {
-      super("No upgrade path exists");
-    }
-  }
-}
+/* Copyright 2017 Alfa Financial Software
+ *
+ * Licensed under the Apache License, Version 2.0 (the "License");
+ * you may not use this file except in compliance with the License.
+ * You may obtain a copy of the License at
+ *
+ *    http://www.apache.org/licenses/LICENSE-2.0
+ *
+ * Unless required by applicable law or agreed to in writing, software
+ * distributed under the License is distributed on an "AS IS" BASIS,
+ * WITHOUT WARRANTIES OR CONDITIONS OF ANY KIND, either express or implied.
+ * See the License for the specific language governing permissions and
+ * limitations under the License.
+ */
+
+package org.alfasoftware.morf.upgrade;
+
+import com.google.common.collect.Lists;
+import org.alfasoftware.morf.metadata.Schema;
+import org.alfasoftware.morf.metadata.SchemaHomology;
+import org.alfasoftware.morf.metadata.SchemaHomology.DifferenceWriter;
+import org.apache.commons.lang3.StringUtils;
+import org.apache.commons.logging.Log;
+import org.apache.commons.logging.LogFactory;
+
+import java.lang.reflect.Constructor;
+import java.util.Collection;
+import java.util.LinkedHashMap;
+import java.util.List;
+import java.util.Map;
+import java.util.Set;
+import java.util.stream.Collectors;
+
+/**
+ * Determines an upgrade path if possible between the current schema definition and a target.
+ *
+ * <p>This class works by attempting to back out changes in reverse order from the target position
+ * until the current position is reached. The upgrade path is then deemed to be all the changes
+ * that were used in reverse by applied in their correct order.</p>
+ *
+ * <p>An important exception to this processing is that the {@linkplain UpgradePathFinder} will overlook
+ * any changes that appear to have already been applied and that do not create a contradiction
+ * in the dependency chain if they are left out.</p>
+ *
+ * @author Copyright (c) Alfa Financial Software 2010
+ */
+public class UpgradePathFinder {
+
+  private static final Log log = LogFactory.getLog(UpgradePathFinder.class);
+
+  private final UpgradeGraph upgradeGraph;
+
+  private final Set<java.util.UUID> stepsAlreadyApplied;
+
+  private final List<CandidateStep> stepsToApply;
+
+  private static final String APPLICATION_SCHEMA = "expected schema based on application binaries";
+
+  private static final String UPGRADED_SCHEMA = "database schema with upgrades applied";
+
+  private static final String REVERSED_SCHEMA = "upgraded database schema with upgrades reversed";
+
+  private static final String CURRENT_SCHEMA = "current database schema";
+
+  /**
+   * @param availableUpgradeSteps Steps that are available for building a path.
+   * @param stepsAlreadyApplied The UUIDs of steps which have already been applied.
+   */
+  public UpgradePathFinder(Collection<Class<? extends UpgradeStep>> availableUpgradeSteps, Set<java.util.UUID> stepsAlreadyApplied) {
+    this.upgradeGraph = new UpgradeGraph(availableUpgradeSteps);
+    this.stepsAlreadyApplied = stepsAlreadyApplied;
+
+    this.stepsToApply = upgradeStepsToApply();
+  }
+
+
+  /**
+   * @return Whether this path finder has steps to apply, based on the available steps and those already applied.
+   */
+  public boolean hasStepsToApply() {
+    return !stepsToApply.isEmpty();
+  }
+
+
+  /**
+   * Returns a {@link SchemaChangeSequence} from all steps to apply.
+   * @return All the steps to apply
+   */
+  public SchemaChangeSequence getSchemaChangeSequence() {
+    List<UpgradeStep> upgradeSteps = Lists.newArrayList();
+    for (CandidateStep upgradeStepClass : stepsToApply) {
+      upgradeSteps.add(upgradeStepClass.createStep());
+    }
+    return new SchemaChangeSequence(upgradeSteps);
+  }
+
+
+  /**
+   * Determines the upgrade path between two schemas. If no path can be found an
+   * {@link IllegalStateException} is thrown.
+   *
+   * @param current The current schema to be upgraded.
+   * @param target The target schema to upgrade to.
+   * @param exceptionRegexes Regular exceptions for the table exceptions.
+   * @return An ordered list of upgrade steps between the two schemas.
+   * @throws NoUpgradePathExistsException if no upgrade path exists between the database schema and the application schema.
+   */
+  public SchemaChangeSequence determinePath(Schema current, Schema target, Collection<String> exceptionRegexes) throws NoUpgradePathExistsException {
+
+    SchemaChangeSequence schemaChangeSequence = getSchemaChangeSequence();
+
+    // We have changes to make. Apply them against the current schema to see whether they get us the right position
+    Schema trialUpgradedSchema = schemaChangeSequence.applyToSchema(current);
+    if (schemasNotMatch(target, trialUpgradedSchema, APPLICATION_SCHEMA, UPGRADED_SCHEMA, exceptionRegexes)) {
+      throw new NoUpgradePathExistsException();
+    }
+
+    // Now reverse-apply those changes to see whether they get us back to where we started
+    Schema reversal = schemaChangeSequence.applyInReverseToSchema(trialUpgradedSchema);
+    if (schemasNotMatch(reversal, current, REVERSED_SCHEMA, CURRENT_SCHEMA, exceptionRegexes)) {
+      throw new IllegalStateException("Upgrade reversals are invalid");
+    }
+
+    return schemaChangeSequence;
+  }
+
+
+  /**
+   * Read the UUID from a class, doing some sanity checking.
+   *
+   * @param upgradeStepClass The upgrade step class.
+   * @return The UUID of the class.
+   */
+  public static java.util.UUID readUUID(Class<? extends UpgradeStep> upgradeStepClass) {
+    UUID annotation = upgradeStepClass.getAnnotation(UUID.class);
+    if (annotation== null || StringUtils.isBlank(annotation.value())) {
+      throw new IllegalStateException("Upgrade step [" + upgradeStepClass.getSimpleName() + "] does not have a UUID annotation.");
+    }
+    return java.util.UUID.fromString(annotation.value());
+  }
+
+
+  /**
+   * Reads the {@link OnlyWith} UUID from a class, doing some sanity checking.
+   *
+   * @param upgradeStepClass The upgrade step class.
+   * @return The UUID of the referenced class; null if no annotation is present on the given class.
+   */
+  public static java.util.UUID readOnlyWithUUID(Class<? extends UpgradeStep> upgradeStepClass) {
+    OnlyWith annotation = upgradeStepClass.getAnnotation(OnlyWith.class);
+    if (annotation == null || StringUtils.isBlank(annotation.value())) {
+      return null;
+    }
+    return java.util.UUID.fromString(annotation.value());
+  }
+
+
+  /**
+   * Returns a list of upgrade steps to be applied.
+   */
+  private List<CandidateStep> upgradeStepsToApply() {
+    final Map<java.util.UUID, CandidateStep> candidateSteps = candidateStepsByUUID();
+
+    return candidateSteps.values().stream()
+            .filter(step -> step.isApplicable(stepsAlreadyApplied, candidateSteps))
+            .collect(Collectors.toList());
+  }
+
+
+  /**
+   * Transforms a collection of upgrade step classes into a map of UUIDs and {@link CandidateStep} instances.
+   *
+   * @throws IllegalStateException if any particular UUID appears on more than once upgrade step class.
+   */
+  private Map<java.util.UUID, CandidateStep> candidateStepsByUUID() {
+    // track which candidate step is attached to which UUID to detect duplicates
+    // also the map must retain the original ordering of the upgrade steps
+    Map<java.util.UUID, CandidateStep> uuidsForClass = new LinkedHashMap<>();
+    for (Class<? extends UpgradeStep> candidateStepClass : upgradeGraph.orderedSteps()) {
+      CandidateStep candidateStep = new CandidateStep(candidateStepClass);
+
+      // store the candidate in the map and check that each UUID is only present once
+      CandidateStep duplicateStep = uuidsForClass.put(candidateStep.getUuid(), candidateStep);
+      if (duplicateStep != null) {
+        throw new IllegalStateException(String.format("Upgrade step [%s] has the same UUID as [%s]", candidateStep, duplicateStep));
+      }
+    }
+
+    return uuidsForClass;
+  }
+
+
+  /**
+   * Wraps calls to the {@link SchemaHomology} to provide debug logging.
+   *
+   * @param targetSchema First schema to compare.
+   * @param trialSchema Second schema to compare.
+   * @param firstSchemaContext Context of the target schema for logging.
+   * @param secondScehmaContext Context of the trial schema for logging.
+   * @param exceptionRegexes Regular exceptions for the table exceptions.
+   * @return True if the schemas don't match.
+   */
+  private boolean schemasNotMatch(Schema targetSchema, Schema trialSchema, String firstSchemaContext, String secondScehmaContext, Collection<String> exceptionRegexes) {
+    log.info("Comparing schema [" + firstSchemaContext + "] to [" + secondScehmaContext + "]");
+    DifferenceWriter differenceWriter = log::info;
+
+    SchemaHomology homology = new SchemaHomology(differenceWriter, firstSchemaContext, secondScehmaContext );
+    if (homology.schemasMatch(targetSchema, trialSchema, exceptionRegexes)) {
+      log.info("Schemas match");
+      return false;
+    } else {
+      log.info("Schema differences found");
+      return true;
+    }
+  }
+
+
+  /**
+   * Helper class encapsulating the logic relevant to individual upgrade steps.
+   */
+  private static final class CandidateStep {
+
+    private final Class<? extends UpgradeStep> clazz;
+    private final java.util.UUID uuid;
+    private final java.util.UUID onlyWithUuid;
+
+    private CandidateStep(Class<? extends UpgradeStep> clazz) {
+      this.clazz = clazz;
+      uuid = readUUID(clazz);
+      onlyWithUuid = readOnlyWithUUID(clazz);
+    }
+
+
+    /**
+     * Tells the name of the upgrade step, i.e. the class name of the upgrade step.
+     */
+    public String getName() {
+      return clazz.getName();
+    }
+
+
+    /**
+     * Tells the UUID of the candidate.
+     */
+    public java.util.UUID getUuid() {
+      return uuid;
+    }
+
+
+    /**
+     * Tells the UUID referenced by the candidate via the {@link OnlyWith}.
+     */
+    public java.util.UUID getOnlyWithUuid() {
+      return onlyWithUuid;
+    }
+
+
+    /**
+     * Decides whether this step is applicable based on list of already applied steps and other conditions.
+     *
+     * @param stepsAlreadyApplied List of already applied steps.
+     * @param candidateSteps List of all potential candidates.
+     * @return true if the candidate is to be applied, false otherwise.
+     * @throws IllegalStateException if the {@link OnlyWith} annotation references a non-existing class.
+     */
+
+    public boolean isApplicable(Set<java.util.UUID> stepsAlreadyApplied, Map<java.util.UUID, CandidateStep> candidateSteps) {
+
+      // If it has already been applied, then it is not applicable
+      if (stepsAlreadyApplied.contains(getUuid())) {
+        if (log.isDebugEnabled()) log.debug(String.format("Step already applied: %s", this));
+        return false;
+      }
+
+      // If it specifies OnlyWith, we need to check recursively the referenced upgrade step for its applicability
+      if (getOnlyWithUuid() != null) {
+        if (!candidateSteps.containsKey(getOnlyWithUuid())) {
+          throw new IllegalStateException(String.format("Upgrade step %s references non-existing upgrade step with UUID [%s].", this, getOnlyWithUuid()));
+        }
+
+        if (!candidateSteps.get(getOnlyWithUuid()).isApplicable(stepsAlreadyApplied, candidateSteps)) {
+          if (log.isDebugEnabled()) log.debug(String.format("Skipping step %s. It is marked to be executed only with step with UUID [%s].", this, getOnlyWithUuid()));
+          return false;
+        }
+      }
+
+      log.info(String.format("Step to apply: %s", this));
+      return true;
+    }
+
+
+    /**
+     * Uses reflection to instantiate an upgrade step.
+     * @return An upgrade step instance.
+     */
+    public UpgradeStep createStep() {
+      try {
+        Constructor<? extends UpgradeStep> constructor = clazz.getDeclaredConstructor();
+        constructor.setAccessible(true); // Permit package-protected classes
+        return constructor.newInstance();
+      }
+      catch (Exception e) {
+        throw new RuntimeException("Error instantiating upgrade step [" + this + "]", e);
+      }
+    }
+
+
+    @Override
+    public String toString() {
+      return getName() + " [" + getUuid() + "]";
+    }
+  }
+
+
+  /**
+   * Represents the illegal state that no upgrade path has been found. This means
+   * that the database and the runtime schema are in an inconsistent state: either the
+   * wrong version of the application is being run; the database is in a partially
+   * upgraded state; or the database has been modified outside of the application.
+   *
+   * @author Copyright (c) Alfa Financial Software 2017
+   */
+  public class NoUpgradePathExistsException extends IllegalStateException {
+
+    /**
+     * Constructor that defaults the message.
+     */
+    public NoUpgradePathExistsException() {
+      super("No upgrade path exists");
+    }
+  }
+}