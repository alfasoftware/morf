/* Copyright 2017 Alfa Financial Software
 *
 * Licensed under the Apache License, Version 2.0 (the "License");
 * you may not use this file except in compliance with the License.
 * You may obtain a copy of the License at
 *
 *    http://www.apache.org/licenses/LICENSE-2.0
 *
 * Unless required by applicable law or agreed to in writing, software
 * distributed under the License is distributed on an "AS IS" BASIS,
 * WITHOUT WARRANTIES OR CONDITIONS OF ANY KIND, either express or implied.
 * See the License for the specific language governing permissions and
 * limitations under the License.
 */

package org.alfasoftware.morf.upgrade;

import static org.alfasoftware.morf.sql.SelectStatement.select;
import static org.alfasoftware.morf.sql.SqlUtils.tableRef;
import static org.alfasoftware.morf.sql.element.Function.count;
import static org.alfasoftware.morf.upgrade.UpgradeStatus.NONE;

import java.util.ArrayList;
import java.util.Collection;
import java.util.Collections;
import java.util.HashSet;
import java.util.List;
import java.util.Optional;
import java.util.Set;
import java.util.concurrent.atomic.AtomicBoolean;

import javax.sql.DataSource;

import org.alfasoftware.morf.jdbc.ConnectionResources;
import org.alfasoftware.morf.jdbc.SqlDialect;
import org.alfasoftware.morf.jdbc.SqlScriptExecutor.ResultSetProcessor;
import org.alfasoftware.morf.jdbc.SqlScriptExecutorProvider;
import org.alfasoftware.morf.metadata.Schema;
import org.alfasoftware.morf.metadata.SchemaValidator;
import org.alfasoftware.morf.sql.SelectStatement;
import org.alfasoftware.morf.sql.element.TableReference;
import org.alfasoftware.morf.upgrade.ExistingViewStateLoader.Result;
import org.alfasoftware.morf.upgrade.GraphBasedUpgradeBuilder.GraphBasedUpgradeBuilderFactory;
import org.alfasoftware.morf.upgrade.UpgradePath.UpgradePathFactory;
import org.alfasoftware.morf.upgrade.UpgradePath.UpgradePathFactoryImpl;
import org.alfasoftware.morf.upgrade.UpgradePathFinder.NoUpgradePathExistsException;
import org.alfasoftware.morf.upgrade.db.DatabaseUpgradeTableContribution;
import org.apache.commons.lang3.StringUtils;
import org.apache.commons.logging.Log;
import org.apache.commons.logging.LogFactory;

<<<<<<< HEAD
import javax.sql.DataSource;
import java.sql.ResultSet;
import java.sql.SQLException;
import java.util.ArrayList;
import java.util.Collection;
import java.util.Collections;
import java.util.HashMap;
import java.util.HashSet;
import java.util.List;
import java.util.Map;
import java.util.Optional;
import java.util.Set;
import java.util.concurrent.atomic.AtomicBoolean;

import static org.alfasoftware.morf.sql.SelectStatement.select;
import static org.alfasoftware.morf.sql.SqlUtils.tableRef;
import static org.alfasoftware.morf.sql.element.Function.count;
import static org.alfasoftware.morf.upgrade.UpgradeStatus.NONE;
=======
import com.google.common.collect.ImmutableList;
import com.google.inject.Inject;
>>>>>>> 42192d47

/**
 * Entry point for upgrade processing.
 *
 * @author Copyright (c) Alfa Financial Software 2010 - 2013
 */
public class Upgrade {
  private static final Log log = LogFactory.getLog(Upgrade.class);

  private final UpgradePathFactory factory;
  private final ConnectionResources connectionResources;
  private final UpgradeStatusTableService upgradeStatusTableService;
  private final ViewChangesDeploymentHelper viewChangesDeploymentHelper;
  private final ViewDeploymentValidator viewDeploymentValidator;
  private final GraphBasedUpgradeBuilderFactory graphBasedUpgradeBuilderFactory;
  private final DatabaseUpgradePathValidationService databaseUpgradePathValidationService;


  public Upgrade(
      ConnectionResources connectionResources,
      UpgradePathFactory factory,
      UpgradeStatusTableService upgradeStatusTableService,
      ViewChangesDeploymentHelper viewChangesDeploymentHelper,
      ViewDeploymentValidator viewDeploymentValidator,
      GraphBasedUpgradeBuilderFactory graphBasedUpgradeBuilderFactory,
      DatabaseUpgradePathValidationService databaseUpgradePathValidationService) {
    super();
    this.connectionResources = connectionResources;
    this.factory = factory;
    this.upgradeStatusTableService = upgradeStatusTableService;
    this.viewChangesDeploymentHelper = viewChangesDeploymentHelper;
    this.viewDeploymentValidator = viewDeploymentValidator;
    this.graphBasedUpgradeBuilderFactory = graphBasedUpgradeBuilderFactory;
    this.databaseUpgradePathValidationService = databaseUpgradePathValidationService;
  }


  /**
   * Static convenience method which takes the specified database and upgrades it to the target
   * schema, using the upgrade steps supplied which have not already been applied.
   * <b>This static context does not support Graph Based Upgrade.</b>
   *
   * @param targetSchema The target database schema.
   * @param upgradeSteps All upgrade steps which should be deemed to have already run.
   * @param connectionResources Connection details for the database.
   * @param viewDeploymentValidator External view deployment validator.
   */
  public static void performUpgrade(Schema targetSchema, Collection<Class<? extends UpgradeStep>> upgradeSteps, ConnectionResources connectionResources, ViewDeploymentValidator viewDeploymentValidator) {
    SqlScriptExecutorProvider sqlScriptExecutorProvider = new SqlScriptExecutorProvider(connectionResources);
    UpgradeStatusTableService upgradeStatusTableService = new UpgradeStatusTableServiceImpl(sqlScriptExecutorProvider, connectionResources.sqlDialect());
    DatabaseUpgradePathValidationService databaseUpgradePathValidationService = new DatabaseUpgradePathValidationServiceImpl(connectionResources, upgradeStatusTableService);
    try {
      UpgradePath path = Upgrade.createPath(targetSchema, upgradeSteps, connectionResources, upgradeStatusTableService, viewDeploymentValidator, databaseUpgradePathValidationService);
      if (path.hasStepsToApply()) {
        sqlScriptExecutorProvider.get(new LoggingSqlScriptVisitor()).execute(path.getSql());
      }
    } finally {
      upgradeStatusTableService.tidyUp(connectionResources.getDataSource());
    }
  }


  /**
   * Static convenience method which creates the required {@link UpgradePath} to take the specified
   * database and upgrade it to the target schema, using the upgrade steps supplied which have not
   * already been applied. <b>This static context does not support Graph Based Upgrade.</b>

   *
   * @param targetSchema The target database schema.
   * @param upgradeSteps All upgrade steps which should be deemed to have already run.
   * @param connectionResources Connection details for the database.
   * @param upgradeStatusTableService Service used to manage the upgrade status coordination table.
   * @param viewDeploymentValidator External view deployment validator.
   * @return The required upgrade path.
   */
  public static UpgradePath createPath(
      Schema targetSchema,
      Collection<Class<? extends UpgradeStep>> upgradeSteps,
      ConnectionResources connectionResources,
      UpgradeStatusTableService upgradeStatusTableService,
      ViewDeploymentValidator viewDeploymentValidator,
      DatabaseUpgradePathValidationService databaseUpgradePathValidationService) {
    Upgrade upgrade = new Upgrade(
      connectionResources,
      new UpgradePathFactoryImpl(new UpgradeScriptAdditionsProvider.NoOpScriptAdditions(), UpgradeStatusTableServiceImpl::new),
      upgradeStatusTableService, new ViewChangesDeploymentHelper(connectionResources.sqlDialect()), viewDeploymentValidator, null, databaseUpgradePathValidationService);
    return upgrade.findPath(targetSchema, upgradeSteps, Collections.<String> emptySet(), connectionResources.getDataSource());
  }


  /**
   * Find an upgrade path.
   *
   * @param targetSchema Target schema to upgrade to.
   * @param upgradeSteps All available upgrade steps.
   * @param exceptionRegexes Regular expression for table exclusions.
   * @param dataSource The data source to use to find the upgrade path.
   * @return The upgrade path available
   */
  public UpgradePath findPath(Schema targetSchema, Collection<Class<? extends UpgradeStep>> upgradeSteps, Collection<String> exceptionRegexes, DataSource dataSource) {
    return findPath(targetSchema, upgradeSteps, exceptionRegexes, new HashSet<>(), dataSource);
  }


  /**
   * Find an upgrade path.
   *
   * @param targetSchema            Target schema to upgrade to.
   * @param upgradeSteps            All available upgrade steps.
   * @param exceptionRegexes        Regular expression for table exclusions.
   * @param exclusiveExecutionSteps names of the upgrade step classes which should
   *                                  be executed in an exclusive way
   * @param dataSource              The data source to use to find the upgrade path
   * @return The upgrade path available
   */
  public UpgradePath findPath(Schema targetSchema, Collection<Class<? extends UpgradeStep>> upgradeSteps, Collection<String> exceptionRegexes, Set<String> exclusiveExecutionSteps, DataSource dataSource) {
    final List<String> upgradeStatements = new ArrayList<>();

    ResultSetProcessor<Long> upgradeAuditRowProcessor = resultSet -> {resultSet.next(); return resultSet.getLong(1);};
    long upgradeAuditCount = getUpgradeAuditRowCount(upgradeAuditRowProcessor); //fetch a number of upgrade steps applied previously to do optimistic locking check later
    //Return an upgradePath with the current upgrade status if one is in progress
    UpgradeStatus status = upgradeStatusTableService.getStatus(Optional.of(dataSource));
    if (status != NONE) {
      return new UpgradePath(status);
    }

    // -- Validate the target schema...
    //
    new SchemaValidator().validate(targetSchema);

    // Get access to the schema we are starting from
    log.info("Reading current schema");
    Schema sourceSchema = UpgradeHelper.copySourceSchema(connectionResources, dataSource, exceptionRegexes);
    SqlDialect dialect = connectionResources.sqlDialect();

    // -- Get the current UUIDs and deployed views...
    log.info("Examining current views");    //
    ExistingViewStateLoader existingViewState = new ExistingViewStateLoader(dialect, new ExistingViewHashLoader(dataSource, dialect), viewDeploymentValidator);
    Result viewChangeInfo = existingViewState.viewChanges(sourceSchema, targetSchema);
    ViewChanges viewChanges = new ViewChanges(targetSchema.views(), viewChangeInfo.getViewsToDrop(), viewChangeInfo.getViewsToDeploy());

    // -- Determine if an upgrade path exists between the two schemas...
    //
    log.info("Searching for upgrade path from [" + sourceSchema + "] to [" + targetSchema + "]");
    ExistingTableStateLoader existingTableState = new ExistingTableStateLoader(dataSource, dialect);
    UpgradePathFinder pathFinder = new UpgradePathFinder(upgradeSteps, existingTableState.loadAppliedStepUUIDs());
    pathFinder.findDiscrepancies(getUpgradeAuditRecords());

    SchemaChangeSequence schemaChangeSequence;
    status = upgradeStatusTableService.getStatus(Optional.of(dataSource));
    if (status != NONE) {
      return new UpgradePath(status);
    }
    try {
      schemaChangeSequence = pathFinder.determinePath(sourceSchema, targetSchema, exceptionRegexes);
    } catch (NoUpgradePathExistsException e) {
      log.debug("No upgrade path found - checking upgrade status", e);
      status = upgradeStatusTableService.getStatus(Optional.of(dataSource));
      if (status != NONE) {
        log.info("Schema differences found, but upgrade in progress - no action required until upgrade is complete");
        return new UpgradePath(status);
      }
      else if (upgradeAuditCount != getUpgradeAuditRowCount(upgradeAuditRowProcessor)) {
        //In the meantime another node managed to finish the upgrade steps and flip the status back to NONE. Assuming the upgrade was in progress on another node.
        log.info("Schema differences found, but upgrade was progressed on another node - no action required");
        return new UpgradePath(UpgradeStatus.IN_PROGRESS);
      }
      else {
        throw e;
      }
    }

    // -- Only run the upgrader if there are any steps to apply...
    //
    if (!schemaChangeSequence.getUpgradeSteps().isEmpty()) {
      // Run the upgrader over all the ElementarySchemaChanges in the upgrade steps
      InlineTableUpgrader upgrader = new InlineTableUpgrader(sourceSchema, dialect, new SqlStatementWriter() {
        @Override
        public void writeSql(Collection<String> sql) {
          upgradeStatements.addAll(sql);
        }
      }, SqlDialect.IdTable.withPrefix(dialect, "temp_id_"));
      upgrader.preUpgrade();
      schemaChangeSequence.applyTo(upgrader);
      upgrader.postUpgrade();
    }

    // -- Upgrade path...
    //
    List<UpgradeStep> upgradesToApply = new ArrayList<>(schemaChangeSequence.getUpgradeSteps());

    // Placeholder upgrade step if no other upgrades - or we drop & recreate everything
    if (upgradesToApply.isEmpty() && !viewChanges.isEmpty()) {
      upgradesToApply.add(new UpgradeStep() {
        @Override public String getJiraId() { return "\u2014"; }
        @Override public String getDescription() { return "Update database views"; }
        @Override public void execute(SchemaEditor schema, DataEditor data) { /* No changes */ }
      });

    } else if (!upgradesToApply.isEmpty()) {
      viewChanges = viewChanges.droppingAlso(sourceSchema.views()).deployingAlso(targetSchema.views());
    }

    // Prepare GraphBasedUpgradeBuilder, not supported in the static context (graphBasedUpgradeBuilderFactory = null).
    // The builder should be created even when there are no steps to run, for the view rebuild case.
    GraphBasedUpgradeBuilder graphBasedUpgradeBuilder = null;
    if (graphBasedUpgradeBuilderFactory != null) {
      graphBasedUpgradeBuilder = graphBasedUpgradeBuilderFactory.create(
        sourceSchema,
        targetSchema,
        connectionResources,
        exclusiveExecutionSteps,
        schemaChangeSequence,
        viewChanges);
    }

    // Build the actual upgrade path
    return buildUpgradePath(connectionResources, sourceSchema, targetSchema, upgradeStatements, viewChanges, upgradesToApply, graphBasedUpgradeBuilder, upgradeAuditCount);
  }


  /**
   * Turn the information gathered so far into an {@code UpgradePath}.
   *
   * @param connectionResources Database connection resources.
   * @param sourceSchema Source schema.
   * @param targetSchema Target schema.
   * @param upgradeStatements Upgrade statements identified.
   * @param viewChanges Changes needed to the views.
   * @param upgradesToApply Upgrade steps identified.
   * @param graphBasedUpgradeBuilder Builder for the Graph Based Upgrade
   * @param upgradeAuditCount Number of already applied upgrade steps
   * @return An upgrade path.
   */
  private UpgradePath buildUpgradePath(
      ConnectionResources connectionResources, Schema sourceSchema, Schema targetSchema,
      List<String> upgradeStatements, ViewChanges viewChanges,
      List<UpgradeStep> upgradesToApply,
      GraphBasedUpgradeBuilder graphBasedUpgradeBuilder,
      long upgradeAuditCount) {

    List<String> pathValidationSql = databaseUpgradePathValidationService.getPathValidationSql(upgradeAuditCount);

    UpgradePath path = factory.create(upgradesToApply, connectionResources, graphBasedUpgradeBuilder, pathValidationSql);

    path.writeSql(UpgradeHelper.preSchemaUpgrade(new UpgradeSchemas(sourceSchema, targetSchema), viewChanges, viewChangesDeploymentHelper));

    path.writeSql(upgradeStatements);

    path.writeSql(UpgradeHelper.postSchemaUpgrade(new UpgradeSchemas(sourceSchema, targetSchema), viewChanges, viewChangesDeploymentHelper));

    // Since Oracle is not able to re-map schema references in trigger code, we need to rebuild all triggers
    // for id column autonumbering when exporting and importing data between environments.
    // We will drop-and-recreate triggers whenever there are upgrade steps to execute. Ideally we'd want to do
    // this step once, however there's no easy way to do that with our upgrade framework.
    if (!upgradesToApply.isEmpty()) {

      AtomicBoolean first = new AtomicBoolean(true);
      targetSchema.tables().stream()
        .map(t -> connectionResources.sqlDialect().rebuildTriggers(t))
        .filter(sql -> !sql.isEmpty())
        .peek(sql -> {
            if (first.compareAndSet(true, false)) {
              path.writeSql(ImmutableList.of(
                connectionResources.sqlDialect().convertCommentToSQL("Upgrades executed. Rebuilding all triggers to account for potential changes to autonumbered columns")
              ));
            }
        })
        .forEach(path::writeSql);
    }

    return path;
  }


  /**
   * Provides a number of already applied upgrade steps.
   * @return the number of upgrade steps from the UpgradeAudit table
   */
  long getUpgradeAuditRowCount(ResultSetProcessor<Long> processor) {
    SelectStatement selectStatement = selectUpgradeAuditTableCount();
    long appliedUpgradeStepsCount = -1;
    try {
      SqlScriptExecutorProvider sqlScriptExecutorProvider = new SqlScriptExecutorProvider(connectionResources);
      appliedUpgradeStepsCount = sqlScriptExecutorProvider.get()
              .executeQuery(connectionResources.sqlDialect().convertStatementToSQL(selectStatement), processor);
    }
    catch (Exception e) {
      log.warn("Unable to read from UpgradeAudit table", e);
    }
    log.debug("Returning number of applied upgrade steps [" + appliedUpgradeStepsCount + "]");
    return appliedUpgradeStepsCount;
  }

  /**
   * This method queries the database for upgrade audit information, including
   * upgrade UUIDs and their corresponding descriptions.
   *
   * @return A Map<String, String> containing upgrade audit information.
   *         The keys are upgrade descriptions and the values are corresponding UUIDs.
   *         If an error occurs during the retrieval, an empty map is returned.
   */
  private Map<String, String> getUpgradeAuditRecords() {
    Map<String, String> upgradeAuditMap = new HashMap<>();
    try {
      TableReference upgradeAuditTable = tableRef(DatabaseUpgradeTableContribution.UPGRADE_AUDIT_NAME);

      SelectStatement selectStatement = select(
              upgradeAuditTable.field("upgradeUUID"),
              upgradeAuditTable.field("description")
      )
              .from(upgradeAuditTable)
              .build();

      SqlScriptExecutorProvider sqlScriptExecutorProvider = new SqlScriptExecutorProvider(connectionResources);
      upgradeAuditMap = sqlScriptExecutorProvider.get().executeQuery(
              connectionResources.sqlDialect().convertStatementToSQL(selectStatement),
              resultSetProcessor()
      );
    } catch (Exception e) {
      log.warn("Unable to read from UpgradeAudit table", e);
    }
    return upgradeAuditMap;
  }

  /**
   * Returns a ResultSetProcessor that processes a ResultSet into a Map<String, String>.
   *
   * @return A ResultSetProcessor that converts a ResultSet into a Map<String, String>.
   */
  private ResultSetProcessor<Map<String, String>> resultSetProcessor() {
    return resultSet -> {
      Map<String, String> upgradeAudit = new HashMap<>();
      try {
        while(resultSet.next()) {
          String description = resultSet.getString("description");
          String upgradeUUID = resultSet.getString("upgradeUUID");
          upgradeAudit.put(description, upgradeUUID);
        }
      } catch (SQLException e) {
        e.printStackTrace();
      }
      return upgradeAudit;
    };
  }


  /**
   * Creates a select statement which can be used to count the number of upgrade steps that have already been run
   */
  private SelectStatement selectUpgradeAuditTableCount() {
    TableReference upgradeAuditTable = tableRef(DatabaseUpgradeTableContribution.UPGRADE_AUDIT_NAME);
    return select(count(upgradeAuditTable.field("upgradeUUID")))
        .from(upgradeAuditTable)
        .build();
  }


  /**
   * Factory that can be used to create {@link Upgrade}s.
   *
   * @author Copyright (c) Alfa Financial Software 2022
   */
  public static class Factory  {
    private final UpgradePathFactory upgradePathFactory;
    private final GraphBasedUpgradeBuilderFactory graphBasedUpgradeBuilderFactory;
    private final UpgradeStatusTableService.Factory upgradeStatusTableServiceFactory;
    private final ViewChangesDeploymentHelper.Factory viewChangesDeploymentHelperFactory;
    private final ViewDeploymentValidator.Factory viewDeploymentValidatorFactory;
    private final DatabaseUpgradePathValidationService.Factory databaseUpgradeLockServiceFactory;


    @Inject
    public Factory(UpgradePathFactory upgradePathFactory,
                   UpgradeStatusTableService.Factory upgradeStatusTableServiceFactory,
                   GraphBasedUpgradeBuilderFactory graphBasedUpgradeBuilderFactory,
                   ViewChangesDeploymentHelper.Factory viewChangesDeploymentHelperFactory,
                   ViewDeploymentValidator.Factory viewDeploymentValidatorFactory,
                   DatabaseUpgradePathValidationService.Factory databaseUpgradeLockServiceFactory) {
      this.upgradePathFactory = upgradePathFactory;
      this.graphBasedUpgradeBuilderFactory = graphBasedUpgradeBuilderFactory;
      this.upgradeStatusTableServiceFactory =  upgradeStatusTableServiceFactory;
      this.viewChangesDeploymentHelperFactory = viewChangesDeploymentHelperFactory;
      this.viewDeploymentValidatorFactory = viewDeploymentValidatorFactory;
      this.databaseUpgradeLockServiceFactory = databaseUpgradeLockServiceFactory;
    }

    public Upgrade create(ConnectionResources connectionResources) {
      return new Upgrade(connectionResources,
                         upgradePathFactory,
                         upgradeStatusTableServiceFactory.create(connectionResources),
                         viewChangesDeploymentHelperFactory.create(connectionResources),
                         viewDeploymentValidatorFactory.createViewDeploymentValidator(connectionResources),
                         graphBasedUpgradeBuilderFactory,
                         databaseUpgradeLockServiceFactory.create(connectionResources));
    }
  }
}<|MERGE_RESOLUTION|>--- conflicted
+++ resolved
@@ -1,472 +1,455 @@
-/* Copyright 2017 Alfa Financial Software
- *
- * Licensed under the Apache License, Version 2.0 (the "License");
- * you may not use this file except in compliance with the License.
- * You may obtain a copy of the License at
- *
- *    http://www.apache.org/licenses/LICENSE-2.0
- *
- * Unless required by applicable law or agreed to in writing, software
- * distributed under the License is distributed on an "AS IS" BASIS,
- * WITHOUT WARRANTIES OR CONDITIONS OF ANY KIND, either express or implied.
- * See the License for the specific language governing permissions and
- * limitations under the License.
- */
-
-package org.alfasoftware.morf.upgrade;
-
-import static org.alfasoftware.morf.sql.SelectStatement.select;
-import static org.alfasoftware.morf.sql.SqlUtils.tableRef;
-import static org.alfasoftware.morf.sql.element.Function.count;
-import static org.alfasoftware.morf.upgrade.UpgradeStatus.NONE;
-
-import java.util.ArrayList;
-import java.util.Collection;
-import java.util.Collections;
-import java.util.HashSet;
-import java.util.List;
-import java.util.Optional;
-import java.util.Set;
-import java.util.concurrent.atomic.AtomicBoolean;
-
-import javax.sql.DataSource;
-
-import org.alfasoftware.morf.jdbc.ConnectionResources;
-import org.alfasoftware.morf.jdbc.SqlDialect;
-import org.alfasoftware.morf.jdbc.SqlScriptExecutor.ResultSetProcessor;
-import org.alfasoftware.morf.jdbc.SqlScriptExecutorProvider;
-import org.alfasoftware.morf.metadata.Schema;
-import org.alfasoftware.morf.metadata.SchemaValidator;
-import org.alfasoftware.morf.sql.SelectStatement;
-import org.alfasoftware.morf.sql.element.TableReference;
-import org.alfasoftware.morf.upgrade.ExistingViewStateLoader.Result;
-import org.alfasoftware.morf.upgrade.GraphBasedUpgradeBuilder.GraphBasedUpgradeBuilderFactory;
-import org.alfasoftware.morf.upgrade.UpgradePath.UpgradePathFactory;
-import org.alfasoftware.morf.upgrade.UpgradePath.UpgradePathFactoryImpl;
-import org.alfasoftware.morf.upgrade.UpgradePathFinder.NoUpgradePathExistsException;
-import org.alfasoftware.morf.upgrade.db.DatabaseUpgradeTableContribution;
-import org.apache.commons.lang3.StringUtils;
-import org.apache.commons.logging.Log;
-import org.apache.commons.logging.LogFactory;
-
-<<<<<<< HEAD
-import javax.sql.DataSource;
-import java.sql.ResultSet;
-import java.sql.SQLException;
-import java.util.ArrayList;
-import java.util.Collection;
-import java.util.Collections;
-import java.util.HashMap;
-import java.util.HashSet;
-import java.util.List;
-import java.util.Map;
-import java.util.Optional;
-import java.util.Set;
-import java.util.concurrent.atomic.AtomicBoolean;
-
-import static org.alfasoftware.morf.sql.SelectStatement.select;
-import static org.alfasoftware.morf.sql.SqlUtils.tableRef;
-import static org.alfasoftware.morf.sql.element.Function.count;
-import static org.alfasoftware.morf.upgrade.UpgradeStatus.NONE;
-=======
-import com.google.common.collect.ImmutableList;
-import com.google.inject.Inject;
->>>>>>> 42192d47
-
-/**
- * Entry point for upgrade processing.
- *
- * @author Copyright (c) Alfa Financial Software 2010 - 2013
- */
-public class Upgrade {
-  private static final Log log = LogFactory.getLog(Upgrade.class);
-
-  private final UpgradePathFactory factory;
-  private final ConnectionResources connectionResources;
-  private final UpgradeStatusTableService upgradeStatusTableService;
-  private final ViewChangesDeploymentHelper viewChangesDeploymentHelper;
-  private final ViewDeploymentValidator viewDeploymentValidator;
-  private final GraphBasedUpgradeBuilderFactory graphBasedUpgradeBuilderFactory;
-  private final DatabaseUpgradePathValidationService databaseUpgradePathValidationService;
-
-
-  public Upgrade(
-      ConnectionResources connectionResources,
-      UpgradePathFactory factory,
-      UpgradeStatusTableService upgradeStatusTableService,
-      ViewChangesDeploymentHelper viewChangesDeploymentHelper,
-      ViewDeploymentValidator viewDeploymentValidator,
-      GraphBasedUpgradeBuilderFactory graphBasedUpgradeBuilderFactory,
-      DatabaseUpgradePathValidationService databaseUpgradePathValidationService) {
-    super();
-    this.connectionResources = connectionResources;
-    this.factory = factory;
-    this.upgradeStatusTableService = upgradeStatusTableService;
-    this.viewChangesDeploymentHelper = viewChangesDeploymentHelper;
-    this.viewDeploymentValidator = viewDeploymentValidator;
-    this.graphBasedUpgradeBuilderFactory = graphBasedUpgradeBuilderFactory;
-    this.databaseUpgradePathValidationService = databaseUpgradePathValidationService;
-  }
-
-
-  /**
-   * Static convenience method which takes the specified database and upgrades it to the target
-   * schema, using the upgrade steps supplied which have not already been applied.
-   * <b>This static context does not support Graph Based Upgrade.</b>
-   *
-   * @param targetSchema The target database schema.
-   * @param upgradeSteps All upgrade steps which should be deemed to have already run.
-   * @param connectionResources Connection details for the database.
-   * @param viewDeploymentValidator External view deployment validator.
-   */
-  public static void performUpgrade(Schema targetSchema, Collection<Class<? extends UpgradeStep>> upgradeSteps, ConnectionResources connectionResources, ViewDeploymentValidator viewDeploymentValidator) {
-    SqlScriptExecutorProvider sqlScriptExecutorProvider = new SqlScriptExecutorProvider(connectionResources);
-    UpgradeStatusTableService upgradeStatusTableService = new UpgradeStatusTableServiceImpl(sqlScriptExecutorProvider, connectionResources.sqlDialect());
-    DatabaseUpgradePathValidationService databaseUpgradePathValidationService = new DatabaseUpgradePathValidationServiceImpl(connectionResources, upgradeStatusTableService);
-    try {
-      UpgradePath path = Upgrade.createPath(targetSchema, upgradeSteps, connectionResources, upgradeStatusTableService, viewDeploymentValidator, databaseUpgradePathValidationService);
-      if (path.hasStepsToApply()) {
-        sqlScriptExecutorProvider.get(new LoggingSqlScriptVisitor()).execute(path.getSql());
-      }
-    } finally {
-      upgradeStatusTableService.tidyUp(connectionResources.getDataSource());
-    }
-  }
-
-
-  /**
-   * Static convenience method which creates the required {@link UpgradePath} to take the specified
-   * database and upgrade it to the target schema, using the upgrade steps supplied which have not
-   * already been applied. <b>This static context does not support Graph Based Upgrade.</b>
-
-   *
-   * @param targetSchema The target database schema.
-   * @param upgradeSteps All upgrade steps which should be deemed to have already run.
-   * @param connectionResources Connection details for the database.
-   * @param upgradeStatusTableService Service used to manage the upgrade status coordination table.
-   * @param viewDeploymentValidator External view deployment validator.
-   * @return The required upgrade path.
-   */
-  public static UpgradePath createPath(
-      Schema targetSchema,
-      Collection<Class<? extends UpgradeStep>> upgradeSteps,
-      ConnectionResources connectionResources,
-      UpgradeStatusTableService upgradeStatusTableService,
-      ViewDeploymentValidator viewDeploymentValidator,
-      DatabaseUpgradePathValidationService databaseUpgradePathValidationService) {
-    Upgrade upgrade = new Upgrade(
-      connectionResources,
-      new UpgradePathFactoryImpl(new UpgradeScriptAdditionsProvider.NoOpScriptAdditions(), UpgradeStatusTableServiceImpl::new),
-      upgradeStatusTableService, new ViewChangesDeploymentHelper(connectionResources.sqlDialect()), viewDeploymentValidator, null, databaseUpgradePathValidationService);
-    return upgrade.findPath(targetSchema, upgradeSteps, Collections.<String> emptySet(), connectionResources.getDataSource());
-  }
-
-
-  /**
-   * Find an upgrade path.
-   *
-   * @param targetSchema Target schema to upgrade to.
-   * @param upgradeSteps All available upgrade steps.
-   * @param exceptionRegexes Regular expression for table exclusions.
-   * @param dataSource The data source to use to find the upgrade path.
-   * @return The upgrade path available
-   */
-  public UpgradePath findPath(Schema targetSchema, Collection<Class<? extends UpgradeStep>> upgradeSteps, Collection<String> exceptionRegexes, DataSource dataSource) {
-    return findPath(targetSchema, upgradeSteps, exceptionRegexes, new HashSet<>(), dataSource);
-  }
-
-
-  /**
-   * Find an upgrade path.
-   *
-   * @param targetSchema            Target schema to upgrade to.
-   * @param upgradeSteps            All available upgrade steps.
-   * @param exceptionRegexes        Regular expression for table exclusions.
-   * @param exclusiveExecutionSteps names of the upgrade step classes which should
-   *                                  be executed in an exclusive way
-   * @param dataSource              The data source to use to find the upgrade path
-   * @return The upgrade path available
-   */
-  public UpgradePath findPath(Schema targetSchema, Collection<Class<? extends UpgradeStep>> upgradeSteps, Collection<String> exceptionRegexes, Set<String> exclusiveExecutionSteps, DataSource dataSource) {
-    final List<String> upgradeStatements = new ArrayList<>();
-
-    ResultSetProcessor<Long> upgradeAuditRowProcessor = resultSet -> {resultSet.next(); return resultSet.getLong(1);};
-    long upgradeAuditCount = getUpgradeAuditRowCount(upgradeAuditRowProcessor); //fetch a number of upgrade steps applied previously to do optimistic locking check later
-    //Return an upgradePath with the current upgrade status if one is in progress
-    UpgradeStatus status = upgradeStatusTableService.getStatus(Optional.of(dataSource));
-    if (status != NONE) {
-      return new UpgradePath(status);
-    }
-
-    // -- Validate the target schema...
-    //
-    new SchemaValidator().validate(targetSchema);
-
-    // Get access to the schema we are starting from
-    log.info("Reading current schema");
-    Schema sourceSchema = UpgradeHelper.copySourceSchema(connectionResources, dataSource, exceptionRegexes);
-    SqlDialect dialect = connectionResources.sqlDialect();
-
-    // -- Get the current UUIDs and deployed views...
-    log.info("Examining current views");    //
-    ExistingViewStateLoader existingViewState = new ExistingViewStateLoader(dialect, new ExistingViewHashLoader(dataSource, dialect), viewDeploymentValidator);
-    Result viewChangeInfo = existingViewState.viewChanges(sourceSchema, targetSchema);
-    ViewChanges viewChanges = new ViewChanges(targetSchema.views(), viewChangeInfo.getViewsToDrop(), viewChangeInfo.getViewsToDeploy());
-
-    // -- Determine if an upgrade path exists between the two schemas...
-    //
-    log.info("Searching for upgrade path from [" + sourceSchema + "] to [" + targetSchema + "]");
-    ExistingTableStateLoader existingTableState = new ExistingTableStateLoader(dataSource, dialect);
-    UpgradePathFinder pathFinder = new UpgradePathFinder(upgradeSteps, existingTableState.loadAppliedStepUUIDs());
-    pathFinder.findDiscrepancies(getUpgradeAuditRecords());
-
-    SchemaChangeSequence schemaChangeSequence;
-    status = upgradeStatusTableService.getStatus(Optional.of(dataSource));
-    if (status != NONE) {
-      return new UpgradePath(status);
-    }
-    try {
-      schemaChangeSequence = pathFinder.determinePath(sourceSchema, targetSchema, exceptionRegexes);
-    } catch (NoUpgradePathExistsException e) {
-      log.debug("No upgrade path found - checking upgrade status", e);
-      status = upgradeStatusTableService.getStatus(Optional.of(dataSource));
-      if (status != NONE) {
-        log.info("Schema differences found, but upgrade in progress - no action required until upgrade is complete");
-        return new UpgradePath(status);
-      }
-      else if (upgradeAuditCount != getUpgradeAuditRowCount(upgradeAuditRowProcessor)) {
-        //In the meantime another node managed to finish the upgrade steps and flip the status back to NONE. Assuming the upgrade was in progress on another node.
-        log.info("Schema differences found, but upgrade was progressed on another node - no action required");
-        return new UpgradePath(UpgradeStatus.IN_PROGRESS);
-      }
-      else {
-        throw e;
-      }
-    }
-
-    // -- Only run the upgrader if there are any steps to apply...
-    //
-    if (!schemaChangeSequence.getUpgradeSteps().isEmpty()) {
-      // Run the upgrader over all the ElementarySchemaChanges in the upgrade steps
-      InlineTableUpgrader upgrader = new InlineTableUpgrader(sourceSchema, dialect, new SqlStatementWriter() {
-        @Override
-        public void writeSql(Collection<String> sql) {
-          upgradeStatements.addAll(sql);
-        }
-      }, SqlDialect.IdTable.withPrefix(dialect, "temp_id_"));
-      upgrader.preUpgrade();
-      schemaChangeSequence.applyTo(upgrader);
-      upgrader.postUpgrade();
-    }
-
-    // -- Upgrade path...
-    //
-    List<UpgradeStep> upgradesToApply = new ArrayList<>(schemaChangeSequence.getUpgradeSteps());
-
-    // Placeholder upgrade step if no other upgrades - or we drop & recreate everything
-    if (upgradesToApply.isEmpty() && !viewChanges.isEmpty()) {
-      upgradesToApply.add(new UpgradeStep() {
-        @Override public String getJiraId() { return "\u2014"; }
-        @Override public String getDescription() { return "Update database views"; }
-        @Override public void execute(SchemaEditor schema, DataEditor data) { /* No changes */ }
-      });
-
-    } else if (!upgradesToApply.isEmpty()) {
-      viewChanges = viewChanges.droppingAlso(sourceSchema.views()).deployingAlso(targetSchema.views());
-    }
-
-    // Prepare GraphBasedUpgradeBuilder, not supported in the static context (graphBasedUpgradeBuilderFactory = null).
-    // The builder should be created even when there are no steps to run, for the view rebuild case.
-    GraphBasedUpgradeBuilder graphBasedUpgradeBuilder = null;
-    if (graphBasedUpgradeBuilderFactory != null) {
-      graphBasedUpgradeBuilder = graphBasedUpgradeBuilderFactory.create(
-        sourceSchema,
-        targetSchema,
-        connectionResources,
-        exclusiveExecutionSteps,
-        schemaChangeSequence,
-        viewChanges);
-    }
-
-    // Build the actual upgrade path
-    return buildUpgradePath(connectionResources, sourceSchema, targetSchema, upgradeStatements, viewChanges, upgradesToApply, graphBasedUpgradeBuilder, upgradeAuditCount);
-  }
-
-
-  /**
-   * Turn the information gathered so far into an {@code UpgradePath}.
-   *
-   * @param connectionResources Database connection resources.
-   * @param sourceSchema Source schema.
-   * @param targetSchema Target schema.
-   * @param upgradeStatements Upgrade statements identified.
-   * @param viewChanges Changes needed to the views.
-   * @param upgradesToApply Upgrade steps identified.
-   * @param graphBasedUpgradeBuilder Builder for the Graph Based Upgrade
-   * @param upgradeAuditCount Number of already applied upgrade steps
-   * @return An upgrade path.
-   */
-  private UpgradePath buildUpgradePath(
-      ConnectionResources connectionResources, Schema sourceSchema, Schema targetSchema,
-      List<String> upgradeStatements, ViewChanges viewChanges,
-      List<UpgradeStep> upgradesToApply,
-      GraphBasedUpgradeBuilder graphBasedUpgradeBuilder,
-      long upgradeAuditCount) {
-
-    List<String> pathValidationSql = databaseUpgradePathValidationService.getPathValidationSql(upgradeAuditCount);
-
-    UpgradePath path = factory.create(upgradesToApply, connectionResources, graphBasedUpgradeBuilder, pathValidationSql);
-
-    path.writeSql(UpgradeHelper.preSchemaUpgrade(new UpgradeSchemas(sourceSchema, targetSchema), viewChanges, viewChangesDeploymentHelper));
-
-    path.writeSql(upgradeStatements);
-
-    path.writeSql(UpgradeHelper.postSchemaUpgrade(new UpgradeSchemas(sourceSchema, targetSchema), viewChanges, viewChangesDeploymentHelper));
-
-    // Since Oracle is not able to re-map schema references in trigger code, we need to rebuild all triggers
-    // for id column autonumbering when exporting and importing data between environments.
-    // We will drop-and-recreate triggers whenever there are upgrade steps to execute. Ideally we'd want to do
-    // this step once, however there's no easy way to do that with our upgrade framework.
-    if (!upgradesToApply.isEmpty()) {
-
-      AtomicBoolean first = new AtomicBoolean(true);
-      targetSchema.tables().stream()
-        .map(t -> connectionResources.sqlDialect().rebuildTriggers(t))
-        .filter(sql -> !sql.isEmpty())
-        .peek(sql -> {
-            if (first.compareAndSet(true, false)) {
-              path.writeSql(ImmutableList.of(
-                connectionResources.sqlDialect().convertCommentToSQL("Upgrades executed. Rebuilding all triggers to account for potential changes to autonumbered columns")
-              ));
-            }
-        })
-        .forEach(path::writeSql);
-    }
-
-    return path;
-  }
-
-
-  /**
-   * Provides a number of already applied upgrade steps.
-   * @return the number of upgrade steps from the UpgradeAudit table
-   */
-  long getUpgradeAuditRowCount(ResultSetProcessor<Long> processor) {
-    SelectStatement selectStatement = selectUpgradeAuditTableCount();
-    long appliedUpgradeStepsCount = -1;
-    try {
-      SqlScriptExecutorProvider sqlScriptExecutorProvider = new SqlScriptExecutorProvider(connectionResources);
-      appliedUpgradeStepsCount = sqlScriptExecutorProvider.get()
-              .executeQuery(connectionResources.sqlDialect().convertStatementToSQL(selectStatement), processor);
-    }
-    catch (Exception e) {
-      log.warn("Unable to read from UpgradeAudit table", e);
-    }
-    log.debug("Returning number of applied upgrade steps [" + appliedUpgradeStepsCount + "]");
-    return appliedUpgradeStepsCount;
-  }
-
-  /**
-   * This method queries the database for upgrade audit information, including
-   * upgrade UUIDs and their corresponding descriptions.
-   *
-   * @return A Map<String, String> containing upgrade audit information.
-   *         The keys are upgrade descriptions and the values are corresponding UUIDs.
-   *         If an error occurs during the retrieval, an empty map is returned.
-   */
-  private Map<String, String> getUpgradeAuditRecords() {
-    Map<String, String> upgradeAuditMap = new HashMap<>();
-    try {
-      TableReference upgradeAuditTable = tableRef(DatabaseUpgradeTableContribution.UPGRADE_AUDIT_NAME);
-
-      SelectStatement selectStatement = select(
-              upgradeAuditTable.field("upgradeUUID"),
-              upgradeAuditTable.field("description")
-      )
-              .from(upgradeAuditTable)
-              .build();
-
-      SqlScriptExecutorProvider sqlScriptExecutorProvider = new SqlScriptExecutorProvider(connectionResources);
-      upgradeAuditMap = sqlScriptExecutorProvider.get().executeQuery(
-              connectionResources.sqlDialect().convertStatementToSQL(selectStatement),
-              resultSetProcessor()
-      );
-    } catch (Exception e) {
-      log.warn("Unable to read from UpgradeAudit table", e);
-    }
-    return upgradeAuditMap;
-  }
-
-  /**
-   * Returns a ResultSetProcessor that processes a ResultSet into a Map<String, String>.
-   *
-   * @return A ResultSetProcessor that converts a ResultSet into a Map<String, String>.
-   */
-  private ResultSetProcessor<Map<String, String>> resultSetProcessor() {
-    return resultSet -> {
-      Map<String, String> upgradeAudit = new HashMap<>();
-      try {
-        while(resultSet.next()) {
-          String description = resultSet.getString("description");
-          String upgradeUUID = resultSet.getString("upgradeUUID");
-          upgradeAudit.put(description, upgradeUUID);
-        }
-      } catch (SQLException e) {
-        e.printStackTrace();
-      }
-      return upgradeAudit;
-    };
-  }
-
-
-  /**
-   * Creates a select statement which can be used to count the number of upgrade steps that have already been run
-   */
-  private SelectStatement selectUpgradeAuditTableCount() {
-    TableReference upgradeAuditTable = tableRef(DatabaseUpgradeTableContribution.UPGRADE_AUDIT_NAME);
-    return select(count(upgradeAuditTable.field("upgradeUUID")))
-        .from(upgradeAuditTable)
-        .build();
-  }
-
-
-  /**
-   * Factory that can be used to create {@link Upgrade}s.
-   *
-   * @author Copyright (c) Alfa Financial Software 2022
-   */
-  public static class Factory  {
-    private final UpgradePathFactory upgradePathFactory;
-    private final GraphBasedUpgradeBuilderFactory graphBasedUpgradeBuilderFactory;
-    private final UpgradeStatusTableService.Factory upgradeStatusTableServiceFactory;
-    private final ViewChangesDeploymentHelper.Factory viewChangesDeploymentHelperFactory;
-    private final ViewDeploymentValidator.Factory viewDeploymentValidatorFactory;
-    private final DatabaseUpgradePathValidationService.Factory databaseUpgradeLockServiceFactory;
-
-
-    @Inject
-    public Factory(UpgradePathFactory upgradePathFactory,
-                   UpgradeStatusTableService.Factory upgradeStatusTableServiceFactory,
-                   GraphBasedUpgradeBuilderFactory graphBasedUpgradeBuilderFactory,
-                   ViewChangesDeploymentHelper.Factory viewChangesDeploymentHelperFactory,
-                   ViewDeploymentValidator.Factory viewDeploymentValidatorFactory,
-                   DatabaseUpgradePathValidationService.Factory databaseUpgradeLockServiceFactory) {
-      this.upgradePathFactory = upgradePathFactory;
-      this.graphBasedUpgradeBuilderFactory = graphBasedUpgradeBuilderFactory;
-      this.upgradeStatusTableServiceFactory =  upgradeStatusTableServiceFactory;
-      this.viewChangesDeploymentHelperFactory = viewChangesDeploymentHelperFactory;
-      this.viewDeploymentValidatorFactory = viewDeploymentValidatorFactory;
-      this.databaseUpgradeLockServiceFactory = databaseUpgradeLockServiceFactory;
-    }
-
-    public Upgrade create(ConnectionResources connectionResources) {
-      return new Upgrade(connectionResources,
-                         upgradePathFactory,
-                         upgradeStatusTableServiceFactory.create(connectionResources),
-                         viewChangesDeploymentHelperFactory.create(connectionResources),
-                         viewDeploymentValidatorFactory.createViewDeploymentValidator(connectionResources),
-                         graphBasedUpgradeBuilderFactory,
-                         databaseUpgradeLockServiceFactory.create(connectionResources));
-    }
-  }
+/* Copyright 2017 Alfa Financial Software
+ *
+ * Licensed under the Apache License, Version 2.0 (the "License");
+ * you may not use this file except in compliance with the License.
+ * You may obtain a copy of the License at
+ *
+ *    http://www.apache.org/licenses/LICENSE-2.0
+ *
+ * Unless required by applicable law or agreed to in writing, software
+ * distributed under the License is distributed on an "AS IS" BASIS,
+ * WITHOUT WARRANTIES OR CONDITIONS OF ANY KIND, either express or implied.
+ * See the License for the specific language governing permissions and
+ * limitations under the License.
+ */
+
+package org.alfasoftware.morf.upgrade;
+
+import static org.alfasoftware.morf.sql.SelectStatement.select;
+import static org.alfasoftware.morf.sql.SqlUtils.tableRef;
+import static org.alfasoftware.morf.sql.element.Function.count;
+import static org.alfasoftware.morf.upgrade.UpgradeStatus.NONE;
+
+import java.util.ArrayList;
+import java.util.Collection;
+import java.util.Collections;
+import java.util.HashSet;
+import java.util.List;
+import java.util.Optional;
+import java.util.Set;
+import java.util.concurrent.atomic.AtomicBoolean;
+
+import javax.sql.DataSource;
+
+import org.alfasoftware.morf.jdbc.ConnectionResources;
+import org.alfasoftware.morf.jdbc.SqlDialect;
+import org.alfasoftware.morf.jdbc.SqlScriptExecutor.ResultSetProcessor;
+import org.alfasoftware.morf.jdbc.SqlScriptExecutorProvider;
+import org.alfasoftware.morf.metadata.Schema;
+import org.alfasoftware.morf.metadata.SchemaValidator;
+import org.alfasoftware.morf.sql.SelectStatement;
+import org.alfasoftware.morf.sql.element.TableReference;
+import org.alfasoftware.morf.upgrade.ExistingViewStateLoader.Result;
+import org.alfasoftware.morf.upgrade.GraphBasedUpgradeBuilder.GraphBasedUpgradeBuilderFactory;
+import org.alfasoftware.morf.upgrade.UpgradePath.UpgradePathFactory;
+import org.alfasoftware.morf.upgrade.UpgradePath.UpgradePathFactoryImpl;
+import org.alfasoftware.morf.upgrade.UpgradePathFinder.NoUpgradePathExistsException;
+import org.alfasoftware.morf.upgrade.db.DatabaseUpgradeTableContribution;
+import org.apache.commons.lang3.StringUtils;
+import org.apache.commons.logging.Log;
+import org.apache.commons.logging.LogFactory;
+
+import com.google.common.collect.ImmutableList;
+import com.google.inject.Inject;
+import java.sql.SQLException;
+import java.util.HashMap;
+import java.util.Map;
+
+
+/**
+ * Entry point for upgrade processing.
+ *
+ * @author Copyright (c) Alfa Financial Software 2010 - 2013
+ */
+public class Upgrade {
+  private static final Log log = LogFactory.getLog(Upgrade.class);
+
+  private final UpgradePathFactory factory;
+  private final ConnectionResources connectionResources;
+  private final UpgradeStatusTableService upgradeStatusTableService;
+  private final ViewChangesDeploymentHelper viewChangesDeploymentHelper;
+  private final ViewDeploymentValidator viewDeploymentValidator;
+  private final GraphBasedUpgradeBuilderFactory graphBasedUpgradeBuilderFactory;
+  private final DatabaseUpgradePathValidationService databaseUpgradePathValidationService;
+
+
+  public Upgrade(
+      ConnectionResources connectionResources,
+      UpgradePathFactory factory,
+      UpgradeStatusTableService upgradeStatusTableService,
+      ViewChangesDeploymentHelper viewChangesDeploymentHelper,
+      ViewDeploymentValidator viewDeploymentValidator,
+      GraphBasedUpgradeBuilderFactory graphBasedUpgradeBuilderFactory,
+      DatabaseUpgradePathValidationService databaseUpgradePathValidationService) {
+    super();
+    this.connectionResources = connectionResources;
+    this.factory = factory;
+    this.upgradeStatusTableService = upgradeStatusTableService;
+    this.viewChangesDeploymentHelper = viewChangesDeploymentHelper;
+    this.viewDeploymentValidator = viewDeploymentValidator;
+    this.graphBasedUpgradeBuilderFactory = graphBasedUpgradeBuilderFactory;
+    this.databaseUpgradePathValidationService = databaseUpgradePathValidationService;
+  }
+
+
+  /**
+   * Static convenience method which takes the specified database and upgrades it to the target
+   * schema, using the upgrade steps supplied which have not already been applied.
+   * <b>This static context does not support Graph Based Upgrade.</b>
+   *
+   * @param targetSchema The target database schema.
+   * @param upgradeSteps All upgrade steps which should be deemed to have already run.
+   * @param connectionResources Connection details for the database.
+   * @param viewDeploymentValidator External view deployment validator.
+   */
+  public static void performUpgrade(Schema targetSchema, Collection<Class<? extends UpgradeStep>> upgradeSteps, ConnectionResources connectionResources, ViewDeploymentValidator viewDeploymentValidator) {
+    SqlScriptExecutorProvider sqlScriptExecutorProvider = new SqlScriptExecutorProvider(connectionResources);
+    UpgradeStatusTableService upgradeStatusTableService = new UpgradeStatusTableServiceImpl(sqlScriptExecutorProvider, connectionResources.sqlDialect());
+    DatabaseUpgradePathValidationService databaseUpgradePathValidationService = new DatabaseUpgradePathValidationServiceImpl(connectionResources, upgradeStatusTableService);
+    try {
+      UpgradePath path = Upgrade.createPath(targetSchema, upgradeSteps, connectionResources, upgradeStatusTableService, viewDeploymentValidator, databaseUpgradePathValidationService);
+      if (path.hasStepsToApply()) {
+        sqlScriptExecutorProvider.get(new LoggingSqlScriptVisitor()).execute(path.getSql());
+      }
+    } finally {
+      upgradeStatusTableService.tidyUp(connectionResources.getDataSource());
+    }
+  }
+
+
+  /**
+   * Static convenience method which creates the required {@link UpgradePath} to take the specified
+   * database and upgrade it to the target schema, using the upgrade steps supplied which have not
+   * already been applied. <b>This static context does not support Graph Based Upgrade.</b>
+
+   *
+   * @param targetSchema The target database schema.
+   * @param upgradeSteps All upgrade steps which should be deemed to have already run.
+   * @param connectionResources Connection details for the database.
+   * @param upgradeStatusTableService Service used to manage the upgrade status coordination table.
+   * @param viewDeploymentValidator External view deployment validator.
+   * @return The required upgrade path.
+   */
+  public static UpgradePath createPath(
+      Schema targetSchema,
+      Collection<Class<? extends UpgradeStep>> upgradeSteps,
+      ConnectionResources connectionResources,
+      UpgradeStatusTableService upgradeStatusTableService,
+      ViewDeploymentValidator viewDeploymentValidator,
+      DatabaseUpgradePathValidationService databaseUpgradePathValidationService) {
+    Upgrade upgrade = new Upgrade(
+      connectionResources,
+      new UpgradePathFactoryImpl(new UpgradeScriptAdditionsProvider.NoOpScriptAdditions(), UpgradeStatusTableServiceImpl::new),
+      upgradeStatusTableService, new ViewChangesDeploymentHelper(connectionResources.sqlDialect()), viewDeploymentValidator, null, databaseUpgradePathValidationService);
+    return upgrade.findPath(targetSchema, upgradeSteps, Collections.<String> emptySet(), connectionResources.getDataSource());
+  }
+
+
+  /**
+   * Find an upgrade path.
+   *
+   * @param targetSchema Target schema to upgrade to.
+   * @param upgradeSteps All available upgrade steps.
+   * @param exceptionRegexes Regular expression for table exclusions.
+   * @param dataSource The data source to use to find the upgrade path.
+   * @return The upgrade path available
+   */
+  public UpgradePath findPath(Schema targetSchema, Collection<Class<? extends UpgradeStep>> upgradeSteps, Collection<String> exceptionRegexes, DataSource dataSource) {
+    return findPath(targetSchema, upgradeSteps, exceptionRegexes, new HashSet<>(), dataSource);
+  }
+
+
+  /**
+   * Find an upgrade path.
+   *
+   * @param targetSchema            Target schema to upgrade to.
+   * @param upgradeSteps            All available upgrade steps.
+   * @param exceptionRegexes        Regular expression for table exclusions.
+   * @param exclusiveExecutionSteps names of the upgrade step classes which should
+   *                                  be executed in an exclusive way
+   * @param dataSource              The data source to use to find the upgrade path
+   * @return The upgrade path available
+   */
+  public UpgradePath findPath(Schema targetSchema, Collection<Class<? extends UpgradeStep>> upgradeSteps, Collection<String> exceptionRegexes, Set<String> exclusiveExecutionSteps, DataSource dataSource) {
+    final List<String> upgradeStatements = new ArrayList<>();
+
+    ResultSetProcessor<Long> upgradeAuditRowProcessor = resultSet -> {resultSet.next(); return resultSet.getLong(1);};
+    long upgradeAuditCount = getUpgradeAuditRowCount(upgradeAuditRowProcessor); //fetch a number of upgrade steps applied previously to do optimistic locking check later
+    //Return an upgradePath with the current upgrade status if one is in progress
+    UpgradeStatus status = upgradeStatusTableService.getStatus(Optional.of(dataSource));
+    if (status != NONE) {
+      return new UpgradePath(status);
+    }
+
+    // -- Validate the target schema...
+    //
+    new SchemaValidator().validate(targetSchema);
+
+    // Get access to the schema we are starting from
+    log.info("Reading current schema");
+    Schema sourceSchema = UpgradeHelper.copySourceSchema(connectionResources, dataSource, exceptionRegexes);
+    SqlDialect dialect = connectionResources.sqlDialect();
+
+    // -- Get the current UUIDs and deployed views...
+    log.info("Examining current views");    //
+    ExistingViewStateLoader existingViewState = new ExistingViewStateLoader(dialect, new ExistingViewHashLoader(dataSource, dialect), viewDeploymentValidator);
+    Result viewChangeInfo = existingViewState.viewChanges(sourceSchema, targetSchema);
+    ViewChanges viewChanges = new ViewChanges(targetSchema.views(), viewChangeInfo.getViewsToDrop(), viewChangeInfo.getViewsToDeploy());
+
+    // -- Determine if an upgrade path exists between the two schemas...
+    //
+    log.info("Searching for upgrade path from [" + sourceSchema + "] to [" + targetSchema + "]");
+    ExistingTableStateLoader existingTableState = new ExistingTableStateLoader(dataSource, dialect);
+    UpgradePathFinder pathFinder = new UpgradePathFinder(upgradeSteps, existingTableState.loadAppliedStepUUIDs());
+    pathFinder.findDiscrepancies(getUpgradeAuditRecords());
+
+    SchemaChangeSequence schemaChangeSequence;
+    status = upgradeStatusTableService.getStatus(Optional.of(dataSource));
+    if (status != NONE) {
+      return new UpgradePath(status);
+    }
+    try {
+      schemaChangeSequence = pathFinder.determinePath(sourceSchema, targetSchema, exceptionRegexes);
+    } catch (NoUpgradePathExistsException e) {
+      log.debug("No upgrade path found - checking upgrade status", e);
+      status = upgradeStatusTableService.getStatus(Optional.of(dataSource));
+      if (status != NONE) {
+        log.info("Schema differences found, but upgrade in progress - no action required until upgrade is complete");
+        return new UpgradePath(status);
+      }
+      else if (upgradeAuditCount != getUpgradeAuditRowCount(upgradeAuditRowProcessor)) {
+        //In the meantime another node managed to finish the upgrade steps and flip the status back to NONE. Assuming the upgrade was in progress on another node.
+        log.info("Schema differences found, but upgrade was progressed on another node - no action required");
+        return new UpgradePath(UpgradeStatus.IN_PROGRESS);
+      }
+      else {
+        throw e;
+      }
+    }
+
+    // -- Only run the upgrader if there are any steps to apply...
+    //
+    if (!schemaChangeSequence.getUpgradeSteps().isEmpty()) {
+      // Run the upgrader over all the ElementarySchemaChanges in the upgrade steps
+      InlineTableUpgrader upgrader = new InlineTableUpgrader(sourceSchema, dialect, new SqlStatementWriter() {
+        @Override
+        public void writeSql(Collection<String> sql) {
+          upgradeStatements.addAll(sql);
+        }
+      }, SqlDialect.IdTable.withPrefix(dialect, "temp_id_"));
+      upgrader.preUpgrade();
+      schemaChangeSequence.applyTo(upgrader);
+      upgrader.postUpgrade();
+    }
+
+    // -- Upgrade path...
+    //
+    List<UpgradeStep> upgradesToApply = new ArrayList<>(schemaChangeSequence.getUpgradeSteps());
+
+    // Placeholder upgrade step if no other upgrades - or we drop & recreate everything
+    if (upgradesToApply.isEmpty() && !viewChanges.isEmpty()) {
+      upgradesToApply.add(new UpgradeStep() {
+        @Override public String getJiraId() { return "\u2014"; }
+        @Override public String getDescription() { return "Update database views"; }
+        @Override public void execute(SchemaEditor schema, DataEditor data) { /* No changes */ }
+      });
+
+    } else if (!upgradesToApply.isEmpty()) {
+      viewChanges = viewChanges.droppingAlso(sourceSchema.views()).deployingAlso(targetSchema.views());
+    }
+
+    // Prepare GraphBasedUpgradeBuilder, not supported in the static context (graphBasedUpgradeBuilderFactory = null).
+    // The builder should be created even when there are no steps to run, for the view rebuild case.
+    GraphBasedUpgradeBuilder graphBasedUpgradeBuilder = null;
+    if (graphBasedUpgradeBuilderFactory != null) {
+      graphBasedUpgradeBuilder = graphBasedUpgradeBuilderFactory.create(
+        sourceSchema,
+        targetSchema,
+        connectionResources,
+        exclusiveExecutionSteps,
+        schemaChangeSequence,
+        viewChanges);
+    }
+
+    // Build the actual upgrade path
+    return buildUpgradePath(connectionResources, sourceSchema, targetSchema, upgradeStatements, viewChanges, upgradesToApply, graphBasedUpgradeBuilder, upgradeAuditCount);
+  }
+
+
+  /**
+   * Turn the information gathered so far into an {@code UpgradePath}.
+   *
+   * @param connectionResources Database connection resources.
+   * @param sourceSchema Source schema.
+   * @param targetSchema Target schema.
+   * @param upgradeStatements Upgrade statements identified.
+   * @param viewChanges Changes needed to the views.
+   * @param upgradesToApply Upgrade steps identified.
+   * @param graphBasedUpgradeBuilder Builder for the Graph Based Upgrade
+   * @param upgradeAuditCount Number of already applied upgrade steps
+   * @return An upgrade path.
+   */
+  private UpgradePath buildUpgradePath(
+      ConnectionResources connectionResources, Schema sourceSchema, Schema targetSchema,
+      List<String> upgradeStatements, ViewChanges viewChanges,
+      List<UpgradeStep> upgradesToApply,
+      GraphBasedUpgradeBuilder graphBasedUpgradeBuilder,
+      long upgradeAuditCount) {
+
+    List<String> pathValidationSql = databaseUpgradePathValidationService.getPathValidationSql(upgradeAuditCount);
+
+    UpgradePath path = factory.create(upgradesToApply, connectionResources, graphBasedUpgradeBuilder, pathValidationSql);
+
+    path.writeSql(UpgradeHelper.preSchemaUpgrade(new UpgradeSchemas(sourceSchema, targetSchema), viewChanges, viewChangesDeploymentHelper));
+
+    path.writeSql(upgradeStatements);
+
+    path.writeSql(UpgradeHelper.postSchemaUpgrade(new UpgradeSchemas(sourceSchema, targetSchema), viewChanges, viewChangesDeploymentHelper));
+
+    // Since Oracle is not able to re-map schema references in trigger code, we need to rebuild all triggers
+    // for id column autonumbering when exporting and importing data between environments.
+    // We will drop-and-recreate triggers whenever there are upgrade steps to execute. Ideally we'd want to do
+    // this step once, however there's no easy way to do that with our upgrade framework.
+    if (!upgradesToApply.isEmpty()) {
+
+      AtomicBoolean first = new AtomicBoolean(true);
+      targetSchema.tables().stream()
+        .map(t -> connectionResources.sqlDialect().rebuildTriggers(t))
+        .filter(sql -> !sql.isEmpty())
+        .peek(sql -> {
+            if (first.compareAndSet(true, false)) {
+              path.writeSql(ImmutableList.of(
+                connectionResources.sqlDialect().convertCommentToSQL("Upgrades executed. Rebuilding all triggers to account for potential changes to autonumbered columns")
+              ));
+            }
+        })
+        .forEach(path::writeSql);
+    }
+
+    return path;
+  }
+
+
+  /**
+   * Provides a number of already applied upgrade steps.
+   * @return the number of upgrade steps from the UpgradeAudit table
+   */
+  long getUpgradeAuditRowCount(ResultSetProcessor<Long> processor) {
+    SelectStatement selectStatement = selectUpgradeAuditTableCount();
+    long appliedUpgradeStepsCount = -1;
+    try {
+      SqlScriptExecutorProvider sqlScriptExecutorProvider = new SqlScriptExecutorProvider(connectionResources);
+      appliedUpgradeStepsCount = sqlScriptExecutorProvider.get()
+              .executeQuery(connectionResources.sqlDialect().convertStatementToSQL(selectStatement), processor);
+    }
+    catch (Exception e) {
+      log.warn("Unable to read from UpgradeAudit table", e);
+    }
+    log.debug("Returning number of applied upgrade steps [" + appliedUpgradeStepsCount + "]");
+    return appliedUpgradeStepsCount;
+  }
+
+  /**
+   * This method queries the database for upgrade audit information, including
+   * upgrade UUIDs and their corresponding descriptions.
+   *
+   * @return A Map<String, String> containing upgrade audit information.
+   *         The keys are upgrade descriptions and the values are corresponding UUIDs.
+   *         If an error occurs during the retrieval, an empty map is returned.
+   */
+  private Map<String, String> getUpgradeAuditRecords() {
+    Map<String, String> upgradeAuditMap = new HashMap<>();
+    try {
+      TableReference upgradeAuditTable = tableRef(DatabaseUpgradeTableContribution.UPGRADE_AUDIT_NAME);
+
+      SelectStatement selectStatement = select(
+              upgradeAuditTable.field("upgradeUUID"),
+              upgradeAuditTable.field("description")
+      )
+              .from(upgradeAuditTable)
+              .build();
+
+      SqlScriptExecutorProvider sqlScriptExecutorProvider = new SqlScriptExecutorProvider(connectionResources);
+      upgradeAuditMap = sqlScriptExecutorProvider.get().executeQuery(
+              connectionResources.sqlDialect().convertStatementToSQL(selectStatement),
+              resultSetProcessor()
+      );
+    } catch (Exception e) {
+      log.warn("Unable to read from UpgradeAudit table", e);
+    }
+    return upgradeAuditMap;
+  }
+
+  /**
+   * Returns a ResultSetProcessor that processes a ResultSet into a Map<String, String>.
+   *
+   * @return A ResultSetProcessor that converts a ResultSet into a Map<String, String>.
+   */
+  private ResultSetProcessor<Map<String, String>> resultSetProcessor() {
+    return resultSet -> {
+      Map<String, String> upgradeAudit = new HashMap<>();
+      try {
+        while(resultSet.next()) {
+          String description = resultSet.getString("description");
+          String upgradeUUID = resultSet.getString("upgradeUUID");
+          upgradeAudit.put(description, upgradeUUID);
+        }
+      } catch (SQLException e) {
+        e.printStackTrace();
+      }
+      return upgradeAudit;
+    };
+  }
+
+
+  /**
+   * Creates a select statement which can be used to count the number of upgrade steps that have already been run
+   */
+  private SelectStatement selectUpgradeAuditTableCount() {
+    TableReference upgradeAuditTable = tableRef(DatabaseUpgradeTableContribution.UPGRADE_AUDIT_NAME);
+    return select(count(upgradeAuditTable.field("upgradeUUID")))
+        .from(upgradeAuditTable)
+        .build();
+  }
+
+
+  /**
+   * Factory that can be used to create {@link Upgrade}s.
+   *
+   * @author Copyright (c) Alfa Financial Software 2022
+   */
+  public static class Factory  {
+    private final UpgradePathFactory upgradePathFactory;
+    private final GraphBasedUpgradeBuilderFactory graphBasedUpgradeBuilderFactory;
+    private final UpgradeStatusTableService.Factory upgradeStatusTableServiceFactory;
+    private final ViewChangesDeploymentHelper.Factory viewChangesDeploymentHelperFactory;
+    private final ViewDeploymentValidator.Factory viewDeploymentValidatorFactory;
+    private final DatabaseUpgradePathValidationService.Factory databaseUpgradeLockServiceFactory;
+
+
+    @Inject
+    public Factory(UpgradePathFactory upgradePathFactory,
+                   UpgradeStatusTableService.Factory upgradeStatusTableServiceFactory,
+                   GraphBasedUpgradeBuilderFactory graphBasedUpgradeBuilderFactory,
+                   ViewChangesDeploymentHelper.Factory viewChangesDeploymentHelperFactory,
+                   ViewDeploymentValidator.Factory viewDeploymentValidatorFactory,
+                   DatabaseUpgradePathValidationService.Factory databaseUpgradeLockServiceFactory) {
+      this.upgradePathFactory = upgradePathFactory;
+      this.graphBasedUpgradeBuilderFactory = graphBasedUpgradeBuilderFactory;
+      this.upgradeStatusTableServiceFactory =  upgradeStatusTableServiceFactory;
+      this.viewChangesDeploymentHelperFactory = viewChangesDeploymentHelperFactory;
+      this.viewDeploymentValidatorFactory = viewDeploymentValidatorFactory;
+      this.databaseUpgradeLockServiceFactory = databaseUpgradeLockServiceFactory;
+    }
+
+    public Upgrade create(ConnectionResources connectionResources) {
+      return new Upgrade(connectionResources,
+                         upgradePathFactory,
+                         upgradeStatusTableServiceFactory.create(connectionResources),
+                         viewChangesDeploymentHelperFactory.create(connectionResources),
+                         viewDeploymentValidatorFactory.createViewDeploymentValidator(connectionResources),
+                         graphBasedUpgradeBuilderFactory,
+                         databaseUpgradeLockServiceFactory.create(connectionResources));
+    }
+  }
 }